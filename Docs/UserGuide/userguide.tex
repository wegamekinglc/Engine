\documentclass[12pt, a4paper]{article}

\usepackage[urlcolor=blue]{hyperref}

\usepackage[disable]{todonotes}
%\usepackage{todonotes}

\usepackage{amsmath}%
\usepackage{amsfonts}%
\usepackage{amssymb}%
\usepackage{graphicx}
%\usepackage[miktex]{gnuplottex}
%\ShellEscapetrue
\usepackage{epstopdf}
\usepackage{longtable}
\usepackage{floatrow}
\usepackage{minted}
\usepackage{textcomp}
\usepackage{color,soul}
\usepackage[font={small,it}]{caption}
\floatsetup[listing]{style=Plaintop}    
\floatsetup[longlisting]{style=Plaintop}    

% Turn off indentation but allow \indent command to still work.
\newlength\tindent
\setlength{\tindent}{\parindent}
\setlength{\parindent}{0pt}
\renewcommand{\indent}{\hspace*{\tindent}}

\addtolength{\textwidth}{0.8in}
\addtolength{\oddsidemargin}{-.4in}
\addtolength{\evensidemargin}{-.4in}
\addtolength{\textheight}{1.6in}
\addtolength{\topmargin}{-.8in}

\usepackage{longtable,supertabular}
\usepackage{listings}
\lstset{
  frame=top,frame=bottom,
  basicstyle=\ttfamily,
  language=XML,
  tabsize=2,
  belowskip=2\medskipamount
}

%\usepackage{float}
\usepackage{tabu}
\tabulinesep=1.0mm
\restylefloat{table}

\usepackage{siunitx}

\newenvironment{longlisting}{\captionsetup{type=listing}}{}
%\usepackage[colorlinks=true]{hyperref}

\renewcommand\P{\ensuremath{\mathbb{P}}}
\newcommand\E{\ensuremath{\mathbb{E}}}
\newcommand\Q{\ensuremath{\mathbb{Q}}}
\newcommand\I{\mathds{1}}
\newcommand\F{\ensuremath{\mathcal F}}
\newcommand\V{\ensuremath{\mathbb{V}}}
\newcommand\YOY{{\rm YOY}}
\newcommand\Prob{\ensuremath{\mathbb{P}}}
\newcommand{\D}[1]{\mbox{d}#1}
\newcommand{\NPV}{\mathit{NPV}}
\newcommand{\CVA}{\mathit{CVA}}
\newcommand{\DVA}{\mathit{DVA}}
\newcommand{\FVA}{\mathit{FVA}}
\newcommand{\COLVA}{\mathit{COLVA}}
\newcommand{\FCA}{\mathit{FCA}}
\newcommand{\FBA}{\mathit{FBA}}
\newcommand{\KVA}{\mathit{KVA}}
\newcommand{\MVA}{\mathit{MVA}}
\newcommand{\PFE}{\mathit{PFE}}
\newcommand{\EE}{\mathit{EE}}
\newcommand{\EPE}{\mathit{EPE}}
\newcommand{\ENE}{\mathit{ENE}}
\newcommand{\EEPE}{\mathit{EEPE}}
\newcommand{\EEE}{\mathit{EEE}}
\newcommand{\EAD}{\mathit{EAD}}
\newcommand{\RC}{\mathit{RC}}
\newcommand{\RW}{\mathit{RW}}
\newcommand{\NS}{\mathit{NS}}
\newcommand{\PD}{\mathit{PD}}
\newcommand{\LGD}{\mathit{LGD}}
\newcommand{\DIM}{\mathit{DIM}}
\newcommand{\DF}{\mathit{DF}}
\newcommand{\MA}{\mathit{MA}}
\newcommand{\SCVA}{\mathit{SCVA}}
\newcommand{\bs}{\textbackslash}
\newcommand{\REDY}{\color{red}Y}
 
\begin{document}

%\title{Open Source Risk Engine \\ User Guide  }
\title{ORE User Guide}
\author{Quaternion Risk Management}
%\date{7 October 2016}
%\date{28 April 2017}
%\date{7 December 2017}
%\date{13 June 2018}
\date{20 March 2018}
\maketitle

\newpage

%-------------------------------------------------------------------------------
\section*{Document History}

\begin{center}
\begin{supertabular}{|l|l|p{9cm}|}
\hline
Date & Author & Comment \\
\hline
7 October 2016 & Quaternion & initial release\\
28 April 2017 & Quaternion  & updates for release 2\\
7 December 2017 & Quaternion & updates for release 3\\
<<<<<<< HEAD
20 March 2019 & Quaternion & updates for release 4\\
=======
%13 June 2018 & Quaternion & updates for release 4\\
21 February 2019 & Quaternion & updates for release 4\\
>>>>>>> b866bc5a
\hline
\end{supertabular}
\end{center}

\newpage

\tableofcontents
\newpage

\section{Introduction}

The {\em Open Source Risk Project} \cite{ORE} aims at providing a transparent platform for pricing and risk analysis
that serves as
%\medskip
\begin{itemize}
\item a benchmarking, validation, training, and teaching reference,
\item an extensible foundation for tailored risk solutions.
\end{itemize}

Its main software project is {\em Open Source Risk Engine} (ORE), an application that provides
\begin{itemize}
\item a Monte Carlo simulation framework for contemporary risk analytics and value adjustments
\item simple interfaces for trade data, market data and system configuration
\item simple launchers and result visualisation in Jupyter, Excel, LibreOffice
\item unit tests and various examples.  
\end{itemize}
ORE is open source software, provided under the Modified BSD License. It is based 
on QuantLib, the open source library for quantitative finance \cite{QL}.

%\medskip
\subsubsection*{Audience}
The project aims at reaching quantitative risk ma\-nage\-ment practitioners (be it in financial institutions, audit
firms, consulting companies or regulatory bodies) who are looking for accessible software solutions, and quant
developers in charge of the implementation of pricing and risk methods similar to those in ORE. Moreover, the project
aims at reaching academics and students who would like to teach or learn quantitative risk management using a freely
available, contemporary risk application.

\subsubsection*{Contributions}
Quaternion Risk Management \cite{QRM} is committed to sponsoring the Open Source Risk project through ongoing project
administration, through providing an initial release and a series of subsequent releases in order to achieve a wide
analytics, product and risk factor class coverage. The community is invited to contribute to ORE, for example through
feedback, discussions and suggested enhancement in the forum on the ORE site \cite{ORE}, as well as contributions of ORE
enhancements in the form of source code. See the FAQ section on the ORE site \cite{ORE} on how to get involved.

\subsubsection*{Scope and Roadmap}

ORE currently provides portfolio pricing, cash flow generation, sensitivity analysis, stress testing and a range of contemporary derivative portfolio analytics. The latter are based on a Monte Carlo simulation framework which yields 
the evolution of various {\bf credit exposure} measures:
\begin{itemize}
\item EE aka EPE (Expected Exposure or Expected Positive Exposure)
\item ENE (Expected Negative Exposure, i.e. the counterparty's perspective)
\item 'Basel' exposure measures relevant for regulatory capital charges under internal model methods 
\item PFE (Potential Future Exposure at some user defined quantile)
%\item Value at Risk and Expected Shortfall
\end{itemize}
and {\bf derivative value adjustments}
\begin{itemize}
\item CVA (Credit Value Adjustment)
\item DVA (Debit Value Adjustment)
\item FVA (Funding Value Adjustment)
\item COLVA (Collateral Value Adjustment)
\item MVA (Margin Value Adjustment)
\end{itemize}
for portfolios with netting, variation and initial margin agreements. 

\medskip
The sensitivity framework yields further {\bf market risk measures} such as ORE's parametric Value at Risk which takes deltas, vegas, gammas and cross gammas into account. This may be used to benchmark initial margin models such ISDA'S Standard Initial Margin Model. \\

\medskip
Subsequent ORE releases will also compute {\bf regulatory capital charges} for counterparty credit risk under the new standardised approach (SA-CCR), and the Monte Carlo based market risk measures will be complemented by parametric methods, e.g. for benchmarking various initial margin calculation models applied in cleared and non-cleared derivatives business.

\medskip 
%The first release of ORE in October 2016 covers the simulation of interest rate and FX risk factors and
%portfolios of Interest Rate Swaps, Caps/Floors, Swaptions, FX Forwards, Cross Currency Swaps and FX Options. Subsequent
%releases from Q1 2017 onwards will extend the derivative product and the risk factor range to Inflation, Credit, Equity
%and Commodity. With the introduction of credit risk factors, the scope will also be extended to cover cash products
%(loans and bonds) and related portfolio analytics.
The product coverage of the fourth release of ORE in March 2018 is sketched in the following table.
\begin{table}[hbt]
\scriptsize
\begin{center}
\begin{tabular}{|l|p{1.5cm}|p{1.5cm}|p{1.2cm}|p{1.5cm}|}
\hline
Product & Pricing and Cashflows & Sensitivity Analysis & Stress Testing & Exposure Simulation \& XVA\\
\hline
Fixed and Floating Rate Bonds/Loans & Y & Y & Y & N \\
\hline
Interest Rate Swaps & Y & Y & Y & Y\\
\hline
Caps/Floors & Y & Y & Y & Y\\
\hline
Swaptions & Y & Y & Y &Y \\
\hline
Constant Maturity Swaps, CMS Caps/Floors & Y & Y & Y & Y\\
\hline
FX Forwards & Y & Y & Y & Y \\
\hline
Cross Currency Swaps & Y & Y & Y & Y \\
\hline
FX Options & Y & Y & Y & Y\\
\hline
Equity Forwards & Y & Y & Y & Y\\
\hline
Equity Swaps & Y & Y & Y & N\\
\hline
Equity Options & Y & Y & Y & Y \\
\hline
Commodity Forwards & Y & Y & N & N\\
\hline
Commodity Options & Y & Y & N & N \\
\hline
CPI Swaps & Y & Y & N & Y \\
\hline
%CPI Caps/Floors & Y & Y & N \\
%\hline
Year-on-Year Inflation Swaps & Y & Y & N & Y \\
%\hline
%Year-on-Year Inflation Caps/Floors & Y & Y & N & N\\
\hline
Credit Default Swaps & Y & Y & N & N \\
\hline

\end{tabular}
\caption{ORE product coverage.}
\label{tab_coverage}
\end{center}
\end{table}

Future releases will further extend the product range and analytics coverage indicated in the table above, expand on the market risk analytics, add integrated credit/market risk analytics. 

\medskip The simulation models applied in ORE's risk factor evolution implement the models discussed in detail in {\em
  Modern Derivatives Pricing and Credit Exposure Analysis} \cite{Lichters}: The IR/FX/INF/EQ risk factor evolution is based on
a cross currency model consisting of an arbitrage free combination of Linear Gauss Markov models for all interest rates
and lognormal processes for FX rates and EQ prices, Dodgeson-Kainth models for inflation. The model components are calibrated to cross currency discounting and forward curves, Swaptions, FX Options, EQ Options and CPI caps/floors.

\subsubsection*{Further Resources}
\begin{itemize}
\item Open Source Risk Project site: \url{http://www.opensourcerisk.org}
\item Frequently Asked Questions: \url{http://www.opensourcerisk.org/faqs}
\item Forum: \url{http://www.opensourcerisk.org/forum}
\item Source code and releases: \url{https://github.com/opensourcerisk/engine}
\item Language bindings: \url{https://github.com/opensourcerisk/ore-swig}
\item Follow ORE on Twitter {\tt @OpenSourceRisk} for updates on releases and events
\end{itemize}
%An ORE Book will follow in 2017 that will elaborate on the engine's design and make the connection between methodology
%and implementation. It will be announced in due course on the channels mentioned above.
 
\subsubsection*{Organisation of this document}

This document focuses on instructions how to use ORE to cover basic workflows from individual deal analysis to portfolio
processing. After an overview over the core ORE data flow in section \ref{sec:process} and installation instructions in
section \ref{sec:installation} we start in section \ref{sec:examples} with a series of examples that illustrate how to
launch ORE using its command line application, and we discuss typical results and reports. We then illustrate in section
\ref{sec:visualisation} interactive analysis of resulting 'NPV cube' data. The final sections of this text document ORE
parametrisation and the structure of trade and market data input.

%========================================================
\section{Release Notes}\label{sec:releasenotes}
%========================================================

This section summarises the high level changes between release 3 (December 2017) and 4 (March 2019).

\bigskip
INSTRMENTS
\begin{itemize}
\item Commodity Forward and Option, see example \ref{example:24}
\item Equity Swap, see extended example \ref{ex:equityderivatives}
%\item YoY Inflation Cap/Floor trade builders added
\item CMS Spread Option (Cap/Floor, Digital Cap/Floor), see example \ref{example:25}
\end{itemize}

\bigskip
MARKETS
\begin{itemize}
\item New calendars: Chile, Colombia, Malaysia, Peru, Philippines, Thailand 
\item New IBOR indexes: CHF SARON, CLP CAMARA, COP IBR, DEM LIBOR, DKK OIS, NOWA, PHP PHIREF, RUB MOSPRIME, SEK SIOR, THB BIBOR 
\item New inflation idexes and regions: DKCPI, SECPI
\item Equity index added
\end{itemize}

\bigskip
TERM STRUCTURES
\begin{itemize}
\item Cap/Floor smile volatility surface added
\item Cross currency basis swap helper (with MtM Reset) added 
\item Cross currency fixed vs. float swap helper added, see example \ref{example:29}
\item Discount ratio curves added, see example \ref{example:28} 
%\item Interpolated YoY inflation cap floor term price surface extens QuantLib's implementation to allow the choice of term structure directly from YoY swap quotes or from atm swap quotes stripped from cap/floor price surface
%\item Optionlet stripper added (copy of the QL class that uses an QuantExt::CapFloorTermVolSurface to support BiLinearInterpolation)
%\item Price term structure added
%\item Default probability bootstrap traits added
%\item YoY Inflation Optionlet (caplet/floorlet) volatility stripper added
%\item YoY Inflation volatility surface extends QuantLib's implementation to include a volatility type and displacement
\item Correlation term structure added (to support CMS spread products)
\end{itemize}

\bigskip
ANALYTICS
\begin{itemize}
\item KVA added (thanks to Roland Kapl)
\end{itemize}

\bigskip
UNIT TESTS
\begin{itemize}
\item Unit tests suites extended to 429 cases in total 
\item Data driven tests added in ORE Data
\item Now using boost's automated test suite creation and registration
\end{itemize}

\bigskip
EXAMPLES
\begin{itemize}
\item ORE has 29 examples now vs 23 in the previous release
\end{itemize}

\bigskip
USER GUIDE
\begin{itemize}
\item Extended to 186 pages
\end{itemize}

\bigskip
BUILDING ORE
\begin{itemize}
\item CMake build system added, see end of section \ref{sec:build_ore}
\end{itemize}

\bigskip
LANGUAGE BINDINGS
\begin{itemize}
\item ORE SWIG projected added, to support ORE in Python, see \url{https://github.com/OpenSourceRisk/ORE-SWIG}
\end{itemize}

%========================================================
\section{ORE Data Flow}\label{sec:process}
%========================================================

The core processing steps followed in ORE to produce risk analytics results are sketched in Figure \ref{fig_process}.
All ORE calculations and output are generated in three fundamental process steps as indicated in the three boxes in the
upper part of the figure. In each of these steps appropriate data (described below) is loaded and results are generated,
either in form of a human readable report, or in an intermediate step as pure data files (e.g. NPV data, exposure data).
\begin{figure}[h]
\begin{center}
\includegraphics[scale=0.6]{process.pdf}
\end{center}
\caption{Sketch of the ORE process, inputs and outputs. }
\label{fig_process}
\end{figure}

The overall ORE process needs to be parametrised using a set of configuration XML files which is the subject of section
\ref{sec:configuration}. The portfolio is provided in XML format which is explained in detail in sections
\ref{sec:portfolio_data} and \ref{sec:nettingsetinput}. Note that ORE comes with 'Schema' files for all supported
products so that any portfolio xml file can be validated before running through ORE. Market data is provided in a simple
three-column text file with unique human-readable labelling of market data points, as explained in section
\ref{sec:market_data}.  \\

The first processing step (upper left box) then comprises 
\begin{itemize}
\item loading the portfolio to be analysed, 
\item building any yield curves or other 'term structures' needed for pricing, 
\item calibration of pricing and simulation models.
\end{itemize}

The second processing step (upper middle box) is then 
\begin{itemize}
\item portfolio valuation, cash flow generation,
\item going forward - conventional risk analysis such as sensitivity analysis and stress testing, standard-rule capital
  calculations such as SA-CCR, etc,
\item and in particular, more time-consuming, the market simulation and portfolio valuation through time under Monte
  Carlo scenarios.
\end{itemize}
This process step produces several reports (NPV, cashflows etc) and in particular an {\bf NPV cube}, i.e. NPVs per
trade, scenario and future evaluation date. The cube is written to a file in both condensed binary and human-readable
text format.  \\

The third processing step (upper right box) performs more 'sophisticated' risk ana\-ly\-sis by post-processing the NPV
cube data:
\begin{itemize}
\item aggregating over trades per netting set, 
\item applying collateral rules to compute simulated variation margin as well as simulated (dynamic) initial margin
  posting,
\item computing various XVAs including CVA, DVA, FVA, MVA for all netting sets, with and without taking collateral
  (variation and initial margin) into account, on demand with allocation to the trade level.
\end{itemize}
The output of this process step are XVA reports and the 'net' NPV cube, i.e. after aggregation, netting and collateral. \\

The example section \ref{sec:examples} demonstrates for representative product types how the described processing steps
can be combined in a simple batch process which produces the mentioned reports, output files and exposure evolution
graphs in one 'go'.

Moreover, both NPV cubes can be further analysed interactively using a visualisation tool introduced in section
\ref{sec:jupyter}. And finally, sections \ref{sec:calc} and \ref{sec:excel} demonstrate how ORE processes can be
launched in spreadsheets and key results presented automatically within the same sheet.

%========================================================
\section{Getting and Building ORE}\label{sec:installation}
%========================================================

You can get ORE in two ways, either by downloading a release bundle as described in section \ref{sec:release} (easiest if you just want to use ORE) or by
checking out the source code from the github repository as described in section \ref{sec:build_ore} (easiest if you want to build and develop ORE).

\subsection{ORE Releases}\label{sec:release}

ORE releases are regularly provided in the form of source code archives, Windows exe\-cutables {\tt ore.exe}, example
cases and documentation. Release archives will be provided at \url{https://github.com/opensourcerisk/engine/releases}.

\medskip
The release consists of a single archive in zip format
\begin{itemize}
\item {\tt ORE-<VERSION>.zip}
\end{itemize}

When unpacked, it creates a directory {\tt ORE-<VERSION>} with the following files respectively subdirectories
\begin{enumerate}
%\item {\tt bin/win32/ore.exe}
%\item {\tt bin/x64/ore.exe}
\item {\tt App/}
\item {\tt Docs/}
\item {\tt Examples/}
\item {\tt FrontEnd/}
\item {\tt OREAnalytics/}
\item {\tt OREData/}
\item {\tt QuantExt/}
\item {\tt ThirdPartyLibs/}
\item {\tt tools/}
\item {\tt xsd/}
\item {\tt userguide.pdf}
\end{enumerate} 

The first three items and {\tt userguide.pdf} are sufficient to run the compiled ORE application
on the list of examples described in the user guide (this works on Windows only). The Windows executables are located in {\tt App/bin/Win32/Release/} respectively {\tt App/bin/x64/Release/}. To continue with the compiled
executables:
\begin{itemize}
\item Ensure that the scripting language Python is installed on your computer, see also section \ref{sec:python}
  below;
\item Move on to the examples in section \ref{sec:examples}.
\end{itemize}

\medskip
The release bundle does contain the ORE source code, which is sufficient to build ORE from sources manually as follows (if you build ORE for development purposes, we recommend using git though, see section \ref{sec:build_ore}):
\begin{itemize}
\item Set up Boost as described in section \ref{sec:boost}, unless already installed
\item Set up QuantLib 1.11 \cite{QL,quantlib-install} from its github or sourceforge download page, unless already
  installed; QuantLib needs to be located in this project directory {\tt ORE-<VERSION>}. Alternatively, you can create a
  symbolic link named QuantLib here that points to the actual QuantLib directory
\item Build QuantExt, OREData, OREAnalytics, App (in this order) as described in section \ref{sec:build}
\item Note that ThirdPartyLibs does not need to be built, it contains RapdidXml, header only code for reading and
  writing XML files
\item Move on to section \ref{sec:python} and the examples in section \ref{sec:examples}.
\end{itemize}

Open {\tt Docs/html/index.html} to see the API documentation for QuantExt, OREData and OREAnalytics, generated by
doxygen.

\subsection{Building ORE}\label{sec:build_ore}

ORE's source code is hosted on github.com at \url{https://github.com/opensourcerisk/engine} using {\tt git}, a free and
open source distributed version control system.

\subsubsection{Git}

To access the current code base on GitHub, one needs to get {\tt git} installed first.
   
\begin{enumerate}
\item Install and setup Git on your machine following instructions at \cite{git-download}

\item Fetch ORE from github by running the following: 

{\tt\% git clone https://github.com/opensourcerisk/engine.git ore}      

This will create a folder 'ore' in your current directory that contains the codebase.

\item Initially, the QuantLib subdirectory under {\tt ore} is empty as it is a submodule pointing to the official
  QuantLib repository. To pull down locally, use the following commands:

{\tt
\% cd ore \\
\% git submodule init \\
\% git submodule update
}

\end{enumerate}

\subsubsection{Boost}\label{sec:boost}

QuantLib and ORE depend on the boost C++ libraries. Hence these need to be installed before building QuantLib and
ORE. On all platforms the minimum required boost version is 1\_63 as of ORE release 4.
%Older versions may work on some platforms and system configurations, but were not tested.

\subsubsection*{Windows}

\begin{enumerate}
\item Download the pre-compiled binaries for MSVC-14 (MSVC2015) from \cite{boost-binaries}
%, any recent version should work
\begin{itemize}
\item 32-bit: \cite{boost-binaries}{\bs}VERSION{\bs}boost\_VERSION-msvc-14.0-32.exe{\bs}download 
\item 64-bit: \cite{boost-binaries}{\bs}VERSION{\bs}boost\_VERSION-msvc-14.0-64.exe{\bs}download
\end{itemize}
\item Start the installation file and choose an installation folder. Take a note of that folder as it will be needed
  later on.
\item Finish the installation by clicking Next a couple of times.
\end{enumerate}
    
Alternatively, compile all Boost libraries directly from the source code:

\begin{enumerate}
\item Open a Visual Studio Tools Command Prompt
\begin{itemize}
\item 32-bit: VS2015/VS2013 x86 Native Tools Command Prompt
\item 64-bit: VS2015/VS2013 x64 Native Tools Command Prompt
\end{itemize}
\item Navigate to the boost root directory
\item Run bootstrap.bat
\item Build the libraries from the source code
\begin{itemize}
\item 32-bit: \\
  {\footnotesize\tt .{\bs}b2 --stagedir=.{\bs}lib{\bs}Win32{\bs}lib --build-type=complete toolset=msvc-14.0 \bs \\
    address-model=32 --with-test --with-system --with-filesystem  \bs \\
    --with-serialization --with-regex --with-date\_time stage}
\item 64-bit: \\
  {\footnotesize\tt .{\bs}b2 --stagedir=.{\bs}lib{\bs}x64{\bs}lib --build-type=complete toolset=msvc-14.0 \bs \\
    address-model=64 --with-test --with-system --with-filesystem \bs \\
    --with-serialization --with-regex --with-date\_time stage}
\end{itemize}
\end{enumerate}

\subsubsection*{Unix}

\begin{enumerate}
\item Download Boost from \cite{boost} and build following the instructions on the site
%, any recent version should work
\item Define the environment variable BOOST that points to the boost directory
(so includes should be in BOOST and libs should be in BOOST/stage/lib)
\end{enumerate}

\subsubsection{ORE Libraries and Application}\label{sec:build}

\subsubsection*{Windows}

\begin{enumerate}

\item Download and install Visual Studio Community Edition (Version 2013 or later). 
During the installation, make sure you install the Visual
C++ support under the Programming Languages features (disabled by default).

\item To configure the boost paths in Visual Studio open any of the Visual Studio solution files in item 3 below and
  select View $\rightarrow$ Other Windows $\rightarrow$ Property Manager. It does not matter which solution you open, if
  it is for example the Quant\-Ext solution you should see two Projects 'QuantExt' and 'quantexttestsuite' in the property
  manager. Expand any of them (e.g. QuantExt) and then one of the Win32 or x64 configurations. The settings will be
  specific for the Win32 or x64 configuration but otherwise it does not matter which of the projects or configurations
  you expand, they all contain the same configuration file. You should now see 'Microsoft.Cpp.Win32.user' respectively
  'Microsoft.Cpp.x64.user' depending on whether you chose a Win32 or a x64 configuration. Click on this file to open the
  property pages. Select VC++ Directories and then add your boost directory to the 'Include Directories' entry. Likewise
  add your boost library directory to the 'Library Directories' entry. If for example your boost installation is in {\tt
    C:{\bs}boost\_1\_57\_0} and the libraries reside in the {\tt stage{\bs}lib} subfolder, add {\tt
    C:{\bs}boost\_1\_57\_0} to the 'Include Directories' entry and {\tt C:{\bs}boost\_1\_57\_0{\bs}stage{\bs} lib} to the
  'Library Directories' entry. Press OK. 
  (Alternatively, create and use an environment variable {\tt \%BOOST\%} pointing to your directory {\tt C:{\bs}boost\_1\_57\_0} instead of the directory itself.) 
  If you want to configure the boost paths for Win32 resp. x64 as well, repeat
  the previous step for 'Microsoft.Cpp. Win32.user' respectively 'Microsoft.Cpp.x64.user'. To complete the configuration
  just close the property manager window.

  % \item Open any solution file and update path to Boost as described in sections 5 \& 6 in
  %   \cite{quantlib-install}. You only need to do this for a single project as this will update the path to boost
  %   across all projects and solutions on your machine. The paths should be set as follow (in case you compiled Boost
  %   on your own, use the path specified using the --stagedir cmd argument):
%
%\begin{itemize}
%\item Include Directories: [Boost Installation Folder]
%\item Library Directories: [Boost Installation Folder]{\bs}libs
%\end{itemize}
%
%\item Add the additional path to the Boost pre-compiled libraries to the linker setting:
%
%\begin{itemize}
%\item 32-bit: [Boost Installation Folder]{\bs}lib32-msvc-14.0
%\item 64-bit: [Boost Installation Folder]{\bs}lib64-msvc-14.0
%\end{itemize}

\item Open each of the sub-projects and compile them in the following order: QuantLib, QuantExt, OREData, OREAnalytics
  and App. For each project, do the following:

\begin{itemize}
\item Switch to the correct platform (i.e. Win32 or x64) from the Configuration Manager. The selection should match the
  pre-compiled version of Boost. Trying to compile using a mixed configuration (e.g. Boost 64-bit and 32-bit QuantLib)
  will fail.
\item Compile the project: Build $\rightarrow$ Build Solution
\item Once the compilation is complete, run the test suite.
\end{itemize}
Alternatively, open the {\tt oreEverything\_*.sln} and build the entire solution (again, make sure to select the correct platform in the configuration manager first).
\end{enumerate}

\subsubsection*{Unix}

\begin{enumerate}

\item Build QuantLib as usual.

{\tt\footnotesize
\% cd QuantLib \\
\% ./autogen.sh \\
\% ./configure --with-boost-include=\$BOOST --with-boost-lib=\$BOOST/stage/lib \\
\% make -j4 
}

\item Build QuantExt

{\tt\footnotesize
\% cd QuantExt \\
\% ./autogen.sh \\
\% ./configure \\
\% make -j4
}

This will build both the QuantExt library and test suite.

\item Run the test suite

{\tt\footnotesize
\% ./test/quantext-test-suite 
}

\item  Build OREData, OREAnalytics and their test suites. 

Follow the same steps as for QuantExt.
To run the unit test suites, do 

{\tt\footnotesize
\% ./test/ored-test-suite 
}

and 

{\tt\footnotesize
\% ./test/orea-test-suite 
}

in the respective library directories.

\item Build App/ore

{\tt\footnotesize
\% cd App \\
\% ./autogen.sh \\
\% ./configure \\
\% make -j4
}

Note: On Linux systems, the 'locale' settings can negatively affect the ORE process and output. To avoid this, we
recommend setting the environment variable {\tt LC\_NUMERIC} to {\tt C}, e.g. in a bash shell, do

{\tt\footnotesize
\% export LC\_NUMERIC=C
}

before running ORE or any of the examples below. This will suppress thousand separators in numbers when converted to
strings.

\item Run Examples (see section \ref{sec:examples})

{\tt\footnotesize
\% cd Examples/Example\_1 \\
\% python run.py 
}

\end{enumerate}

\subsubsection*{Building on Unix with CMake}

Recent releases of ORE (since end of 2018) can be built with CMake on Unix systems, as follows.

\begin{enumerate}
\item Change to the ORE project directory that contains the {\tt QuantLib}, {\tt QuantExt}, etc, folders; create subdirectory {\tt build} and change to subdirectory {\tt build}
\item Configure CMake by invoking \\
\medskip
{\tt cmake -DBOOST\_ROOT=\${BOOST} -DBOOST\_LIBRARYDIR=\${BOOST}/stage/lib ..} \\
\medskip

Alternatively, set environment variables {\tt BOOST\_ROOT} and {\tt BOOST\_LIBRARYDIR} and run \\
\medskip
{\tt cmake ..} \\
\medskip
\item Build all ORE libraries including QuantLib by invoking \\
\medskip
{\tt make -j4} \\
\medskip
\item Build all ORE libraries including QuantLib plus the API documentation for QuantExt, OREData and OREAnalytics, generated by
doxygen, by invoking \\
\medskip
{\tt make all -j4} \\
\medskip
\item Alternatively the individual API documentation for each library can be built by invoking \\
\medskip
{\tt make doc\_quantext} \\
\medskip
{\tt make doc\_ored} \\
\medskip
{\tt make doc\_orea} \\
\medskip
\item Unset {\tt LD\_LIBRARY\_PATH} respectively {\tt DYLD\_LIBRARY\_PATH} before running the ORE executable or the test suites below, in order not to override the rpath information embedded into the libaries built with CMake
\item Run all test suites by invoking \\
\medskip
{\tt ctest -j4}
\end{enumerate}

Notice that if the boost libraries are not installed they might not be found during runtime because of a missing rpath
tag in their path. Run the script {\tt rename\_libs.sh} to set the rpath tag in all libraries located in {\tt
  \${BOOST}/stage/lib}.

The .cpp and .hpp files included in the build process need to be explicitly specified in the various {\tt CMakeLists.txt} files in the project directory, as in the {\tt Makefile.am} files of the GNU build system. However for the CMake build system we have provided a python script (in {\tt Tools/update\_cmake\_files.py}) that automates this process. 

The advantage of the CMake build system is that it builds fewer intermediate libraries and is hence significantly faster than the GNU automake based build. Moreover it can be extended to cover both Unix and Windows builds. 
 
\subsubsection*{Building on Windows with CMake}

The same set of {\tt CMakeLists.txt} files allows building ORE on Windows. The following instructions use the {\tt Ninja} build system ({\url{ninja-build.org}) that covers the role of {\tt make} on Unix systems and calls the Visual Studio C++ compiler and linker. 

\begin{enumerate}
\item Open a command prompt, change to directory C:{\textbackslash}Program Files (x86){\textbackslash}Microsoft Visual Studio 14.0{\textbackslash}VC and run\\
\medskip
{\tt vcvarsall.bat x64} \\
\medskip
to initialize the compiler-related environment.
\item Change to the ORE project directory that contains the {\tt QuantLib}, {\tt QuantExt}, etc, folders; create subdirectory {\tt build} and change to subdirectory {\tt build}
\item Configure CMake e.g. by invoking \\
\medskip
{\tt cmake -D BOOST\_LIBRARYDIR=/path/to/boost/root/lib64-msvc-14.0 } \textbackslash\\
{\tt \hspace{2cm} -D CMKAE\_BUILD\_TYPE=Release }\textbackslash\\
{\tt \hspace{2cm} -D MSVC\_RUNTIME=static} \textbackslash\\
{\tt \hspace{2cm} -G Ninja ..} \\
\medskip
where the -G option allows choosing the desired build system generator.
\item Build all ORE libraries including QuantLib by invoking \\
\medskip
  {\tt ninja} \\
\medskip
Ninja automatically utilizes all available threads, unless specified with the -j option.

\item Run all test suites by invoking \\
  \medskip {\tt ctest -j4}
\end{enumerate}

\subsection{Python and Jupyter}\label{sec:python}

Python (version 3.5 or higher) is required to run the examples in section \ref{sec:examples} and plot exposure
evolutions. Moreover, we use Jupyter \cite{jupyter} in section \ref{sec:visualisation} to visualise simulation
results. Both are part of the 'Anaconda Open Data Science Analytics Platform' \cite{Anaconda}. Anaconda installation
instructions for Windows, OS X and Linux are available on the Anaconda site, with graphical installers for
Windows\footnote{With Windows, after a fresh installation of Python the user may have to run the {\tt python} command
  once in a command shell so that the Python executable will be found subsequently when running the example scripts in
  section \ref{sec:examples}.}, Linux and OS X.

With Linux and OS X, the following environment variable settings are required
\begin{itemize}
\item set {\tt LANG} and {\tt LC\_ALL } to {\tt en\_US.UTF-8} or {\tt en\_GB.UTF-8}
\item set {\tt LC\_NUMERIC} to {\tt C}. 
\end{itemize}
The former is required for both running the Python scripts in the examples section, as well as successful installation
of the following packages. \\

The full functionality of the Jupyter notebook introduced in section \ref{sec:jupyter} requires furthermore installing
\begin{itemize}
\item jupyter\_dashboards: \url{https://github.com/jupyter-incubator/dashboards}
\item ipywidgets: \url{https://github.com/ipython/ipywidgets}
\item pythreejs: \url{https://github.com/jovyan/pythreejs}
\item bqplot: \url{https://github.com/bloomberg/bqplot}
\end{itemize}
With Python and Anaconda already installed, this can be done by running these commands
\begin{itemize}
\item {\tt conda install -c conda-forge ipywidgets}
\item {\tt pip install jupyter\_dashboards}
\item {\tt jupyter dashboards quick-setup --sys-prefix}
\item {\tt conda install -c conda-forge bqplot}
\item {\tt conda install -c conda-forge pythreejs}
\end{itemize}
Note that the bqplot installation requires the environment settings mentioned above.

%========================================================
\section{Examples}\label{sec:examples}
%========================================================

The examples shown in table \ref{tab_0} are intended to help with getting started with ORE, and to serve as plausibility
checks for the simulation results generated with ORE.

\begin{table}[hbt]
\scriptsize
\begin{center}
\begin{tabular}{|c|l|}
\hline
Example & Description \\
\hline
\hline
1 & Vanilla at-the-money Swap with flat yield curve \\
\hline
2 & Vanilla Swap with normal yield curve \\
\hline
3 & European Swaption \\
\hline
4 & Bermudan Swaption \\
\hline
5 & Callable Swap \\
\hline
6 & Cap/Floor \\
\hline
7 & FX Forward \\
  & European FX Option \\ 
\hline
8 & Cross Currency Swap without notional reset \\
\hline
9 & Cross Currency Swap with notional reset \\
\hline
10 & Three-Swap portfolio with netting and collateral \\
   & XVAs - CVA, DVA, FVA, MVA, COLVA \\
   & Exposure and XVA Allocation to trade level \\
\hline
11 & Basel exposure measures - EE, EPE, EEPE \\
\hline
12 & Long term simulation with horizon shift \\
\hline
13 & Dynamic Initial Margin and MVA \\
\hline
14 & Minimal Market Data Setup \\
\hline
15 & Sensitivity Analysis and Stress Testing \\
\hline
16 & Equity Derivatives Exposure \\
\hline
17 & Inflation Swap Exposure \\
\hline
18 & Bonds and Amortisation Structures\\
\hline
19 & Swaption Pricing with Smile\\
\hline
20 & Credit Default Swap Pricing\\
\hline
21 & Constant Maturity Swap Pricing\\
\hline
22 & Option Sensitivity Analysis with Smile\\
\hline
23 & Forward Rate Agreement and Averaging OIS Exposure\\
\hline
24 & Commodity Forward and Option Pricing and Sensitivity\\
\hline
25 & CMS Spread with (Digital) Cap/Floor Pricing, Sensitivity and Exposures\\
\hline
26 & Bootstrap Consistency\\
\hline
27 & BMA Basis Swap Pricing and Sensitivity\\
\hline
28 & Discount Ratio Curves\\
\hline
29 & Curve Building using Fixed vs. Float Cross Currency Helpers\\
\hline
\end{tabular}
\caption{ORE examples.}
\label{tab_0}
\end{center}
\end{table}

All example results can be produced with the Python scripts {\tt run.py} in the ORE release's {\tt Examples/Example\_\#}
folders which work on both Windows and Unix platforms. In a nutshell, all scripts call ORE's command line application
with a single input XML file

\medskip
\centerline{\tt ore[.exe] ore.xml}
\medskip

They produce a number of standard reports and exposure graphs in PDF format. The structure of the input file and of the
portfolio, market and other configuration files referred to therein will be explained in section
\ref{sec:configuration}.

\medskip ORE is driven by a number of input files, listed in table \ref{tab_1} and explained in detail in sections
\ref{sec:configuration} to \ref{sec:fixings}. In all examples, these input files are either located in the example's sub
directory {\tt Examples/Example\_\#/Input} or the main input directory {\tt Examples/Input} if used across several
examples. The particular selection of input files is determined by the 'master' input file {\tt ore.xml}.

\begin{table}[h]
\scriptsize
\begin{center}
\begin{tabular}{|l|p{11cm}|}
  \hline
  File Name & Description \\
  \hline
  {\tt ore.xml}&   Master input file, selection of further inputs below and selection of analytics \\
  {\tt portfolio.xml} & Trade data \\
  {\tt netting.xml} &  Collateral (CSA) data \\
  {\tt simulation.xml} & Configuration of simulation model and market\\
  {\tt market.txt} &  Market data snapshot \\
  {\tt fixings.txt} &  Index fixing history \\
  {\tt curveconfig.xml} & Curve and term structure composition from individual market instruments\\
  {\tt conventions.xml} & Market conventions for all market data points\\
  {\tt todaysmarket.xml} &  Configuration of the market composition, relevant for the pricing of the given portfolio as
                           of today (yield curves, FX rates, volatility surfaces etc) \\
  {\tt pricingengines.xml} &  Configuration of pricing methods by product\\
  \hline
\end{tabular}
\end{center}
\caption{ORE input files}
\label{tab_1}
\end{table}

The typical list of output files and reports is shown in table \ref{tab_2}. The names of output files can be configured
through the master input file {\tt ore.xml}. Whether these reports are generated also depends on the setting in {\tt
  ore.xml}. For the examples, all output will be written to the directory {\tt Examples/Example\_\#/Output}.

\begin{table}[h]
\scriptsize
\begin{center}
\begin{tabular}{|l|p{11cm}|}
\hline
File Name & Description \\
\hline
{\tt npv.csv}&   NPV report \\
{\tt flows.csv} & Cashflow report \\
{\tt curves.csv} & Generated yield (discount) curves report \\
{\tt xva.csv} & XVA report, value adjustments at netting set and trade level \\
{\tt exposure\_trade\_*.csv} & Trade exposure evolution reports\\
{\tt exposure\_nettingset\_*.csv} &  Netting set exposure evolution reports\\
{\tt rawcube.csv} & NPV cube in readable text format \\
{\tt netcube.csv} & NPV cube after netting and colateral, in readable text format \\
{\tt *.dat} & Intermediate storage of NPV cube and scenario data in binary format \\
{\tt *.pdf} &  Exposure graphics produced by the python script {\tt run.py} after ORE completed\\
\hline
\end{tabular}
\end{center}
\caption{ORE output files}
\label{tab_2}
\end{table}

Note: When building ORE from sources on Windows platforms, make sure that you copy your {\tt ore.exe} to the binary
directory {\tt bin/win32/} respectively {\tt bin/x64/}. Otherwise the examples may be run using the pre-compiled
executables which come with the ORE release.

%--------------------------------------------------------
\subsection{Interest Rate Swap Exposure, Flat Market}\label{sec:example1}
%--------------------------------------------------------

We start with a vanilla single currency Swap (currency EUR, maturity 20y, notional 10m, receive fixed 2\% annual, pay
6M-Euribor flat). The market yield curves (for both discounting and forward projection) are set to be flat at 2\% for
all maturities, i.e. the Swap is at the money initially and remains at the money on average throughout its life. Running
ORE in directory {\tt Examples/Example\_1} with

\medskip
\centerline{\tt python run.py } 
\medskip

yields the exposure evolution in 

\medskip
\centerline{\tt Examples/Example\_1/Output/*.pdf } 
\medskip

and shown in figure \ref{fig_1}. 
\begin{figure}[h!]
\begin{center}
%\includegraphics[scale=0.45]{mpl_swap_1_1m_sbb_100k.pdf}
\includegraphics[scale=0.45]{mpl_swap_1_1m_sbb_10k_flat.pdf}
\end{center}
\caption{Vanilla ATM Swap expected exposure in a flat market environment from both parties' perspectives. The symbols are European Swaption prices. The simulation was run with monthly time steps and 10,000 Monte Carlo samples to demonstrate the convergence of EPE and ENE profiles. A similar
outcome can be obtained more quickly with 5,000 samples on a quarterly time grid which is the default setting of Example\_1. }
\label{fig_1}
\end{figure}
Both Swap simulation and Swaption pricing are run with calls to the ORE executable, essentially 

\medskip
\centerline{\tt ore[.exe] ore.xml} 

\centerline{\tt ore[.exe] ore\_swaption.xml} 
\medskip

which are wrapped into the script {\tt Examples/Example\_1/run.py} provided with the ORE release.
It is instructive to look into the input folder in Examples/Example\_1, the content of the main input file {\tt
  ore.xml}, together with the explanations in section \ref{sec:configuration}. \\

This simple example is an important test case which is also run similarly in one of the unit test suites of ORE. The
expected exposure can be seen as a European option on the underlying netting set, see also appendix
\ref{sec:app_exposure}. In this example, the expected exposure at some future point in time, say 10 years, is equal to
the European Swaption price for an option with expiry in 10 years, underlying Swap start in 10 years and underlying Swap
maturity in 20 years. We can easily compute such standard European Swaption prices for all future points in time where
both Swap legs reset, i.e. annually in this case\footnote{Using closed form expressions for standard European Swaption
  prices.}. And if the simulation model has been calibrated to the points on the Swaption surface which are used for
European Swaption pricing, then we can expect to see that the simulated exposure matches Swaption prices at these annual
points, as in figure \ref{fig_1}.  In Example\_1 we used co-terminal ATM Swaptions for both model calibration and
Swaption pricing. Moreover, as the the yield curve is flat in this example, the exposures from both parties'
perspectives (EPE and ENE) match not only at the annual resets, but also for the period between annual reset of both
legs to the point in time when the floating leg resets. Thereafter, between floating leg (only) reset and next joint
fixed/floating leg reset, we see and expect a deviation of the two exposure profiles.

%--------------------------------------------------------
\subsection{Interest Rate Swap Exposure, Realistic Market}\label{sec:example2}
%--------------------------------------------------------

Moving to {\tt Examples/Example\_2}, we see what changes when using a realistic (non-flat) market
environment. Running the example with

\medskip
\centerline{\tt python run.py } 
\medskip

yields the exposure evolution in 

\medskip
\centerline{\tt Examples/Example\_2/Output/*.pdf } 
\medskip

shown in figure \ref{fig_2}.
\begin{figure}[h!]
\begin{center}
\includegraphics[scale=0.45]{mpl_swap_3.pdf}
\end{center}
\caption{Vanilla ATM Swap expected exposure in a realistic market environment as of 05/02/2016 from both parties'
  perspectives. The Swap is the same as in figure \ref{fig_1} but receiving fixed 1\%, roughly at the money. The symbols
  are the prices of European payer and receiver Swaptions. Simulation with 5000 paths and monthly time steps.}
\label{fig_2}
\end{figure}
In this case, where the curves (discount and forward) are upward sloping, the receiver Swap is at the money at inception
only and moves (on average) out of the money during its life. Similarly, the Swap moves into the money from the
counterparty's perspective. Hence the expected exposure evolutions from our perspective (EPE) and the counterparty's
perspective (ENE) 'detach' here, while both can still be be reconciled with payer or respectively receiver Swaption
prices.

%--------------------------------------------------------
\subsection{European Swaption Exposure}\label{sec:european_swaption}
%--------------------------------------------------------

This demo case in folder {\tt Examples/Example\_3} shows the exposure evolution of European Swaptions with cash and
physical delivery, respectively, see figure \ref{fig_3}.
\begin{figure}[h!]
\begin{center}
\includegraphics[scale=0.45]{mpl_swaption.pdf}
\end{center}
\caption{European Swaption exposure evolution, expiry in 10 years, final maturity in 20 years, for cash and physical
  delivery. Simulation with 1000 paths and quarterly time steps. }
\label{fig_3}
\end{figure}
The delivery type (cash vs physical) yields significantly different valuations as of today due to the steepness of the
relevant yield curves (EUR). The cash settled Swaption's exposure graph is truncated at the exercise date, whereas the
physically settled Swaption exposure turns into a Swap-like exposure after expiry. For comparison, the example also
provides the exposure evolution of the underlying forward starting Swap which yields a somewhat higher exposure after
the forward start date than the physically settled Swaption. This is due to scenarios with negative Swap NPV at expiry
(hence not exercised) and positive NPVs thereafter. Note the reduced EPE in case of a Swaption with settlement of the option premium on exercise date.

%--------------------------------------------------------
\subsection{Bermudan Swaption Exposure}
%--------------------------------------------------------

This demo case in folder {\tt Examples/Example\_4} shows the exposure evolution of Bermudan rather than European
Swaptions with cash and physical delivery, respectively, see figure \ref{fig_3b}.
\begin{figure}[h!]
\begin{center}
\includegraphics[scale=0.45]{mpl_bermudan_swaption.pdf}
\end{center}
\caption{Bermudan Swaption exposure evolution, 5 annual exercise dates starting in 10 years, final maturity in 20 years,
  for cash and physical delivery. Simulation with 1000 paths and quarterly time steps.}
\label{fig_3b}
\end{figure}
The underlying Swap is the same as in the European Swaption example in section \ref{sec:european_swaption}. Note in
particular the difference between the Bermudan and European Swaption exposures with cash settlement: The Bermudan shows
the typical step-wise decrease due to the series of exercise dates. Also note that we are using the same Bermudan option
pricing engines for both settlement types, in contrast to the European case, so that the Bermudan option cash and
physical exposures are identical up to the first exercise date. When running this example, you will notice the
significant difference in computation time compared to the European case (ballpark 30 minutes here for 2 Swaptions, 1000
samples, 90 time steps). The Bermudan example takes significantly more computation time because we use an LGM grid
engine for pricing under scenarios in this case. In a realistic context one would more likely resort to American Monte
Carlo simulation, feasible in ORE, but not provided in the current release. However, this implementation can be used to
benchmark any faster / more sophisticated approach to Bermudan Swaption exposure simulation.

%--------------------------------------------------------
\subsection{Callable Swap Exposure}
%--------------------------------------------------------

This demo case in folder {\tt Examples/Example\_5} shows the exposure evolution of a European callable Swap, represented
as two trades - the non-callable Swap and a Swaption with physical delivery. We have sold the call option, i.e. the
Swaption is a right for the counterparty to enter into an offsetting Swap which economically terminates all future flows
if exercised. The resulting exposure evolutions for the individual components (Swap, Swaption), as well as the callable
Swap are shown in figure \ref{fig_4}.
\begin{figure}[h!]
\begin{center}
\includegraphics[scale=0.45]{mpl_callable_swap.pdf}
\end{center}
\caption{European callable Swap represented as a package consisiting of non-callable Swap and Swaption. The Swaption has
  physical delivery and offsets all future Swap cash flows if exercised. The exposure evolution of the package is shown
  here as 'EPE NettingSet' (green line). This is covered by the pink line, the exposure evolution of the same Swap but
  with maturity on the exercise date. The graphs match perfectly here, because the example Swap is deep in the money and
  exercise probability is close to one. Simulation with 5000 paths and quarterly time steps.}
\label{fig_4}
\end{figure}
The example is an extreme case where the underlying Swap is deeply in the money (receiving fixed 5\%), and hence the
call exercise probability is close to one. Modify the Swap and Swaption fixed rates closer to the money ($\approx$ 1\%)
to see the deviation between net exposure of the callable Swap and the exposure of a 'short' Swap with maturity on
exercise.

%--------------------------------------------------------
\subsection{Cap/Floor Exposure}\label{sec:capfloor}
%--------------------------------------------------------

The example in folder {\tt Examples/Example\_6} generates exposure evolutions of several Swaps, caps and floors. The
example shown in figure \ref{fig_capfloor_1} ('portfolio 1') consists of a 20y Swap receiving 3\% fixed and paying
Euribor 6M plus a long 20y Collar
with both cap and floor at 4\% so that the net exposure corresponds to a Swap paying 1\% fixed. \\

\begin{figure}[h!]
\begin{center}
\includegraphics[scale=0.45]{mpl_capfloor_1.pdf}
\end{center}
\caption{Swap+Collar, portfolio 1. The Collar has identical cap and floor rates at 4\% so that it corresponds to a
  fixed leg which reduces the exposure of the Swap, which receives 3\% fixed. Simulation with 1000 paths and quarterly
  time steps.}
\label{fig_capfloor_1}
\end{figure}

The second example in this folder shown in figure \ref{fig_capfloor_2} ('portfolio 2') consists of a short Cap, long
Floor and a long Collar that exactly offsets the netted Cap and Floor.

\begin{figure}[h!]
\begin{center}
\includegraphics[scale=0.45]{mpl_capfloor_2.pdf}
\end{center}
\caption{Short Cap and long Floor vs long Collar, portfolio 2. Simulation with 1000 paths and quarterly time steps.}
\label{fig_capfloor_2}
\end{figure}

Further three test portfolios are provided as part of this example. Run the example and inspect the respective output
directories {\tt Examples/Example\_7/Output/portfolio\_\#}. Note that these directories have to be present/created
before running the batch with {\tt python run.py}.

%--------------------------------------------------------
\subsection{FX Forward and FX Option Exposure}\label{sec:fxfwd}
%--------------------------------------------------------

The example in folder {\tt Examples/Example\_7} generates the exposure evolution for a EUR / USD FX Forward transaction
with value date in 10Y. This is a particularly simple show case because of the single cash flow in 10Y. On the other
hand it checks the cross currency model implementation by means of comparison to analytic limits - EPE and ENE at the
trade's value date must match corresponding Vanilla FX Option prices, as shown in figure \ref{fig_5}.
\begin{figure}[h]
\begin{center}
\includegraphics[scale=0.45]{mpl_fxforward.pdf}
\end{center}
\caption{EUR/USD FX Forward expected exposure in a realistic market environment as of 26/02/2016 from both parties'
  perspectives. Value date is obviously in 10Y. The flat lines are FX Option prices which coincide with EPE and ENE,
  respectively, on the value date. Simulation with 5000 paths and quarterly time steps.}
\label{fig_5}
\end{figure}

%--------------------------------------------------------
\subsection*{FX Option Exposure}\label{sec:fxoption}
%--------------------------------------------------------

This example (in folder {\tt Examples/Example\_7}, as the FX Forward example) illustrates the exposure evolution for an
FX Option, see figure \ref{fig_7}.
\begin{figure}[h!]
\begin{center}
\includegraphics[scale=0.45]{mpl_fxoption.pdf}
\end{center}
\caption{EUR/USD FX Call and Put Option exposure evolution, same underlying and market data as in section
  \ref{sec:fxfwd}, compared to the call and put option price as of today (flat line). Simulation with 5000 paths and
  quarterly time steps.}
\label{fig_7}
\end{figure}
Recall that the FX Option value $NPV(t)$ as of time $0 \leq t \leq T$ satisfies
\begin{align*}
\frac{NPV(t)}{N(t)} &= \mbox{Nominal}\times\E_t\left[\frac{(X(T) - K)^+}{N(T)}\right]\\
NPV(0) &= \E\left[\frac{NPV(t)}{N(t)}\right] = \E\left[\frac{NPV^+(t)}{N(t)} \right]= \EPE(t) 
\end{align*}
One would therefore expect a flat exposure evolution up to option expiry. The deviation from this in ORE's simulation is
due to the pricing approach chosen here under scenarios. A Black FX option pricer is used with deterministic Black
volatility derived from today's volatility structure (pushed or rolled forward, see section \ref{sec:sim_market}). The
deviation can be removed by extending the volatility modelling, e.g. implying model consistent Black volatilities in
each simulation step on each path.  
%\todo[inline]{Add exposure evolution graph with 'simulated' FX vol}

%--------------------------------------------------------
\subsection{Cross Currency Swap Exposure, without FX Reset}
%--------------------------------------------------------

The case in {\tt Examples/Example\_8} is a vanilla cross currency Swap. It shows the typical blend of an Interest Rate
Swap's saw tooth exposure evolution with an FX Forward's exposure which increases monotonically to final maturity, see
figure \ref{fig_6}.
\begin{figure}[h!]
\begin{center}
\includegraphics[scale=0.45]{mpl_ccswap.pdf}
\end{center}
\caption{Cross Currency Swap exposure evolution without mark-to-market notional reset. Simulation with 1000 paths and
  quarterly time steps.}
\label{fig_6}
\end{figure}

%--------------------------------------------------------
\subsection{Cross Currency Swap Exposure, with FX Reset}
%--------------------------------------------------------

The effect of the FX resetting feature, common in Cross Currency Swaps nowadays, is shown in {\tt Examples/Example\_9}.
The example shows the exposure evolution of a EUR/USD cross currency basis Swap with FX reset at each interest period
start, see figure \ref{fig_6b}. As expected, the notional reset causes an exposure collapse at each period start when
the EUR leg's notional is reset to match the USD notional.
\begin{figure}[h!]
\begin{center}
\includegraphics[scale=0.45]{mpl_xccy_reset.pdf}
\end{center}
\caption{Cross Currency Basis Swap exposure evolution with and without mark-to-market notional reset. Simulation with
  1000 paths and quarterly time steps.}
\label{fig_6b}
\end{figure}
  
%--------------------------------------------------------
\subsection{Netting Set, Collateral, XVAs, XVA Allocation}
%--------------------------------------------------------

In this example (see folder {\tt Examples/Example\_10}) we showcase a small netting set consisting of three Swaps in
different currencies, with different collateral choices
\begin{itemize}
\item no collateral - figure \ref{fig_8},
\item collateral with threshold (THR) 1m EUR, minimum transfer amount (MTA) 100k EUR, margin period of risk (MPOR) 2
  weeks - figure \ref{fig_9}
\item collateral with zero THR and MTA, and MPOR 2w - figure \ref{fig_10}
\end{itemize}
The exposure graphs with collateral and positive margin period of risk show typical spikes. What is causing these? As
sketched in appendix \ref{sec:app_collateral}, ORE uses a {\em classical collateral model} that applies collateral
amounts to offset exposure with a time delay that corresponds to the margin period of risk. The spikes are then caused
by instrument cash flows falling between exposure measurement dates $d_1$ and $d_2$ (an MPOR apart), so that a
collateral delivery amount determined at $d_1$ but settled at $d_2$ differs significantly from the closeout amount at
$d_2$ causing a significant residual exposure for a short period of time. See for example \cite{Andersen2016} for a
recent detailed discussion of collateral modelling. The approach currently implemented in ORE corresponds to {\em
  Classical+} in \cite{Andersen2016}, the more conservative approach of the classical methods. The less conservative
alternative, {\em Classical-}, would assume that both parties stop paying trade flows at the beginning of the MPOR, so
that the P\&L over the MPOR does not contain the cash flow effect, and exposure spikes are avoided. Note that the size
and position of the largest spike in figure \ref{fig_9} is consistent with a cash flow of the 40 million GBP Swap in the
example's portfolio that rolls over the 3rd of March and has a cash flow on 3 March 2020, a bit more than four years
from the evaluation date.
  
\begin{figure}[h!]
\begin{center}
\includegraphics[scale=0.45]{mpl_nocollateral_epe.pdf}
\end{center}
\caption{Three Swaps netting set, no collateral. Simulation with 5000 paths and bi-weekly time steps.}
\label{fig_8}
\end{figure}

\begin{figure}[htb]
\begin{center}
\includegraphics[scale=0.45]{mpl_threshold_break_epe.pdf}
\end{center}
\caption{Three Swaps netting set, THR=1m EUR, MTA=100k EUR, MPOR=2w. The red evolution assumes that the each trade is
  terminated at the next break date. The blue evolution ignores break dates. Simulation with 5000 paths and bi-weekly
  time steps.}
\label{fig_9}
\end{figure}

%\begin{figure}[h]
%\begin{center}
%\includegraphics[scale=1.0]{example_mta_epe.pdf}
%\end{center}
%\caption{Three swaps, threshold = 0, mta > 0.}
%\label{fig_7}
%\end{figure}

\begin{figure}[h!]
\begin{center}
\includegraphics[scale=0.45]{mpl_mpor_epe.pdf}
\end{center}
\caption{Three Swaps, THR=MTA=0, MPOR=2w. Simulation with 5000 paths and bi-weekly time steps.}
\label{fig_10}
\end{figure}

%--------------------------------------------------------
\subsection*{CVA, DVA, FVA, COLVA, MVA, Collateral Floor}
%--------------------------------------------------------

We use one of the cases in {\tt Examples/Example\_10} to demonstrate the
XVA outputs, see folder {\tt Examples/Example\_10/Output/collateral\_threshold\_dim}.

\medskip The summary of all value adjustments (CVA, DVA, FVA, COLVA, MVA, as well as the Collateral Floor) is provided
in file {\tt xva.csv}.  The file includes the allocated CVA and DVA numbers to individual trades as introduced in the
next section. The following table illustrates the file's layout, omitting the three columns containing allocated data.

\begin{center}
\resizebox{\columnwidth}{!}{%
\begin{tabular}{|l|l|r|r|r|r|r|r|r|r|r|}
\hline
TradeId & NettingSetId & CVA & DVA & FBA & FCA & COLVA & MVA & CollateralFloor & BaselEPE & BaselEEPE \\
\hline
 & CPTY\_A &  6,521  &  151,193  & -946  &  72,103  &  2,769  & -14,203  &  189,936  &  113,260  &  1,211,770 \\
Swap\_1 & CPTY\_A &  127,688  &  211,936  & -19,624  &  100,584  &  n/a  &  n/a  &  n/a   &  2,022,590  &  2,727,010 \\
Swap\_3 & CPTY\_A &  71,315  &  91,222  & -11,270  &  43,370  &  n/a  &  n/a  &  n/a   &  1,403,320  &  2,183,860 \\
Swap\_2 & CPTY\_A &  68,763  &  100,347  & -10,755  &  47,311  &  n/a  &  n/a  &  n/a   &  1,126,520  &  1,839,590 \\
\hline
\end{tabular}
}
\end{center}

The line(s) with empty TradeId column contain values at netting set level, the others contain uncollateralised
single-trade VAs.  Note that COLVA, MVA and Collateral Floor are only available at netting set level at which collateral
is posted.

\medskip
Detailed output is written for COLVA and Collateral Floor to file {\tt colva\_nettingset\_*.csv} which shows the 
incremental contributions to these two VAs through time.


%--------------------------------------------------------
\subsection*{Exposure Reports \& XVA Allocation to Trades}
%--------------------------------------------------------
Using the example in folder {\tt Examples/Example\_10} we illustrate here the layout of an exposure report produced by
ORE. The report shows the exposure evolution of Swap\_1 without collateral which - after running Example\_10 - is found
in folder \\
{\tt Examples/Example\_10/Output/collateral\_none/exposure\_trade\_Swap\_1.csv}:

\begin{center}
\resizebox{\columnwidth}{!}{%
\begin{tabular}{|l|l|r|r|r|r|r|r|r|r|}
\hline
TradeId & Date & Time & EPE & ENE & AllocEPE & AllocENE & PFE & BaselEE & BaselEEE \\
\hline
Swap\_1 & 05/02/16 & 0.0000 & 0  & 1,711,748  & 0  & 0  & 0  & 0  & 0 \\
Swap\_1 & 19/02/16 & 0.0383 & 38,203   & 1,749,913  & -1,200,677 & 511,033 & 239,504 & 38,202 & 38,202 \\
Swap\_1 & 04/03/16 & 0.0765 & 132,862  & 1,843,837 & -927,499 & 783,476 & 1,021,715 & 132,845 & 132,845 \\
%Swap\_1 & 18/03/16 & 0.1148 & 299,155  & 1,742,450  & -650,225  & 793,067  & 1,914,150  & 299,091  & 299,091 \\
%Swap\_1 & 01/04/16 & 0.1530 & 390,178  & 1,834,810  & -552,029  & 892,604  & 2,373,560  & 390,058  & 390,058 \\
%Swap\_1 & 15/04/16 & 0.1913 & 471,849  & 1,918,600  & -465,580  & 981,171  & 2,765,710  & 471,659  & 471,659 \\
%Swap\_1 & 29/04/16 & 0.2295 & 550,301  & 2,000,640  & -330,578  & 1,119,760  & 3,106,810  & 550,016  & 550,016 \\
%Swap\_1 & 13/05/16 & 0.2678 & 620,279  & 2,074,880  & -266,042  & 1,188,560  & 3,427,080  & 619,888  & 619,888 \\
%Swap\_1 & 27/05/16 & 0.3060 & 690,018  & 2,140,320  & -190,419  & 1,259,880  & 3,778,570  & 689,509  & 689,509 \\
%Swap\_1 & 10/06/16 & 0.3443 & 763,207  & 2,206,020  & -137,681  & 1,305,130  & 4,052,870  & 762,560  & 762,560 \\
Swap\_1 & ... & ...& ... & ... & ... & ... & ... & ... & ... \\
\hline
\end{tabular}
}
\end{center}

The exposure measures EPE, ENE and PFE, and the Basel exposure measures $EE_B$ and $EEE_B$, are defined in appendix
\ref{sec:app_exposure}. Allocated exposures are defined in appendix \ref{sec:app_allocation}. The PFE quantile and
allocation method are chosen as described in section \ref{sec:analytics}. \\

In addition to single trade exposure files, ORE produces an exposure file per netting set. The example from the same
folder as above is:

\begin{center}
\resizebox{\columnwidth}{!}{%
\begin{tabular}{|l|l|r|r|r|r|r|r|r|}
\hline
NettingSet & Date & Time & EPE & ENE & PFE & ExpectedCollateral & BaselEE & BaselEEE \\
\hline
CPTY\_A & 05/02/16 & 0.0000 & 1,203,836 & 0 & 1,203,836 & 0 & 1,203,836 & 1,203,836 \\%1,211,770 & 0 & 1,211,770 & 0 & 1,211,770 & 1,211,770\\
CPTY\_A & 19/02/16 & 0.0383 & 1,337,713 & 137,326 & 3,403,460 & 0 & 1,337,651 & 1,337,651 \\ %0.0383 & 1,344,220 & 137,776 & 3,414,000 & 0 & 1,344,160 & 1,344,160\\
%CPTY\_A & 04/03/16 & 0.0765 & 1,518,610 & 308,381 & 4,354,060 & 0 & 1,518,410 & 1,518,410\\
%CPTY\_A & 18/03/16 & 0.1148 & 1,846,900 & 382,068 & 5,200,730 & 0 & 1,846,500 & 1,846,500\\
%CPTY\_A & 01/04/16 & 0.1530 & 1,961,290 & 494,416 & 5,869,470 & 0 & 1,960,690 & 1,960,690\\
%CPTY\_A & 15/04/16 & 0.1913 & 2,067,240 & 598,283 & 6,384,140 & 0 & 2,066,400 & 2,066,400\\
%CPTY\_A & 29/04/16 & 0.2295 & 2,053,670 & 745,960 & 6,740,070 & 0 & 2,052,610 & 2,066,400\\
%CPTY\_A & 13/05/16 & 0.2678 & 2,149,190 & 845,507 & 6,930,230 & 0 & 2,147,840 & 2,147,840\\
%CPTY\_A & 27/05/16 & 0.3060 & 2,235,630 & 930,218 & 7,295,440 & 0 & 2,233,980 & 2,233,980\\
%CPTY\_A & 10/06/16 & 0.3443 & 2,314,470 & 1,014,690 & 7,753,190 & 0 & 2,312,510 & 2,312,510\\
CPTY\_A & ... & ...& ... & ... & ... & ... & ... & ...\\
%CPTY\_A & 07/07/17 & 1.4167 & 3,320,430 & 2,423,890 & 12,787,900 & 0 & 3,304,650 & 3,304,650\\
%CPTY\_A & 21/07/17 & 1.4551 & 3,351,780 & 2,452,640 & 12,964,200 & 0 & 3,335,420 & 3,335,420\\
%CPTY\_A & 04/08/17 & 1.4934 & 3,302,820 & 2,511,500 & 12,796,100 & 0 & 3,286,260 & 3,335,420\\
%CPTY\_A & 18/08/17 & 1.5318 & 3,339,840 & 2,545,850 & 13,120,000 & 0 & 3,322,640 & 3,335,420\\
%CPTY\_A & 01/09/17 & 1.5701 & 3,371,300 & 2,576,100 & 13,238,700 & 0 & 3,353,480 & 3,353,480\\
%CPTY\_A & 15/09/17 & 1.6085 & 3,279,670 & 2,555,370 & 13,041,300 & 0 & 3,261,880 & 3,353,480\\
%CPTY\_A & 29/09/17 & 1.6468 & 3,305,060 & 2,579,200 & 13,072,800 & 0 & 3,286,680 & 3,353,480\\
%CPTY\_A & 13/10/17 & 1.6852 & 3,332,830 & 2,604,200 & 13,225,600 & 0 & 3,313,850 & 3,353,480\\
%CPTY\_A & 27/10/17 & 1.7236 & 3,280,280 & 2,661,770 & 13,034,600 & 0 & 3,261,150 & 3,353,480\\
%CPTY\_A & 13/11/17 & 1.7701 & 3,316,800 & 2,701,060 & 13,331,600 & 0 & 3,296,880 & 3,353,480\\
%CPTY\_A & 24/11/17 & 1.8003 & 3,337,760 & 2,720,870 & 13,402,400 & 0 & 3,317,280 & 3,353,480\\
%CPTY\_A & ... & ...& ... & ... & ... & ... & ... & ...\\
\hline
\end{tabular}
}
\end{center}

Allocated exposures are missing here, as they make sense at the trade level only, and the expected collateral balance is
added for information (in this case zero as collateralisation is deactivated in this example).

\medskip The allocation of netting set exposure and XVA to the trade level is frequently required by finance
departments. This allocation is also featured in {\tt Examples/Example\_10}. We start again with the uncollateralised
case in figure \ref{fig_12}, followed by the case with threshold 1m EUR in figure \ref{fig_13}.
\begin{figure}[h!]
\begin{center}
\includegraphics[scale=0.45]{mpl_nocollateral_allocated_epe.pdf}
\end{center}
\caption{Exposure allocation without collateral. Simulation with 5000 paths and bi-weekly time steps.}
\label{fig_12}
\end{figure}
In both cases we apply the {\em marginal} (Euler) allocation method as published by Pykhtin and Rosen in 2010, hence we
see the typical negative EPE for one of the trades at times when it reduces the netting set exposure. The case with
collateral moreover shows the typical spikes in the allocated exposures.
\begin{figure}[h!]
\begin{center}
\includegraphics[scale=0.45]{mpl_threshold_allocated_epe.pdf}
\end{center}
\caption{Exposure allocation with collateral and threshold 1m EUR. Simulation with 5000 paths and bi-weekly time steps.}
\label{fig_13}
\end{figure}
The analytics results also feature allocated XVAs in file {\tt xva.csv} which are derived from the allocated exposure
profiles. Note that ORE also offers alternative allocation methods to the marginal method by Pykhtin/Rosen, which can be
explored with {\tt Examples/Example\_10}.

%--------------------------------------------------------
\subsection{Basel Exposure Measures}\label{sec:basel}
%--------------------------------------------------------

Example {\tt Example\_11} demonstrates the relation between the evolution of the expected exposure (EPE in our notation)
to the `Basel' exposure measures EE\_B, EEE\_B, EPE\_B and EEPE\_B as defined in appendix \ref{sec:app_exposure}. In
particular the latter is used in internal model methods for counterparty credit risk as a measure for the exposure at
default. It is a `derivative' of the expected exposure evolution and defined as a time average over the running maximum
of EE\_B up to the horizon of one year.
\begin{figure}[h!]
\begin{center}
\includegraphics[scale=0.45]{mpl_basel_exposures.pdf}
\end{center}
\caption{Evolution of the expected exposure of Vanilla Swap, comparison to the `Basel' exposure measures EEE\_B, EPE\_B and EEPE\_B. Note that the latter two are indistinguishable in this case, because the expected exposure is increasing for the first year.}
\label{fig_14}
\end{figure}

%--------------------------------------------------------
\subsection{Long Term Simulation with Horizon Shift}\label{sec:longterm}
%--------------------------------------------------------

The example in folder {\tt Example\_12} finally demonstrates an effect that, at first glance, seems to cause a serious
issue with long term simulations. Fortunately this can be avoided quite easily in the Linear Gauss Markov model setting
that is used here. \\

In the example we consider a Swap with maturity in 50 years in a flat yield curve environment. If we simulate this
naively as in all previous cases, we obtain a particularly noisy EPE profile that does not nearly reconcile with the
known exposure (analytical Swaption prices). This is shown in figure \ref{fig_15} (`no horizon shift'). The origin of
this issue is the width of the risk-neutral NPV distribution at long time horizons which can turn out to be quite small
so that the Monte Carlo simulation with finite number of samples does not reach far enough into the positive or negative
NPV range to adequately sample the distribution, and estimate both EPE and ENE in a single run.  Increasing the number
of samples may not solve the problem, and may not even be feasible in a realistic setting. \\

The way out is applying a `shift transformation' to the Linear Gauss Markov model, see {\tt
  Example\_12/Input/simulation2.xml} in lines 92-95:
\begin{listing}[H]
%\hrule\medskip
\begin{minted}[fontsize=\footnotesize]{xml}
        <ParameterTransformation>
          <ShiftHorizon>30.0</ShiftHorizon>
          <Scaling>1.0</Scaling>
        </ParameterTransformation>
\end{minted}
%\hrule
%\caption{LGM Shift transformation}
%\label{lst:shift_transformation}
\end{listing}

The effect of the 'ShiftHorizon' parameter $T$ is to apply a shift to the Linear Gauss Markov model's $H(t)$ parameter
(see appendix \ref{sec:app_rfe}) {\em after} the model has been calibrated, i.e. to replace:
$$ 
H(t) \rightarrow H(t) - H(T) 
$$ 
It can be shown that this leaves all expectations computed in the model (such as EPE and ENE) invariant. As explained in
\cite{Lichters}, subtracting an $H$ shift effectively means performing a change of measure from the `native' LGM measure
to a T-Forward measure with horizon $T$, here 30 years. Both negative and positive shifts are permissible, but only
negative shifts are connected with a T-Forward measure and improve numerical stability. \\

In our experience it is helpful to place the horizon in the middle of the portfolio duration to significantly improve
the quality of long term expectations. The effect of this change (only) is shown in the same figure \ref{fig_15}
(`shifted horizon').
\begin{figure}[h!]
\begin{center}
\includegraphics[scale=0.45]{mpl_longterm.pdf}
\end{center}
\caption{Long term Swap exposure simulation with and without horizon shift.}
\label{fig_15}
\end{figure}
Figure \ref{fig_15b} further illustrates the origin of the problem and its resolution: The rate distribution's mean
(without horizon shift or change of measure) drifts upwards due to convexity effects (note that the yield curve is flat
in this example), and the distribution's width is then too narrow at long horizons to yield a sufficient number of low
rate scenarios with contributions to the Swap's $\EPE$ (it is a floating rate payer). With the horizon shift (change of
measure), the distribution's mean is pulled 'back' at long horizons, because the convexity effect is effectively wiped
out at the chosen horizon, and the expected rate matches the forward rate.

\begin{figure}[h!]
\begin{center}
\includegraphics[scale=0.45]{mpl_rates.pdf}
\end{center}
\caption{Evolution of rate distributions with and without horizon shift (change of measure). Thick lines indicate mean
  values, thin lines are contours of the rate distribution at $\pm$ one standard devation.}
\label{fig_15b}
\end{figure}

%--------------------------------------------------------
\subsection{Dynamic Initial Margin and MVA}\label{sec:dim}
%--------------------------------------------------------

This example in folder {\tt Examples/Example\_13} demonstrates Dynamic Initial Margin calculations (see also appendix
\ref{sec:app_dim}) for a number of elementary products:
\begin{itemize}
\item A single currency Swap in EUR (case A), 
\item a European Swaption in EUR with physical delivery (case B), 
\item a single currency Swap in USD (case C), and 
\item a EUR/USD cross currency Swap (case D).
\end{itemize}

The examples can be run as before with 

\medskip
\centerline{\tt python run\_A.py} 

\medskip
and likewise for cases B, C and D. The essential results of each run are are visualised in the form of 
\begin{itemize}
\item evolution of expected DIM
\item regression plots at selected future times 
\end{itemize}
illustrated for cases A and B in figures \ref{fig_ex13a_evolution} - \ref{fig_ex13b_regression}. 
In the three swap cases, the regression orders do make a noticable difference in the respective expected DIM evolution. In the Swaption case B, first and second order polynomial choice makes a difference before option expiry. More details on this DIM model and its performance can be found in \cite{Anfuso2016,LichtersEtAl}.
 
\begin{figure}[h!]
\begin{center}
\includegraphics[scale=0.45]{mpl_dim_evolution_A_swap_eur.pdf}
\end{center}
\caption{Evolution of expected Dynamic Initial Margin (DIM) for the EUR Swap of Example 13 A. DIM is evaluated using
  regression of NPV change variances versus the simulated 3M Euribor fixing; regression polynomials are zero, first and
  second order (first and second order curves are not distinguishable here). The simulation uses 1000 samples and a time
  grid with bi-weekly steps in line with the Margin Period of Risk.}
\label{fig_ex13a_evolution}
\end{figure}

\begin{figure}[h!]
\begin{center}
\includegraphics[scale=0.45]{mpl_dim_regression_A_swap_eur.pdf}
\end{center}
\caption{Regression snapshot at time step 100 for the EUR Swap of Example 13 A.}
\label{fig_ex13a_regression}
\end{figure}

\begin{figure}[h!]
\begin{center}
\includegraphics[scale=0.45]{mpl_dim_evolution_B_swaption_eur.pdf}
\end{center}
\caption{Evolution of expected Dynamic Initial Margin (DIM) for the EUR Swaption of Example 13 B with expiry in 10Y
  around time step 100. DIM is evaluated using regression of NPV change variances versus the simulated 3M Euribor
  fixing; regression polynomials are zero, first and second order. The simulation uses 1000 samples and a time grid with
  bi-weekly steps in line with the Margin Period of Risk.}
\label{fig_ex13b_evolution}
\end{figure}

\begin{figure}[h!]
\begin{center}
\includegraphics[scale=0.45]{mpl_dim_regression_B_swaption_eur_t100.pdf}
\end{center}
\caption{Regression snapshot at time step 100 (before expiry) for the EUR Swaption of Example 13 B.}
\label{fig_ex13b_regression}
\end{figure}

%--------------------------------------------------------
\subsection{Minimal Market Data Setup}
%--------------------------------------------------------

The example in folder {\tt Examples/Example\_14} demonstrates using a minimal market data setup in order to rerun the vanilla Swap exposure simulation shown in {\tt Examples/Example\_1}. The minimal market data uses single points per curve where possible.

%--------------------------------------------------------
\subsection{Sensitivity Analysis, Stress Testing and Parametric Value-at-Risk}\label{ex:sensitivity_stress}
%--------------------------------------------------------

The example in folder {\tt Examples/Example\_15} demonstrates the calculation of sensitivities and stress scenarios. The
portfolio used in this example consists of

\begin{itemize}
\item a vanilla swap in EUR
\item a cross currency swap EUR-USD
\item a resettable cross currency swap EUR-USD
\item a FX forward EUR-USD
\item a FX call option on USD/GBP % commented out?
\item a FX put option on USD/EUR
\item an European swaption
\item a Bermudan swaption 
\item a cap and a floor in USD
\item a cap and a floor in EUR
\item a fixed rate bond
\item a floating rate bond with floor
\item an Equity call option, put option and forward on S\&P500
\item an Equity call option, put option and forward on Lufthansa
\item a CPI Swap referencing UKRPI
\item a Year-on-Year inflation swap referencing EUHICPXT
\item a USD CDS.
\end{itemize}

The sensitivity configuration in {\tt sensitivity.xml} aims at computing the following sensitivities

\begin{itemize}
\item discount curve sensitivities in EUR, USD; GBP, CHF, JPY, on pillars 6M, 1Y, 2Y, 3Y, 5Y, 7Y, 10Y, 15Y, 20Y (absolute shift of 0.0001)
\item forward curve sensitivities for EUR-EURIBOR 6M and 3M indices, EUR-EONIA, USD-LIBOR 3M and 6M, GBP-LIBOR 3M and
  6M, CHF-LIBOR-6M and JPY-LIBOR-6M indices (absolute shift of 0.0001)
\item yield curve shifts for a bond benchmark curve in EUR (absolute shift of 0.0001)
\item FX spot sensitivities for USD, GBP, CHF, JPY against EUR as the base currency (relative shift of 0.01)
\item FX vegas for USDEUR, GBPEUR, JPYEUR volatility surfaces (relative shift of 0.01)
\item swaption vegas for the EUR surface on expiries 1Y, 5Y, 7Y, 10Y and underlying terms 1Y, 5Y, 10Y (relative shift of 0.01)
\item caplet vegas for EUR and USD on an expiry grid 1Y, 2Y, 3Y, 5Y, 7Y, 10Y and strikes 0.01, 0.02, 0.03, 0.04,
  0.05. (absolute shift of 0.0001)
\item credit curve sensitivities on tenors 6M, 1Y, 2Y, 5Y, 10Y (absolute shift of 0.0001).
\item Equity spots for S\&P500 and Lufthansa
\item Equity vegas for S\&P500 and Lufthansa at expiries 6M, 1Y, 2Y, 3Y, 5Y
\item Zero inflation curve deltas for UKRPI and EUHICPXT at tenors 6M, 1Y, 2Y, 3Y, 5Y, 7Y, 10Y, 15Y, 20Y
\item Year on year inflation curve deltas for EUHICPXT at tenors 6M, 1Y, 2Y, 3Y, 5Y, 7Y, 10Y, 15Y, 20Y
\end{itemize}

Furthermore, mixed second order derivatives (``cross gammas'') are computed for discount-discount, discount-forward and
forward-forward curves in EUR.

By definition the sensitivities are zero rate sensitivities and optionlet sensitivities, no par sensitivities are
provided. The sensitivity analysis produces three output files.

The first, {\tt scenario.csv}, contains the shift
direction ({\tt UP}, {\tt DOWN}, {\tt CROSS}), the base NPV, the scenario NPV and the difference of these two for each
trade and sensitivity key. For an overview over the possible scenario keys see \ref{sec:sensitivity}.

The second file, {\tt sensitivity.csv}, contains the shift size (in absolute terms always) and first (``Delta'') and second
(``Gamma'') order finite differences computed from the scenario results. Note that the Delta and Gamma results pure
differences, i.e. they are not divided by the shift size.

The third file, {\tt crossgamma.csv} contains second order mixed differences according to the specified cross gamma
filter, along with the shift sizes for the two factors involved. Again the reported result is not divided by the shift
sizes.

The stress scenario definition in {\tt stresstest.xml} defines two stress tests:

\begin{itemize}
\item {\tt parallel\_rates}: Rates are shifted in parallel by 0.01 (absolute). The EUR bond benchmark curve is shifted by
  increasing amounts 0.001, ..., 0.009 on the pillars 6M, ..., 20Y. FX Spots are shifted by 0.01 (relative), FX vols by
  0.1 (relative), swaption and cap floor vols by 0.0010 (absolute).
  Credit curves are not yet shifted.
\item {\tt twist}: The EUR bond benchmark curve is shifted by amounts -0.0050, -0.0040, -0.0030, -0.0020, 0.0020,
  0.0040, 0.0060, 0.0080, 0.0100 on pillars 6M, 1Y, 2Y, 3Y, 5Y, 7Y, 10Y, 15Y, 20Y.
\end{itemize}

The corresponding output file {\tt stresstest.csv} contains the base NPV, the NPV under the scenario shifts and the
difference of the two for each trade and scenario label.

%\todo[inline]{Update after CDS has been added to the example.}
\medskip
Finally, this example demonstrates a parametric VaR calculation based on the sensitivity and cross gamma output from the sensitivity analysis (deltas, vegas, gammas, cross gammas) and an external covariance matrix input. The result in {\tt var.csv} shows a breakdown by portfolio, risk class (All, Interest Rate, FX, Inflation, Equity, Credit) and risk type (All, Delta \& Gamma, Vega). The results shown are Delta Gamma Normal VaRs for the 95\% and 99\% quantile, the holding period is incorporated into the input covariances. Alternatively, one can choose a Monte Carlo VaR which means that the sensitivity based P\&L distribution is evaluated with MC simulation assuming normal respectively log-normal risk factor distribution. 
 
%--------------------------------------------------------
\subsection{Equity Derivatives Exposure}\label{ex:equityderivatives}
%--------------------------------------------------------

The example in folder {\tt Examples/Example\_16} demonstrates the computation of NPV, sensitivities, exposures and XVA for a portfolio 
of OTC equity derivatives. The portfolio used in this example consists of:

\begin{itemize}
	\item an equity call option denominated in EUR (``Luft'')
	\item an equity put option denominated in EUR (``Luft'')
	\item an equity forward denominated in EUR (``Luft'')
	\item an equity call option denominated in USD (``SP5'')
	\item an equity put option denominated in USD (``SP5'')
	\item an equity forward denominated in USD (``SP5'')
	\item an equity Swap in USD with return type  ``price'' (``SP5'')
	\item an equity Swap in USD with return type ``total'' (``SP5'')
\end{itemize}

The step-by-step procedure for running ORE is identical for equities as for other asset classes; the same market and 
portfolio data files are used to store the equity market data and trade details, respectively. For the exposure 
simulation, the calibration parameters for the equity risk factors can be set in the usual {\tt simulation.xml} file.

Looking at the MtM results in the output file {\tt npv.csv} we observe that put-call parity ($V_{Fwd} = V_{Call} - 
V_{Put}$) is observed as expected. Looking at Figure \ref{fig_eq_call} we observe that the Expected Exposure profile of 
the equity call option trade is relatively smooth over time, while for the equity forward trade the Expected Exposure 
tends to increase as we approach maturity. This behaviour is similar to what we observe in sections \ref{sec:fxfwd} 
and \ref{sec:fxoption}. 

\begin{figure}[h!]
	\begin{center}
		\includegraphics[scale=0.45]{mpl_eq_call.pdf}
	\end{center}
	\caption{Equity (``Luft'') call option and OTC forward exposure evolution, maturity in approximately 2.5 years. 
	Simulation with 
	10000 paths and quarterly time steps.}
	\label{fig_eq_call}
\end{figure}

%--------------------------------------------------------
\subsection{Inflation Swap Exposures}% Example 17
%--------------------------------------------------------

The example portfolio in folder {\tt Examples/Example\_17} contains two CPI Swaps and one Year-on-Year Inflation Swap.
The terms of the three trades are as follows:

\begin{itemize}
\item CPI Swap 1: Exchanges on 2036-02-05 a fixed amount of 20m GBP for a 10m GBP notional inflated with UKRPI with base CPI 210
\item CPI Swap 2: Notional 10m GBP, maturity 2021-07-18, exchanging GBP Libor for GBP Libor 6M vs. $2\%$ x CPI-Factor (Act/Act), with
\item YOY Swap: Notional 10m EUR, maturity 2021-02-05, exchanging fixed coupons for EUHICPXT year-on-year inflation coupons
\end{itemize}

The example generates cash flows, NPVs, exposure evolutions, XVAs, as well as two exposure graphs for CPI Swap 1 respectively the YOY Swap. Figure \ref{fig_cpi_swap} shows the CPI Swap exposure evolution.

\begin{figure}[h!]
	\begin{center}
		\includegraphics[scale=0.45]{mpl_cpi_swap.pdf}
	\end{center}
	\caption{CPI Swap 1 exposure evolution. Simulation with 1000 paths and quarterly time steps.}
	\label{fig_cpi_swap}
\end{figure}

Figure \ref{fig_yoy_swap} shows the evolution of the 5Y maturity Year-on-Year inflation swap for comparison. Note that the inflation simulation model (Dodgson-Kainth, see appendix \ref{sec:app_rfe}) yields the evolution of inflation indices and inflation zero bonds which allows spanning future inflation zero curves and the pricing of CPI swaps. To price Year-on-Year inflation Swaps under future scenarios, we imply Year-on-Year inflation curves from zero inflation curves\footnote{Currently we discard the required (small) convexity adjustment. This will be supplemented in a subsequent release.}. Note that for pricing Year-on-Year Swaps as of today we use a separate inflation curve bootstrapped from quoted Year-on-Year inflation Swaps.
 
\begin{figure}[h!]
	\begin{center}
		\includegraphics[scale=0.45]{mpl_yoy_swap.pdf}
	\end{center}
	\caption{Year-on-Year Inflation Swap exposure evolution. Simulation with 1000 paths and quarterly time steps.}
	\label{fig_yoy_swap}
\end{figure}

%--------------------------------------------------------
\subsection{Bonds and Amortisation Structures}% Example 18
%--------------------------------------------------------

The example in folder {\tt Examples/Example\_18} computes NPVs and cash flow projections for a vanilla bond portfolio
consisting of a range of bond products, in particular demonstrating amortisation features:
\begin{itemize}
\item fixed rate bond
\item floating rate bond linked to Euribor 6M
\item bond switching from fixed to floating
\item bond with 'fixed amount' amortisation
\item bond with percentage amortisation relative to the initial notional
\item bond with percentage amortisation relative to the previous notional
\item bond with fixed annuity amortisation
\item bond with floating annuity amortisation (this example needs QuantLib 1.10 or higher to work, in particular the amount() method in the Coupon class needs to be virtual)
\item bond with fixed amount amortisation followed by percentage amortisation relative to previous notional
\end{itemize}

After running the example, the results of the computation can be found in the output files {\tt npv.csv} and {\tt
  flows.csv}, respectively.

\medskip
Note that the amortisation features used here are linked to the LegData structure, hence not limited to the Bond instrument, see section \ref{ss:amortisationdata}.

%--------------------------------------------------------
\subsection{Swaption Pricing with Smile}% Example 19
%--------------------------------------------------------

This example in folder {\tt Examples/Example\_19} demonstrates European Swaption pricing with and without smile. Calling

\medskip
\centerline{\tt python run.py}

\medskip
will launch two ORE runs using config files {\tt ore\_flat.xml} and {\tt ore\_smile.xml}, respectively. The only difference in these is referencing alternative market configurations {\tt todaymarket\_flat.xml} and {\tt todaysmarket\_smile.xml} using an ATM Swaption volatility matrix and a Swaption cube, respectively. NPV results are written to {\tt npv\_flat.cvs} and {\tt npv\_smile.csv}.

%--------------------------------------------------------
\subsection{Credit Default Swap Pricing}% Example 20
%--------------------------------------------------------

This example in folder {\tt Examples/Example\_20} demonstrates Credit Default Swap pricing via ORE. Calling

\medskip
\centerline{\tt python run.py}

\medskip
will launch a single ORE run to process a single name CDS example and to generate NPV and cash flows in the usual result files. 

\medskip
CDS can be included in sensitivity analysis and stress testing. Exposure simulation for credit derivatives will follow in the next ORE release.

%--------------------------------------------------------
\subsection{CMS and CMS Cap/Floor Pricing}% Example 21
%--------------------------------------------------------

This example in folder {\tt Examples/Example\_21} demonstrates the pricing of CMS and CMS Cap/Floor using a portfolio consisting of a CMS Swap (CMS leg vs. fixed leg) and a CMS Cap. Calling

\medskip
\centerline{\tt python run.py}

\medskip
will launch a single ORE run to process the portfolio and generate NPV and cash flows in the usual result files. 

\medskip
CMS structures can be included in sensitivity analysis, stress testing and exposure simulation. 

%--------------------------------------------------------
\subsection{Option Sensitivity Analysis with Smile}% Example 22
%--------------------------------------------------------

The example in folder {\tt Examples/Example\_22} demonstrates the current state of sensitivity calculation for European options where the volatility surface has a smile. 

\medskip
The portfolio used in this example consists of
\begin{itemize}
	\item an equity call option denominated in USD (``SP5'')
	\item an equity put option denominated in USD (``SP5'')
	\item a receiver swaption in EUR
	\item an FX call option on EUR/USD
\end{itemize}

\medskip
Refer to appendix \ref{sec:app_sensi} for the current status of sensitivity implementation with smile. In this example the setup is as follows
\begin{itemize}
\item today's market is configured with volatility smile for all three products above
\item simulation market has two configurations, to simulate ``ATM only'' or the ``full surface''; ``ATM only'' means that only ATM volatilities are to be simulated and shifts to ATM vols are propagated to the respective smile section (see appendix \ref{sec:app_sensi});  
\item the sensitivity analysis has two corresponding configurations as well, ``ATM only'' and ``full surface''; note that the ``full surface'' configuration leads to explicit sensitivities by strike only in the case of Swaption volatilities, for FX and Equity volatilities only ATM sensitivity can be specified at the moment and sensitivity output is currently aggregated to the ATM bucket (to be extended in subsequent releases).
\end{itemize}

The respective output files end with ``{\tt\_fullSurface.csv}'' respectively ``{\tt\_atmOnly.csv}''.

%ORE supports two methods of simulating equity volatility smile. The first method simulates the entire surface using specific moneyness levels configured in simulation.xml. The second method simulates only the ATM equity volatilities, the other strikes are shifted relative to this new ATM using the $t_{0}$ smile.  This example compares both methods using the same sensitivity configuration as in {\tt Examples/Example\_15}. For the first method {\tt simulation\_fullSurface.xml} is used and all output files are appended with ``\_fullSurface'', for the second method {\tt simulation\_atmOnly.xml} is used and all output files are appended with ``\_atmOnly''.


%--------------------------------------------------------
\subsection{FRA and Average OIS Exposure}% Example 23
%--------------------------------------------------------

This example in folder {\tt Examples/Example\_23} demonstrates pricing, cash flow projection and exposure simulation for two additional products
\begin{itemize}
\item Forward Rate Agreements
\item Averaging Overnight Index Swaps
\end{itemize}
using a minimal portfolio of four trades, one FRA and three OIS. The essential results are in {\tt npv.csv}, {\tt flows.csv} and 
four {\tt exposure\_trade\_*.csv} files.

%--------------------------------------------------------
\subsection{Commodity Forward and Option}% Example 24
\label{example:24}
%--------------------------------------------------------

The example in folder {\tt Examples/Example\_24} demonstrates pricing and sensitivity analysis for
\begin{itemize}
\item Commodity Forwards
\item European Commodity Options
\end{itemize}
using a minimal portfolio of four forwards and two options referencing WTI and Gold. 
The essential results are in {\tt npv.csv} and {\tt sensitivity.csv}.

%--------------------------------------------------------
\subsection{CMS Spread with (Digital) Cap/Floor}% Example 25
\label{example:25}
%--------------------------------------------------------

The example in folder {\tt Examples/Example\_25}  demonstrates pricing, sensitivity analysis 
and exposure simulation for 
\begin{itemize}
\item Capped/Floored CMS Spreads
\item CMS Spreads with Digital Caps/Floors
\end{itemize}

The example can be run with

\medskip
\centerline{\tt python run.py}

\medskip
and results are in {\tt npv.csv}, {\tt sensitivity.csv}, {\tt exposure\_*.csv} 
and the exposure graphs in {\tt mpl\_cmsspread.pdf}.

%--------------------------------------------------------
\subsection{Bootstrap Consistency}% Example 26
%--------------------------------------------------------

The example in folder {\tt Examples/Example\_26} confirms that bootstrapped curves 
correctly reprice the bootstrap instruments (FRAs, Interest Rate Swaps, FX Forwards, Cross
Currency Basis Swaps) using three pricing setups with
\begin{itemize}
\item EUR collateral discounting (configuration xois\_eur)
\item USD collateral discounting (configuration xois\_usd)
\item in-currency OIS discounting (configuration collateral\_inccy)
\end{itemize}
all defined in {\tt Examples/Input/todaysmarket.xml}.

\medskip
The required portfolio files need to be generated from market data and conventions in
{\tt Examples/Input} and trade templates in 
{\tt Examples/Example\_26/Helpers}, calling

\medskip
\centerline{\tt python TradeGenerator.py}

\medskip
This will place three portfolio files {\tt *\_portfolio.xml} in the input folder.
Thereafter, the three consistency checks can be run calling

\medskip
\centerline{\tt python run.py}

\medskip
Results are in three files {\tt *\_npv.csv} and should show zero NPVs for all benchmark instruments.

%--------------------------------------------------------
\subsection{BMA Basis Swap}% Example 27
\label{example:27}
%--------------------------------------------------------

The example in folder {\tt Examples/Example\_27} demonstrates pricing 
and sensitivity analysis for a series of USD Libor 3M vs. Averaged BMA (SIFMA) 
Swaps that correspond to the instruments used to bootstrap the BMA curve. 

The example can be run with

\medskip
\centerline{\tt python run.py}

\medskip
and results are in {\tt npv.csv} and {\tt sensitivity.csv}.

%--------------------------------------------------------
\subsection{Discount Ratio Curves}% Example 28
\label{example:28}
%--------------------------------------------------------

The example in folder {\tt Examples/Example\_28} shows how to use a yield curve 
built from a DiscountRatio segment. 
In particular, it builds a GBP collateralized in EUR discount curve by referencing 
three other discount curves:
\begin{itemize}
\item a GBP collateralised in USD curve
\item a EUR collateralised in USD curve
\item a EUR OIS curve i.e. a EUR collateralised in EUR curve
\end{itemize}

The implicit assumption in building the curve this way is that EUR/GBP FX 
forwards collateralised in EUR have the same fair market rate as EUR/GBP 
FX forwards collateralised in USD. This assumption is illustrated in the 
example by the NPV of the two forward instruments in the portfolio returning 
exactly 0 under both discounting regimes i.e. under USD collateralization with 
direct curve building and under EUR collateralization with the discount ratio 
modified ``GBP-IN-EUR'' curve.

Also, in this example, an assumption is made that there are no direct GBP/EUR FX 
forward or cross currency quotes available which in general is false. The example 
s merely for illustration.

Both collateralizaton scenarios can be run calling {\tt python run.py}.

%--------------------------------------------------------
\subsection{Curve Building using Fixed vs. Float Cross Currency Helpers}% Example 29
\label{example:29}
%--------------------------------------------------------

The example in folder {\tt Examples/Example\_29} demonstrates using fixed vs. float 
cross currency swap helpers. In particular, it builds a TRY collateralised in USD 
discount curve using TRY annual fixed vs USD 3M Libor swap quotes.

The portfolio contains an at-market fixed vs. float cross currency swap that is 
included in the curve building. The NPV of this swap should be zero when the example is run,
using {\tt python run.py} or ``directly'' calling {\tt ore[.exe] ore.xml}.

\clearpage
%========================================================
\section{Launchers and Visualisation}\label{sec:visualisation}
%========================================================

\subsection{Jupyter}\label{sec:jupyter}

ORE comes with an experimental Jupyter notebook for launching ORE batches and in particular for drilling into NPV cube
data.  The notebook is located in directory {\tt FrontEnd/Python/Visualization/npvcube}. To launch the notebook, change
to this directory and follow instructions in the {\tt Readme.txt}. In a nutshell, type\footnote{With Mac OS X, you may
  need to set the environment variable {\tt LANG} to {\tt en\_US.UTF-8} before running jupyter, as mentioned in the
  installation section \ref{sec:python}.}

\medskip
\centerline{\tt jupyter notebook}
\medskip

to start the ipyton console and open a browser window. From the list of files displayed in the browser then click

\medskip
\centerline{\tt ore\_jupyter\_dashboard.ipynb} 
\medskip

to open the ORE notebook. The notebook offers
\begin{itemize}
\item launching an ORE job
\item selecting an NPV cube file and netting sets or trades therein
\item plotting a 3d exposure probability density surface
\item viewing exposure probability density function at a selected future time
\item viewing expected exposure evolution through time  
\end{itemize}

The cube file loaded here by default when processing all cells of the notebook (without changing it or launching a ORE
batch) is taken from {\tt Example\_7} (FX Forwards and FX Options).

%\todo[inline]{Add Jupyter section}

\subsection{Calc}\label{sec:calc}

ORE comes with a simple LibreOffice Calc \cite{LO} sheet as an ORE launcher and basic result viewer. This is
demonstrated on the example in section \ref{sec:example1}. It is currently based on the stable LibreOffice version 5.0.6
and tested on OS X. \\

To launch Calc, open a terminal, change to directory {\tt Examples/Example\_1}, and run

\medskip
{\centerline{\tt ./launchCalc.sh} }
\medskip

%This will show the blank sheet in figure \ref{fig_14}.
%\begin{figure}[h]
%\begin{center}
%\includegraphics[scale=0.4]{demo_calc_1}
%\end{center}
%\caption{Calc sheet after launching.}
%\label{fig_14}
%\end{figure}
The user can choose a configuration (one of the {\tt ore*.xml} files in Example\_1's subfolder Input) by hitting the
'Select' button. Initially Input/ore.xml is pre-selected. The ORE process is then kicked off by hitting 'Run'. Once
completed, standard ORE reports (NPV, Cashflow, XVA) are loaded into several sheets. Moreover, exposure evolutions can
then be viewed by hitting 'View' which shows the result in figure \ref{fig_16}.  \\
\begin{figure}[h]
\begin{center}
\includegraphics[scale=0.4]{demo_calc_2}
\end{center}
\caption{Calc sheet after hitting 'Run'.}
\label{fig_16}
\end{figure}

This demo uses simple Libre Office Basic macros which call Python scripts to execute ORE. The Libre Office Python uno
module (which comes with Libre Office) is used to communicate between Python and Calc to upload results into the sheets.

%\todo[inline]{Remove hard-coded file names from Python scripts}
%\todo[inline]{Calc example on Windows and Linux} 
%\todo[inline]{Harmonise layout with Excel launcher} 

\subsection{Excel}\label{sec:excel}

ORE also comes with a basic Excel sheet to demonstrate launching ORE and presenting results in Excel. This demo is more
self-contained than the Calc demo in the previous section, as it uses VBA only rather than calls to external Python
scripts. The Excel demo is available in Example\_1. Launch {\tt Example\_1.xlsm}. Then modify the paths on the first
sheet, and kick off the ORE process.

%========================================================
\section{Parametrisation}\label{sec:configuration}
%========================================================

A run of ORE is kicked off with a single command line parameter 

\medskip
\centerline{\tt ore[.exe] ore.xml}
\medskip

which points to the 'master input file' referred to  as {\tt ore.xml} subsequently. 
This file is the starting point of the engine's configuration explained in the following sub section.
An overview of all input configuration files respectively all output files is shown in Table \ref{tab_1} respectively Table \ref{tab_2}.
To set up your own ORE configuration, it might be not be necessary to start from scratch, but instead use any of the examples discussed in section \ref{sec:examples} as a boilerplate and just change the folders, see section \ref{sec:master_input}, and the trade data, see section \ref{sec:portfolio_data}, together with the netting definitions, see section \ref{sec:nettingsetinput}.

\subsection{Master Input File: {\tt ore.xml}}\label{sec:master_input}

The master input file contains general setup information (paths to configuration, trade data and market data), as well
as the selection and configuration of analytics. The file has an opening and closing root element {\tt <ORE>}, {\tt
  </ORE>} with three sections
\begin{itemize}
\item Setup
\item Markets
\item Analytics
\end{itemize}
which we will explain in the following.

\subsubsection{Setup}

This subset of data is easiest explained using an example, see listing \ref{lst:ore_setup}.
\begin{listing}[H]
%\hrule\medskip
\begin{minted}[fontsize=\footnotesize]{xml}
<Setup>
  <Parameter name="asofDate">2016-02-05</Parameter>
  <Parameter name="inputPath">Input</Parameter>
  <Parameter name="outputPath">Output</Parameter>
  <Parameter name="logFile">log.txt</Parameter>
  <Parameter name="logMask">255</Parameter>
  <Parameter name="marketDataFile">../../Input/market_20160205.txt</Parameter>
  <Parameter name="fixingDataFile">../../Input/fixings_20160205.txt</Parameter>
  <Parameter name="implyTodaysFixings">Y</Parameter>
  <Parameter name="curveConfigFile">../../Input/curveconfig.xml</Parameter>
  <Parameter name="conventionsFile">../../Input/conventions.xml</Parameter>
  <Parameter name="marketConfigFile">../../Input/todaysmarket.xml</Parameter>
  <Parameter name="pricingEnginesFile">../../Input/pricingengine.xml</Parameter>
  <Parameter name="portfolioFile">portfolio.xml</Parameter>
  <!-- None, Unregister, Defer or Disable -->
  <Parameter name="observationModel">Disable</Parameter>
</Setup>
\end{minted}
%\hrule
\caption{ORE setup example}
\label{lst:ore_setup}
\end{listing}

Parameter names are self explanatory: Input and output path are interpreted relative from the directory where the ORE
executable is executed, but can also be specified using absolute paths. All file names are then interpreted relative to the
'inputPath' and 'outputPath', respectively. The files starting with {\tt ../../Input/} then point to files in the global
Example input directory {\tt Example/Input/*}, whereas files such as {\tt portfolio.xml} are local inputs in {\tt 
Example/Example\_\#/Input/}. 

Parameter {\tt logMask} determines the verbosity of log file output. Log messages are 
internally labelled as Alert, Critical, Error, Warning, Notice, Debug, associated with logMask values 1, 2, 4, 8, ..., 64. 
The logMask allows filtering subsets of these categories and controlling the verbosity of log file output\footnote{by bitwise comparison of the the external logMask value with each message's log level}. LogMask 255 ensures maximum verbosity. \\

When ORE starts, it will initialise today's market, i.e. load market data and fixings, and build all term structures as
specified in {\tt todaysmarket.xml}.  Moreover, ORE will load the trades in {\tt portfolio.xml} and link them with
pricing engines as specified in {\tt pricingengine.xml}. When parameter {\tt implyTodaysFixings} is set to Y, today's
fixings would not be loaded but implied, relevant when pricing/bootstrapping off hypothetical market data as e.g. in
scenario analysis and stress testing.

\medskip The last parameter {\tt observationModel} can be used to control ORE performance during simulation. The choices
{\em Disable } and {\em Unregister } yield similarly improved performance relative to choice {\em None}. For users
familiar with the QuantLib design - the parameter controls to which extent {\em QuantLib observer notifications} are
used when market and fixing data is updated and the evaluation date is shifted:
\begin{itemize}
\item The 'Unregister' option limits the amount of notifications by unregistering floating rate coupons from indices;
\item Option 'Defer' disables all notifications during market data and fixing updates with
{\tt ObservableSettings::instance().disableUpdates(true)}
and kicks off updates afterwards when enabled again
\item The 'Disable' option goes one step further and disables all notifications during market data and fixing updates,
  and in particular when the evaluation date is changed along a path, with \\
  {\tt ObservableSettings::instance().disableUpdates(false)} \\
  Updates are not deferred here. Required term structure and instrument recalculations are triggered explicitly.
\end{itemize}
%\todo[inline]{Expand the technical description of observationModel}

\subsubsection{Markets}\label{sec:master_input_markets}

The {\tt Markets} section (see listing \ref{lst:ore_markets}) is used to choose market configurations for calibrating
the IR, FX and EQ simulation model components, pricing and simulation, respectively. These configurations have to be 
defined
in {\tt todaysmarket.xml} (see section \ref{sec:market}).

\begin{listing}[H]
%\hrule\medskip
\begin{minted}[fontsize=\footnotesize]{xml}
<Markets>
  <Parameter name="lgmcalibration">collateral_inccy</Parameter>
  <Parameter name="fxcalibration">collateral_eur</Parameter>
  <Parameter name="eqcalibration">collateral_inccy</Parameter>
  <Parameter name="pricing">collateral_eur</Parameter>
  <Parameter name="simulation">collateral_eur</Parameter>
</Markets>
\end{minted}
%\hrule
\caption{ORE markets}
\label{lst:ore_markets}
\end{listing}

For example, the calibration of the simulation model's interest rate components requires local OIS discounting whereas
the simulation phase requires cross currency adjusted discount curves to get FX product pricing right. So far, the
market configurations are used only to distinguish discount curve sets, but the market configuration concept in ORE
applies to all term structure types.

\subsubsection{Analytics}\label{sec:analytics}

The {\tt Analytics} section lists all permissible analytics using tags {\tt <Analytic type="..."> ... </Analytic>} where
type can be (so far) in
\begin{itemize}
\item npv
\item cashflow
\item curves
\item simulation
\item xva
\item sensitivity
\item stress
\end{itemize}

Each {\tt Analytic} section contains a list of key/value pairs to parameterise the analysis of the form {\tt <Parameter
  name="key">value</Parameter>}. Each analysis must have one key {\tt active} set to Y or N to activate/deactivate this
analysis.  The following listing \ref{lst:ore_analytics} shows the parametrisation of the first three basic analytics in
the list above.

\begin{listing}[H]
%\hrule\medskip
\begin{minted}[fontsize=\footnotesize]{xml}
<Analytics>    
  <Analytic type="npv">
    <Parameter name="active">Y</Parameter>
    <Parameter name="baseCurrency">EUR</Parameter>
    <Parameter name="outputFileName">npv.csv</Parameter>
  </Analytic>      
  <Analytic type="cashflow">
    <Parameter name="active">Y</Parameter>
    <Parameter name="outputFileName">flows.csv</Parameter>
  </Analytic>      
  <Analytic type="curves">
    <Parameter name="active">Y</Parameter>
    <Parameter name="configuration">default</Parameter>
    <Parameter name="grid">240,1M</Parameter>
    <Parameter name="outputFileName">curves.csv</Parameter>
  </Analytic>
  <Analytic type="...">
    <!-- ... -->
  </Analytic>      
</Analytics>      
\end{minted}
\caption{ORE analytics: npv, cashflow and curves}
\label{lst:ore_analytics}
\end{listing}

The cashflow analytic writes a report containing all future cashflows of the portfolio. Table \ref{cashflowreport} shows
a typical output for a vanilla swap.

\begin{table}[hbt]
\scriptsize
\begin{center}
  \begin{tabular}{l|l|l|l|r|l|r|r|l|r|r}
\hline
\#ID & Type & LegNo & PayDate & Amount & Currency & Coupon & Accrual & fixingDate & fixingValue & Notional \\
\hline
\hline
tr123 & Swap & 0 & 13/03/17 & -111273.76 & EUR & -0.00201 & 0.50556 & 08/09/16 & -0.00201 & 100000000.00 \\
tr123 & Swap & 0 & 12/09/17 & -120931.71 & EUR & -0.002379 & 0.50833 & 09/03/17 & -0.002381 & 100000000.00 \\
\ldots
\end{tabular}
\caption{Cashflow Report}
\label{cashflowreport}
\end{center}
\end{table}

The amount column contains the projected amount including embedded caps and floors and convexity (if applicable), the
coupon column displays the corresponding rate estimation. The fixing value on the other hand is the plain fixing
projection as given by the forward value, i.e. without embedded caps and floors or convexity.

Note that the fixing value might deviate from the coupon value even for a vanilla coupon, if the QuantLib library was
compiled {\em without} the flag \verb+QL_USE_INDEXED_COUPON+ (which is the default case). In this case the coupon value
uses a par approximation for the forward rate assuming the index estimation period to be identical to the accrual
period, while the fixing value is the actual forward rate for the index estimation period, i.e. whenever the index estimation
period differs from the accrual period the values will be slightly different.

The Notional column contains the underlying notional used to compute the amount of each coupon. It contains \verb+#NA+
if a payment is not a coupon payment.

The curves analytic exports all yield curves that have been built according to the specification in {\tt
  todaysmarket.xml}. Key {\tt configuration} selects the curve set to be used (see explanation in the previous Markets
section).  Key {\tt grid} defines the time grid on which the yield curves are evaluated, in the example above a grid of
240 monthly time steps from today. The discount factors for all curves with configuration default will be exported on
this monthly grid into the csv file specified by key {\tt outputFileName}. The grid can also be specified explicitly by
a comma separated list of tenor points such as {\tt 1W, 1M, 2M, 3M, \dots}.

\medskip The purpose of the {\tt simulation} 'analytics' is to run a Monte Carlo simulation which evolves the market as
specified in the simulation config file. The primary result is an NPV cube file, i.e. valuations of all trades in the
portfolio file (see section Setup), for all future points in time on the simulation grid and for all paths. Apart from
the NPV cube, additional scenario data (such as simulated overnight rates etc) are stored in this process which are
needed for subsequent XVA analytics.

\begin{listing}[H]
%\hrule\medskip
\begin{minted}[fontsize=\footnotesize]{xml}
<Analytics>
  <Analytic type="simulation">
    <Parameter name="active">Y</Parameter>
    <Parameter name="simulationConfigFile">simulation.xml</Parameter>
    <Parameter name="pricingEnginesFile">../../Input/pricingengine.xml</Parameter>
    <Parameter name="baseCurrency">EUR</Parameter>
    <Parameter name="storeFlows">Y</Parameter>
    <Parameter name="cubeFile">cube_A.dat</Parameter>
    <Parameter name="aggregationScenarioDataFileName">scenariodata.dat</Parameter>
    <Parameter name="aggregationScenarioDump">scenariodump.csv</Parameter>
  </Analytic>
</Analytics>      
\end{minted}
\caption{ORE analytic: simulation}
\label{lst:ore_simulation}
\end{listing}

The pricing engines file specifies how trades are priced under future scenarios which can differ from pricing as of
today (specified in section Setup).  Key base currency determines into which currency all NPVs will be converted. Key
store scenarios (Y or N) determines whether the market scenarios are written to a file for later reuse. And finally, the
key `store flows' (Y or N) controls whether cumulative cash flows between simulation dates are stored in the (hyper-)
cube for post processing in the context of Dynamic Initial Margin and Variation Margin calculations. The additional
scenario data (written to the specified file here) is likewise required in the post processor step. These data comprise
simulated index fixing e.g. for collateral compounding and simulated FX rates for cash collateral conversion into base
currency. The scenario dump file, if specified here, causes ORE to write simulated market data to a human-readable csv
file. Only those currencies or indices are written here that are stated in the AggregationScenarioDataCurrencies and 
AggregationScenarioDataIndices subsections of the simulation files market section, see also section
\ref{sec:sim_market}.
 
\medskip The XVA analytic section offers CVA, DVA, FVA and COLVA calculations which can be selected/deselected here
individually. All XVA calculations depend on a previously generated NPV cube (see above) which is referenced here via
the {\tt cubeFile} parameter. This means one can re-run the XVA analytics without regenerating the cube each time. The
XVA reports depend in particular on the settings in the {\tt csaFile} which determines CSA details such as margining
frequency, collateral thresholds, minimum transfer amounts, margin period of risk. By splitting the processing into
pre-processing (cube generation) and post-processing (aggregation and XVA analysis) it is possible to vary these CSA
details and analyse their impact on XVAs quickly without re-generating the NPV cube.

\begin{listing}[H]
%\hrule\medskip
\begin{minted}[fontsize=\footnotesize]{xml}
<Analytics>
  <Analytic type="xva">
    <Parameter name="active">Y</Parameter>
    <Parameter name="csaFile">netting.xml</Parameter>
    <Parameter name="cubeFile">cube.dat</Parameter>
    <Parameter name="hyperCube">Y</Parameter>
    <Parameter name="scenarioFile">scenariodata.dat</Parameter>
    <Parameter name="baseCurrency">EUR</Parameter>
    <Parameter name="exposureProfiles">Y</Parameter>
    <Parameter name="exposureProfilesByTrade">Y</Parameter>
    <Parameter name="quantile">0.95</Parameter>
    <Parameter name="calculationType">Symmetric</Parameter>      
    <Parameter name="allocationMethod">None</Parameter>    
    <Parameter name="marginalAllocationLimit">1.0</Parameter>
    <Parameter name="exerciseNextBreak">N</Parameter>
    <Parameter name="cva">Y</Parameter>
    <Parameter name="dva">N</Parameter>
    <Parameter name="dvaName">BANK</Parameter>
    <Parameter name="fva">N</Parameter>
    <Parameter name="fvaBorrowingCurve">BANK_EUR_BORROW</Parameter>
    <Parameter name="fvaLendingCurve">BANK_EUR_LEND</Parameter>
    <Parameter name="colva">Y</Parameter>
    <Parameter name="collateralFloor">Y</Parameter>
    <Parameter name="kva">Y</Parameter>
    <Parameter name="kvaCapitalDiscountRate">0.10</Parameter>
    <Parameter name="kvaAlpha">1.4</Parameter>
    <Parameter name="kvaRegAdjustment">12.5</Parameter>
    <Parameter name="kvaCapitalHurdle">0.012</Parameter>
    <Parameter name="kvaOurPdFloor">0.03</Parameter>
    <Parameter name="kvaTheirPdFloor">0.03</Parameter>
    <Parameter name="kvaOurCvaRiskWeight">0.005</Parameter>
    <Parameter name="kvaTheirCvaRiskWeight">0.05</Parameter>
    <Parameter name="dim">Y</Parameter>
    <Parameter name="mva">Y</Parameter>
    <Parameter name="dimQuantile">0.99</Parameter>
    <Parameter name="dimHorizonCalendarDays">14</Parameter>
    <Parameter name="dimRegressionOrder">1</Parameter>
    <Parameter name="dimRegressors">EUR-EURIBOR-3M,USD-LIBOR-3M,USD</Parameter>
    <Parameter name="dimLocalRegressionEvaluations">100</Parameter>
    <Parameter name="dimLocalRegressionBandwidth">0.25</Parameter>
    <Parameter name="dimScaling">1.0</Parameter>
    <Parameter name="dimEvolutionFile">dim_evolution.txt</Parameter>
    <Parameter name="dimRegressionFiles">dim_regression.txt</Parameter>
    <Parameter name="dimOutputNettingSet">CPTY_A</Parameter>      
    <Parameter name="dimOutputGridPoints">0</Parameter>
    <Parameter name="rawCubeOutputFile">rawcube.csv</Parameter>
    <Parameter name="netCubeOutputFile">netcube.csv</Parameter>
    <Parameter name="fullInitialCollateralisation">true</Parameter>
  </Analytic>
</Analytics>
\end{minted}
\caption{ORE analytic: xva}
\label{lst:ore_xva}
\end{listing}

Parameters:
\begin{itemize}
\item {\tt csaFile:} Netting set definitions file covering CSA details such as margining frequency, thresholds, minimum
transfer amounts, margin period of risk
\item {\tt cubeFile:} NPV cube file previously generated and to be post-processed here
\item {\tt hyperCube:} If set to N, the cube file is expected to have depth 1 (storing NPV data only), if set to Y it is
expected to have depth $>$ 1 (e.g. storing NPVs and cumulative flows)
\item {\tt scenarioFile:} Scenario data previously generated and used in the post-processor (simulated index fixings and
FX rates)
\item {\tt baseCurrency:} Expression currency for all NPVs, value adjustments, exposures
\item {\tt exposureProfiles:} Flag to enable/disable exposure output for each netting set
\item {\tt exposureProfilesByTrade:} Flag to enable/disable stand-alone exposure output for each trade
\item {\tt quantile} Confidence level for Potential Future Exposure (PFE) reporting
\item {\tt calculationType} Determines the settlement of margin calls: Symmetric - margin for both counterparties
settled after the margin period of risk; AsymmetricCVA - margin requested from the counterparty settles with delay,
margin requested from us settles immediately; AsymmetricDVA - vice versa). \todo[inline]{Move calculationType into the
{\tt csaFile}?}
\item {\tt allocationMethod:} XVA allocation method, choices are {\em None, Marginal, RelativeXVA}
\item {\tt marginalAllocationLimit:} The marginal allocation method a la Pykhtin/Rosen breaks down when the netting set
value vanishes while the exposure does not. This parameter acts as a cutoff for the marginal allocation when the
absolute netting set value falls below this limit and switches to equal distribution of the exposure in this case.
\item {\tt exerciseNextBreak:} Flag to terminate all trades at their next break date before aggregation and the
subsequent analytics
\item {\tt cva, dva, fva, colva, collateralFloor, dim, mva:} Flags to enable/disable these analytics. \todo[inline]{Add
collateral rates floor to the collateral model file (netting.xml)}
\item {\tt dvaName:} Credit name to look up the own default probability curve and recovery rate for DVA calculation
\item {\tt fvaBorrowingCurve:} Identifier of the borrowing yield curve
\item {\tt fvaLendingCurve:} Identifier of the lending yield curve
%\item {\tt collateralSpread:} Deviation between collateral rate and overnight rate, expressed in absolute terms (one
%basis point is 0.0001) assuming the day count convention of the
%collateral rate. 
%basis point is 0.0001) assuming the day count convention of the collateral rate.
\item {\tt kva:} Flag to enable setting the kva ccr parameters.
\item {\tt kvaCapitalDiscountRate, kvaAlpha, kvaRegAdjustment, kvaCapitalHurdle, kvaOurPdFloor, kvaTheirPdFloor kvaOurCvaRiskWeight, kvaTheirCvaRiskWeight:} the kva CCR parameters (see \ref{sec:app_kva} and \ref{sec:app_kva_cva}.
\item {\tt dimQuantile:} Quantile for Dynamic Initial Margin (DIM) calculation
\item {\tt dimHorizonCalendarDays:} Horizon for DIM calculation, 14 calendar days for 2 weeks, etc.
\item {\tt dimRegressionOrder:} Order of the regression polynomial (netting set clean NPV move over the simulation
period versus netting set NPV at period start)
\item {\tt dimRegressors:} Variables used as regressors in a single- or multi-dimensional regression; these variable
  names need to match entries in the {\tt simulation.xml}'s AggregationScenarioDataCurrencies and
  AggregationScenarioDataIndices sections (only these scenario data are passed on to the post processor); if the list is
  empty, the NPV will be used as a single regressor
\item {\tt dimLocalRegressionEvaluations:} Nadaraya-Watson local regression evaluated at the given number of points to
validate polynomial regression. Note that Nadaraya-Watson needs a large number of samples for meaningful
results. Evaluating the local regression at many points (samples) has a significant performance impact, hence the option
here to limit the number of evaluations.
\item {\tt dimLocalRegressionBandwidth:} Nadaraya-Watson local regression bandwidth in standard deviations of the
independent variable (NPV)
\item {\tt dimScaling:} Scaling factor applied to all DIM values used, e.g. to reconcile simulated DIM with actual IM at
$t_0$
\item {\tt dimEvolutionFile:} Output file name to store the evolution of zero order DIM and average of nth order DIM
through time
\item {\tt dimRegressionFiles:} Output file name(s) for a DIM regression snapshot, comma separated list
\item {\tt dimOutputNettingSet:} Netting set for the DIM regression snapshot
\item {\tt dimOutputGridPoints:} Grid point(s) (in time) for the DIM regression snapshot, comma separated list
\item {\tt rawCubeOutputFile:} File name for the trade NPV cube in human readable csv file format (per trade, date,
sample)
\item {\tt netCubeOutputFile:} File name for the aggregated NPV cube in human readable csv file format (per netting set,
date, sample) {\em after} taking collateral into account
\item {\tt fullInitialCollateralisation:} If set to {\tt true}, then for every netting set, the collateral balance at $t=0$ will be set to the NPV of the setting set. The resulting effect is that EPE, ENE and PFE are all zero at $t=0$. If set to {\tt false} (default value), then the collateral balance at $t=0$ will be set to zero.
\end{itemize}

The two cube file outputs {\tt rawCubeOutputFile} and {\tt netCubeOutputFile} are provided for interactive analysis and visualisation purposes, see section
\ref{sec:visualisation}.

\medskip The {\tt sensitivity} and {\tt stress} 'analytics' provide computation of bump and revalue (zero rate
resp. optionlet) sensitivities and NPV changes under user defined stress scenarios. Listing \ref{lst:ore_sensitivity}
shows a typical configuration for sensitvity calculation.

\begin{listing}[H]
%\hrule\medskip
\begin{minted}[fontsize=\footnotesize]{xml}
<Analytics>
 <Analytic type="sensitivity">
   <Parameter name="active">Y</Parameter>
   <Parameter name="marketConfigFile">simulation.xml</Parameter>
   <Parameter name="sensitivityConfigFile">sensitivity.xml</Parameter>
   <Parameter name="pricingEnginesFile">../../Input/pricingengine.xml</Parameter>
   <Parameter name="scenarioOutputFile">scenario.csv</Parameter>
   <Parameter name="sensitivityOutputFile">sensitivity.csv</Parameter>
   <Parameter name="crossGammaOutputFile">crossgamma.csv</Parameter>
   <Parameter name="outputSensitivityThreshold">0.000001</Parameter>
   <Parameter name="recalibrateModels">Y</Parameter>
 </Analytic>
</Analytics>
\end{minted}
\caption{ORE analytic: sensitivity}
\label{lst:ore_sensitivity}
\end{listing}
%   <Parameter name="parRateSensitivityOutputFile">parsensi.csv</Parameter>

The parameters have the following interpretation:

\begin{itemize}
\item {\tt marketConfigFile:} Configuration file defining the simulation market under which sensitivities are computed,
  see \ref{sec:simulation}. Only a subset of the specification is needed (the one given under {\tt Market}, see
  \ref{sec:sim_market} for a detailed description).
\item {\tt sensitivityConfigFile:} Configuration file  for the sensitivity calculation, see section \ref{sec:sensitivity}.
\item {\tt pricingEnginesFile:} Configuration file for the pricing engines to be used for sensitivity calculation.
\item {\tt scenarioOutputFile:} File containing the results of the sensitivity calculation in terms of the base scenario
  NPV, the scenario NPV and their difference.
\item {\tt sensitivityOutputFile:} File containing the results of the sensitivity calculation in terms of the base scenario
  NPV, the shift size and the resulting first and (pure) second order finite differences
\item {\tt crossGammaOutputFile:} File containing the results of the sensitivity calculation in terms of the base scenario
  NPV, two shift sizes and a (mixed) second order finite difference associated to a cross gamma calculation
%\item {\tt parRateSensitivityOutputFile:} File containing par sensitivities (only available in ORE+)
\item {\tt outputSensitivityThreshold:} Only finite differences with absolute value greater than this number are written
  to the output files.
\item {\tt recalibrateModels:} If set to Y, then recalibrate pricing models after each shift of relevant term structures; otherwise do not recalibrate
\end{itemize}

The stress analytics configuration is similar to the one of the sensitivity calculation. Listing \ref{lst:ore_stress}
shows an example.

\begin{listing}[H]
%\hrule\medskip
\begin{minted}[fontsize=\footnotesize]{xml}
<Analytics>
 <Analytic type="stress">
   <Parameter name="active">Y</Parameter>
   <Parameter name="marketConfigFile">simulation.xml</Parameter>
   <Parameter name="stressConfigFile">stresstest.xml</Parameter>
   <Parameter name="pricingEnginesFile">../../Input/pricingengine.xml</Parameter>
   <Parameter name="scenarioOutputFile">stresstest.csv</Parameter>
   <Parameter name="outputThreshold">0.000001</Parameter>
 </Analytic>
</Analytics>
\end{minted}
\caption{ORE analytic: stress}
\label{lst:ore_stress}
\end{listing}

The parameters have the same interpretation as for the sensitivity analytic. The configuration file for the stress
scenarios is described in more detail in section \ref{sec:stress}.

\medskip The {\tt VaR} 'analytics' provide computation of Value-at-Risk measures based on the sensitivity (delta, gamma, cross gamma) data above. Listing \ref{lst:ore_var} shows a configuration example.

\begin{listing}[H]
%\hrule\medskip
\begin{minted}[fontsize=\footnotesize]{xml}
<Analytics>
    <Analytic type="parametricVar"> 
      <Parameter name="active">Y</Parameter> 
      <Parameter name="portfolioFilter">PF1|PF2</Parameter>
      <Parameter name="sensitivityInputFile">
         ../Output/sensitivity.csv,../Output/crossgamma.csv
      </Parameter> 
      <Parameter name="covarianceInputFile">covariance.csv</Parameter> 
      <Parameter name="salvageCovarianceMatrix">N</Parameter>
      <Parameter name="quantiles">0.01,0.05,0.95,0.99</Parameter> 
      <Parameter name="breakdown">Y</Parameter> 
      <!-- Delta, DeltaGammaNormal, MonteCarlo --> 
      <Parameter name="method">DeltaGammaNormal</Parameter> 
      <Parameter name="mcSamples">100000</Parameter> 
      <Parameter name="mcSeed">42</Parameter> 
      <Parameter name="outputFile">var.csv</Parameter> 
    </Analytic> </Analytics>
\end{minted}
\caption{ORE analytic: VaR}
\label{lst:ore_var}
\end{listing}

The parameters have the following interpretation:

\begin{itemize}
\item {\t portfolioFilter:} Regular expression used to filter the portfolio for which VaR is computed; if the filter is not provided, then the full portfolio is processed
\item {\tt sensitivityInputFile:} Reference to the sensitivity (deltas, vegas, gammas) and cross gamma input as generated by ORE in a comma separated list
\item {\tt covarianceFile:} Reference to the covariances input data; these are currently not calculated in ORE and need to be provided externally, in a blank/tab/comma separated file with three columns (factor1, factor2, covariance), where factor1 and factor2 follow the naming convention used in ORE's sensitivity and cross gamma output files. Covariances need to be consistent with the sensitivity data provided. For example, if sensitivity to factor1 is computed by absolute shifts and expressed in basis points, then the covariances with factor1 need to be based on absolute basis point shifts of factor1; if sensitivity is due to a relative factor1 shift of 1\%, then covariances with factor1 need to be based on relative shifts expressed in percentages to, etc. Also note that covariances are expected to include the desired holding period, i.e. no scaling with square root of time etc is performed in ORE; 
\item {\tt salvageCovarianceMatrix:} If set to Y, turn the input covariance matrix into a valid (positive definite) matrix applying a Salvaging algorithm; if set to N, throw an exception if the matrix is not positive definite
\item {\tt quantiles:} Several desired quantiles can be specified here in a comma separated list; these lead to several columns of results in the output file, see below. Note that e.g. the 1\% quantile corresponds to the lower tail of the P\&L distribution (VaR), 99\% to the upper tail.
\item {\tt breakdown:} If yes, VaR is computed by portfolio, risk class (All, Interest Rate, FX, Inflation, Equity, Credit) and risk type (All, Delta \& Gamma, Vega)
\item {\tt method:} Choices are {\em Delta, DeltaGammaNormal, MonteCarlo}, see appendix \ref{sec:app_var}
\item {\tt mcSamples:} Number of Monte Carlo samples used when the {\em MonteCarlo} method is chosen 
\item {\tt mcSeed:} Random number generator seed when the {\em MonteCarlo} method is chosen
\item {\tt outputFile:} Output file name
\end{itemize}

%--------------------------------------------------------
\subsection{Market: {\tt todaysmarket.xml}}\label{sec:market}
%--------------------------------------------------------

This configuration file determines the subset of the 'market' universe which is going to be built by ORE. It is the
user's responsibility to make sure that this subset is sufficient to cover the portfolio to be analysed. If it is not,
the application will complain at run time and exit.

\medskip We assume that the market configuration is provided in file {\tt todaysmarket.xml}, however, the file name can
be chosen by the user. The file name needs to be entered into the master configuration file {\tt ore.xml}, see section
\ref{sec:master_input}.

\medskip 
The file starts and ends with the opening and closing tags {\tt <TodaysMarket>} 
and {\tt </TodaysMarket>}. The file then contains configuration blocks for
\begin{itemize}
\item Discounting curves
\item Index curves (to project index fixings)
\item Yield curves (for other purposes, e.g. as benchmark curve for bond pricing)
\item Swap index curves (to project Swap rates)
\item FX spot rates
\item Inflation index curves (to project zero or yoy inflation fixings)
\item Equity curves (to project forward prices)
\item Default curves
\item Swaption volatility structures
\item Cap/Floor volatility structures
\item FX volatility structures
\item Inflation Cap/Floor price surfaces
\item Equity volatility structures
\item CDS volatility structures
\item Base correlation structures
\item Correlation structures
\item Securities
\end{itemize}

There can be alternative versions of each block each labeled with a unique identifier (e.g. Discount curve block with ID
'default', discount curve block with ID 'ois', another one with ID 'xois', etc). The purpose of these IDs will be
explained at the end of this section. We now discuss each block's layout.

\subsubsection{Discounting Curves} 

We pick one discounting curve block as an example here (see {\tt Examples/Input/todaysmarket.xml}), the one with ID 'ois' 

\begin{listing}[H]
%\hrule\medskip
\begin{minted}[fontsize=\footnotesize]{xml}
  <DiscountingCurves Id="ois">
    <DiscountingCurve Currency="EUR">Yield/EUR/EUR1D</DiscountingCurve>
    <DiscountingCurve Currency="USD">Yield/USD/USD1D</DiscountingCurve>
    <DiscountingCurve Currency="GBP">Yield/GBP/GBP1D</DiscountingCurve>
    <DiscountingCurve Currency="CHF">Yield/CHF/CHF6M</DiscountingCurve>
    <DiscountingCurve Currency="JPY">Yield/JPY/JPY6M</DiscountingCurve>
    <!-- ... -->
  </DiscountingCurves>
\end{minted}
\caption{Discount curve block with ID 'ois'}
\label{lst:discountcurve_spec}
\end{listing}

This block instructs ORE to build five discount curves for the indicated currencies. The string within the tags,
e.g. Yield/EUR/EUR1D, uniquely identifies the curve to be built.  Curve Yield/EUR/EUR1D is defined in the curve
configuration file explained in section \ref{sec:curveconfig} below. In this case ORE is instructed to build an Eonia
Swap curve made of Overnight Deposit and Eonia Swap quotes. The right most token of the string Yield/EUR/EUR1D (EUR1D)
is user defined, the first two tokens Yield/EUR have to be used to point to a yield curve in currency EUR.
 
\subsubsection{Index Curves} 

See an excerpt of the index curve block with ID 'default' from the same example file:

\begin{listing}[H]
%\hrule\medskip
\begin{minted}[fontsize=\footnotesize]{xml}
<IndexForwardingCurves Id="default">
  <Index Name="EUR-EURIBOR-3M">Yield/EUR/EUR3M</Index>
  <Index Name="EUR-EURIBOR-6M">Yield/EUR/EUR6M</Index>
  <Index Name="EUR-EURIBOR-12M">Yield/EUR/EUR6M</Index>
  <Index Name="EUR-EONIA">Yield/EUR/EUR1D</Index>
  <Index Name="USD-LIBOR-3M">Yield/USD/USD3M</Index>
  <!-- ... -->
</IndexForwardingCurves>
\end{minted}
\caption{Index curve block with ID 'default'}
\label{lst:indexcurve_spec}
\end{listing}

This block of curve specifications instructs ORE to build another set of yield curves, unique strings
(e.g. Yield/EUR/EUR6M etc.) point to the {\tt curveconfig.xml} file where these curves are defined. Each curve is then
associated with an index name (of format Ccy-IndexName-Tenor, e.g. EUR-EURIBOR-6M) so that ORE will project the
respective index using the selected curve (e.g. Yield/EUR/EUR6M).

\subsubsection{Yield Curves}

See an excerpt of the yield curve block with ID 'default' from the same example file:

\begin{listing}[H]
%\hrule\medskip
\begin{minted}[fontsize=\footnotesize]{xml}
<YieldCurves id="default">
  <YieldCurve name="BANK_EUR_LEND">Yield/EUR/BANK_EUR_LEND</YieldCurve>
  <YieldCurve name="BANK_EUR_BORROW">Yield/EUR/BANK_EUR_BORROW</YieldCurve>
  <!-- ... -->
</YieldCurves>
\end{minted}
\caption{Yield curve block with ID 'default'}
\label{lst:yieldcurve_spec}
\end{listing}

This block of curve specifications instructs ORE to build another set of yield curves, unique strings
(e.g. Yield/EUR/EUR6M etc.) point to the {\tt curveconfig.xml} file where these curves are defined. Other than
discounting and index curves the yield curves in this block are not tied to a particular purpose. The curves defined in
this block typically include

\begin{itemize}
\item additional curves needed in the XVA post processor, e.g. for the FVA calculation
\item benchmark curves used for bond pricing
\end{itemize}

\subsubsection{Swap Index Curves}

The following is an excerpt of the swap index curve block with ID 'default' from the same example file:

\begin{listing}[H]
%\hrule\medskip
\begin{minted}[fontsize=\footnotesize]{xml}
<SwapIndexCurves Id="default">
  <SwapIndex Name="EUR-CMS-1Y">
    <Index>EUR-EURIBOR-6M</Index>
    <Discounting>EUR-EONIA</Discounting>
  </SwapIndex>
  <SwapIndex Name="EUR-CMS-30Y">
    <Index>EUR-EURIBOR-6M</Index>
    <Discounting>EUR-EONIA</Discounting>
  </SwapIndex>
  <!-- ... -->
</SwapIndexCurves>
\end{minted}
\caption{Swap index curve block with ID 'default'}
\label{lst:swapindexcurve_spec}
\end{listing}

These instructions do not build any additional curves. They only build the respective swap index objects and associate
them with the required index forwarding and discounting curves already built above. This enables a swap index to project
the fair rate of forward starting Swaps. Swap indices are also containers for conventions. Swaption volatility surfaces
require two swap indices each available in the market object, a long term and a short term swap index. The curve
configuration file below will show that in particular the required short term index has term 1Y, and the required long
term index has 30Y term. This is why we build these two indices at this point.

\subsubsection{FX Spot}

The following is an excerpt of the FX spot block with ID 'default' from the same example file:

\begin{listing}[H]
%\hrule\medskip
\begin{minted}[fontsize=\footnotesize]{xml}
<FxSpots Id="default">
  <FxSpot Pair="EURUSD">FX/EUR/USD</FxSpot>
  <FxSpot Pair="EURGBP">FX/EUR/GBP</FxSpot>
  <FxSpot Pair="EURCHF">FX/EUR/CHF</FxSpot>
  <FxSpot Pair="EURJPY">FX/EUR/JPY</FxSpot>
  <!-- ... -->
</FxSpots>
\end{minted}
\caption{FX spot block with ID 'default'}
\label{lst:fxspot_spec}
\end{listing}

This block instructs ORE to provide four FX quotes, all quoted with target currency EUR so
that foreign currency amounts can be converted into EUR via multiplication with that rate.
 
\subsubsection{FX Volatilities}

The following is an excerpt of the FX Volatilities block with ID 'default' from the same example file:

\begin{listing}[H]
%\hrule\medskip
\begin{minted}[fontsize=\footnotesize]{xml}
<FxVolatilities Id="default">
  <FxVolatility Pair="EURUSD">FXVolatility/EUR/USD/EURUSD</FxVolatility>
  <FxVolatility Pair="EURGBP">FXVolatility/EUR/GBP/EURGBP</FxVolatility>
  <FxVolatility Pair="EURCHF">FXVolatility/EUR/CHF/EURCHF</FxVolatility>
  <FxVolatility Pair="EURJPY">FXVolatility/EUR/JPY/EURJPY</FxVolatility>
  <!-- ... -->
</FxVolatilities>
\end{minted}
\caption{FX volatility block with ID 'default'}
\label{lst:fxvol_spec}
\end{listing}

This instructs ORE to build four FX volatility structures for all FX pairs with target currency EUR, see curve
configuration file for the definition of the volatility structure.

\subsubsection{Swaption Volatilities}

The following is an excerpt of the Swaption Volatilities block with ID 'default' from the same example file:

\begin{listing}[H]
%\hrule\medskip
\begin{minted}[fontsize=\footnotesize]{xml}
<SwaptionVolatilities Id="default">
  <SwaptionVolatility Currency="EUR">SwaptionVolatility/EUR/EUR_SW_N</SwaptionVolatility>
  <SwaptionVolatility Currency="USD">SwaptionVolatility/USD/USD_SW_N</SwaptionVolatility>
  <SwaptionVolatility Currency="GBP">SwaptionVolatility/GBP/GBP_SW_N</SwaptionVolatility>
  <SwaptionVolatility Currency="CHF">SwaptionVolatility/CHF/CHF_SW_N</SwaptionVolatility>
  <SwaptionVolatility Currency="JPY">SwaptionVolatility/CHF/JPY_SW_N</SwaptionVolatility>
</SwaptionVolatilities>
\end{minted}
\caption{Swaption volatility block with ID 'default'}
\label{lst:swaptionvol_spec}
\end{listing}

This instructs ORE to build five Swaption volatility structures, see the curve configuration file for the definition of
the volatility structure. The latter token (e.g. EUR\_SW\_N) is user defined and will be found in the curve
configuration's CurveId tag.

\subsubsection{Cap/Floor Volatilities}

The following is an excerpt of the Cap/Floor Volatilities block with ID 'default' from the same example file:

\begin{listing}[H]
%\hrule\medskip
\begin{minted}[fontsize=\footnotesize]{xml}
<CapFloorVolatilities id="default">
  <CapFloorVolatility currency="EUR">CapFloorVolatility/EUR/EUR_CF_N</CapFloorVolatility>
  <CapFloorVolatility currency="USD">CapFloorVolatility/USD/USD_CF_N</CapFloorVolatility>
  <CapFloorVolatility currency="GBP">CapFloorVolatility/GBP/GBP_CF_N</CapFloorVolatility>
</CapFloorVolatilities>
\end{minted}
\caption{Cap/Floor volatility block with ID 'default'}
\label{lst:capfloorvol_spec}
\end{listing}

This instructs ORE to build three Cap/Floor volatility structures, see the curve configuration file for the definition
of the volatility structure. The latter token (e.g. EUR\_CF\_N) is user defined and will be found in the curve
configuration's CurveId tag.

\subsubsection{Default Curves}

The following is an excerpt of the Default Curves block with ID 'default' from the same example file:

\begin{listing}[H]
%\hrule\medskip
\begin{minted}[fontsize=\footnotesize]{xml}
<DefaultCurves Id="default">
  <DefaultCurve Name="BANK">Default/USD/BANK_SR_USD</DefaultCurve>
  <DefaultCurve Name="CPTY_A">Default/USD/CUST_A_SR_USD</DefaultCurve>
  <DefaultCurve Name="CPTY_B">Default/USD/CUST_A_SR_USD</DefaultCurve>
  <!-- ... -->
</DefaultCurves>
\end{minted}
\caption{Default curves block with ID 'default'}
\label{lst:defaultcurve_spec}
\end{listing}

This instructs ORE to build a set of default probability curves, again defined in the curve configuration file. Each
curve is then associated with a name (BANK, CUST\_A) for subsequent lookup.  As before, the last token
(e.g. BANK\_SR\_USD) is user defined and will be found in the curve configuration's CurveId tag.

\subsubsection{Securities}\label{sssec:securities}

The following is an excerpt of the Security block with ID 'default' from the same example file:

\begin{listing}[H]
	%\hrule\medskip
	\begin{minted}[fontsize=\footnotesize]{xml}
<Securities id="default">
  <Security name="SECURITY_1">Security/SECURITY_1</Security>
</Securities>
	\end{minted}
	\caption{Securities block with ID 'default'}
	\label{lst:secspread_spec}
\end{listing}

The pricing of bonds includes (among other components) a security specific spread and rate. 
This block links a security name to a spread and rate pair defined in the curve configuration file. This name may then be referenced 
as the security id in the bond trade definition.

\subsubsection{Equity Curves}
The following is an excerpt of the Equity curves block with ID 'default' from the same example file:

\begin{listing}[H]
%\hrule\medskip
\begin{minted}[fontsize=\footnotesize]{xml}
<EquityCurves id="default">
  <EquityCurve name="SP5">Equity/USD/SP5</EquityCurve>
  <EquityCurve name="Lufthansa">Equity/EUR/Lufthansa</EquityCurve>
</EquityCurves>
\end{minted}
\caption{Equity curves block with ID 'default'}
\label{lst:eqcurve_spec}
\end{listing}

This instructs ORE to build a set of equity curves, again defined in the curve configuration file. Each equity curve 
after construction will consist of a spot equity price, as well as a term structure of dividend yields, which can be 
used to determine forward prices. This object is then associated with a name (e.g. SP5) for subsequent lookup. 

\subsubsection{Equity Volatilities}

The following is an excerpt of the equity volatilities block with ID 'default' from the same example file:

\begin{listing}[H]
%\hrule\medskip
\begin{minted}[fontsize=\footnotesize]{xml}
<EquityVolatilities id="default">
  <EquityVolatility name="SP5">EquityVolatility/USD/SP5</EquityVolatility>
  <EquityVolatility name="Lufthansa">EquityVolatility/EUR/Lufthansa</EquityVolatility>
</EquityVolatilities>
\end{minted}
\caption{EQ volatility block with ID 'default'}
\label{lst:eqvol_spec}
\end{listing}

This instructs ORE to build two equity volatility structures for SP5 and Lufthansa, respectively. See the curve
configuration file for the definition of the equity volatility structure.


\subsubsection{Inflation Index Curves}

The following is an excerpt of the Zero Inflation Index Curves block with ID 'default' from the sample example file:

\begin{listing}[H]
%\hrule\medskip
\begin{minted}[fontsize=\footnotesize]{xml}
<ZeroInflationIndexCurves id="default">
    <ZeroInflationIndexCurve name="EUHICPXT">
        Inflation/EUHICPXT/EUHICPXT_ZC_Swaps
    </ZeroInflationIndexCurve>
    <ZeroInflationIndexCurve name="FRHICP">
        Inflation/FRHICP/FRHICP_ZC_Swaps
    </ZeroInflationIndexCurve>
    <ZeroInflationIndexCurve name="UKRPI">
        Inflation/UKRPI/UKRPI_ZC_Swaps
    </ZeroInflationIndexCurve>
    <ZeroInflationIndexCurve name="USCPI">
        Inflation/USCPI/USCPI_ZC_Swaps
    </ZeroInflationIndexCurve>
    ...
</ZeroInflationIndexCurves>
\end{minted}
\caption{Zero Inflation Index Curves block with ID 'default'}
\label{lst:zeroinflationindexcurve_spec}
\end{listing}

This instructs ORE to build a set of zero inflation index curves, which are defined in the curve configuration
file. Each curve is then associated with an index name (like e.g. EUHICPXT or UKRPI). The last token
(e.g. EUHICPXT\_ZC\_Swap) is user defined and will be found in the curve configuration's CurveId tag.

In a similar way, Year on Year index curves are specified:

\begin{listing}[H]
%\hrule\medskip
\begin{minted}[fontsize=\footnotesize]{xml}
  <YYInflationIndexCurves id="default">
      <YYInflationIndexCurve name="EUHICPXT">
          Inflation/EUHICPXT/EUHICPXT_YY_Swaps
      </YYInflationIndexCurve>
      ...
  </YYInflationIndexCurves>
\end{minted}
\caption{YoY Inflation Index Curves block with ID 'default'}
\label{lst:yoyinflationindexcurve_spec}
\end{listing}

Note that the index name is the same as in the corresponding zero index curve definition, but the token corresponding to
the CurveId tag is different. This is because the actual underlying index (and in particular its fixings) are shared
between the two index types, while different projection curves are used to forecast future index realisations.

\subsubsection{Inflation Cap/Floor Price Surfaces}

The following is an excerpt of the Inflation Cap/Floor Price Surfaces block with ID 'default' from the sample example
file:

\begin{listing}[H]
%\hrule\medskip
\begin{minted}[fontsize=\footnotesize]{xml}
<InflationCapFloorPriceSurfaces id="default">
    <InflationCapFloorPriceSurface name="EUHICPXT">
        InflationCapFloorPrice/EUHICPXT/EUHICPXT_ZC_CF
    </InflationCapFloorPriceSurface>
    <InflationCapFloorPriceSurface name="USCPI">
        InflationCapFloorPrice/USCPI/USCPI_ZC_CF
    </InflationCapFloorPriceSurface>
    <InflationCapFloorPriceSurface name="UKRPI">
        InflationCapFloorPrice/UKRPI/UKRPI_ZC_CF
    </InflationCapFloorPriceSurface>
</InflationCapFloorPriceSurfaces>
\end{minted}
\caption{Inflation Cap/Floor Price Surfaces block with ID 'default'}
\label{lst:yoyinflationindexcurve_spec}
\end{listing}

This instructs ORE to build a set of zero inflation cap floor price surfaces, which are defined in the curve
configuration file. Each surface is associated with an idnex name. The last token (e.g. EUHICPXT\_ZC\_CF) is user defined
and will be found in the curve configuration's CurveId tag.

Currently only zero coupon surfaces are supported, year on year surfaces are not supported.

\subsubsection{CDS Volatility Structures}

CDS volatility structures are configured as follows
\begin{listing}[H]
%\hrule\medskip
\begin{minted}[fontsize=\footnotesize]{xml}
  <CDSVolatilities id="default">
   <CDSVolatility name="CDSVOL_A">CDSVolatility/CDXIG</CDSVolatility>
   <CDSVolatility name="CDSVOL_B">CDSVolatility/CDXHY</CDSVolatility>
  </CDSVolatilities>
\end{minted}
\caption{CDS volatility structure block with ID 'default'}
\label{lst:cdsvol_spec}
\end{listing}

The composition of the CDS volatility structures is defined in the curve configuration.

\subsubsection{Base Correlation Structures}

Base correlation structures are configured as follows
\begin{listing}[H]
%\hrule\medskip
\begin{minted}[fontsize=\footnotesize]{xml}
  <BaseCorrelations id="default">
   <BaseCorrelation name="CDXIG">BaseCorrelation/CDXIG</BaseCorrelation>
  </BaseCorrelations>
\end{minted}
\caption{Base Correlations block with ID 'default'}
\label{lst:basecorr_spec}
\end{listing}

The composition of the base correlation structure is defined in the curve configuration.

\subsubsection{Correlation Structures}

Correlation structures are configured as follows
\begin{listing}[H]
%\hrule\medskip
\begin{minted}[fontsize=\footnotesize]{xml}
 <Correlations id="default">
      <Correlation name="EUR-CMS-10Y:EUR-CMS-1Y">Correlation/EUR-CORR</Correlation>  
      <Correlation name="USD-CMS-10Y:USD-CMS-1Y">Correlation/USD-CORR</Correlation>
 </Correlations>
\end{minted}
\caption{Correlations block with ID 'default'}
\label{lst:corr_spec}
\end{listing}

The composition of the correlation structure is defined in the curve configuration.
\subsubsection{Market Configurations}

Finally, representatives of each type of block (Discount Curves, Index Curves, Volatility structures, etc, up to
Inflation Cap/Floor Price Surfaces) can be bundled into a market configuration. This is done by adding the following to
the {\tt todaysmarket.xml} file:

\begin{listing}[H]
%\hrule\medskip
\begin{minted}[fontsize=\footnotesize]{xml}
<Configuration Id="default">
  <DiscountingCurvesId>xois_eur</DiscountingCurvesId>
</Configuration>
<Configuration Id="collateral_inccy">
  <DiscountingCurvesId>ois</DiscountingCurvesId>
</Configuration>
<Configuration Id="collateral_eur">
  <DiscountingCurvesId>xois_eur</DiscountingCurvesId>
</Configuration>
<Configuration Id="libor">
  <DiscountingCurvesId>inccy_swap</DiscountingCurvesId>
</Configuration>
\end{minted}
\caption{Market configurations}
\label{lst:config_spec}
\end{listing}

When ORE constructs the market object, all market configurations will be build and labelled using the 'Configuration
Id'.  This allows configuring a market setup for different alternative purposes side by side in the same {\tt
  todaysmarket.xml} file. Typical use cases are
\begin{itemize}
\item different discount curves needed for model calibration and risk factor evolution, respectively
\item different discount curves needed for collateralised and uncollateralised derivatives pricing.
\end{itemize}
The former is actually used throughout the {\tt Examples} section. Each master input file {\tt ore.xml} has a Markets
section (see \ref{sec:master_input}) where four market configuration IDs have to be provided - the ones used for
'lgmcalibration', 'fxcalibration', 'pricing' and 'simulation' (i.e. risk factor evolution).

\medskip The configuration ID concept extends across all curve and volatility objects though currently used only to
distinguish discounting.
 
%--------------------------------------------------------
\subsection{Pricing Engines: {\tt pricingengine.xml}}
%--------------------------------------------------------

The pricing engine configuration file is provided to select pricing models and pricing engines by product type. The
following is an overview over the Example section's {\tt pricingengine.xml}. Further below we discuss the Bermudan Swaption engine parametrisation in more detail.

\begin{longlisting}
%\hrule\medskip
\begin{minted}[fontsize=\footnotesize]{xml}
<PricingEngines>
  <Product type="Swap">
    <Model>DiscountedCashflows</Model>
    <ModelParameters/>
    <Engine>DiscountingSwapEngine</Engine>
    <EngineParameters/>
  </Product>
  <Product type="CrossCurrencySwap">
    <Model>DiscountedCashflows</Model>
    <ModelParameters/>
    <Engine>DiscountingCrossCurrencySwapEngine</Engine>
    <EngineParameters/>
  </Product>
  <Product type="FxForward">
    <Model>DiscountedCashflows</Model>
    <ModelParameters/>
    <Engine>DiscountingFxForwardEngine</Engine>
    <EngineParameters/>
  </Product>
  <Product type="FxOption">
    <Model>GarmanKohlhagen</Model>
    <ModelParameters/>
    <Engine>AnalyticEuropeanEngine</Engine>
    <EngineParameters/>
  </Product>
  <Product type="EuropeanSwaption">
    <Model>BlackBachelier</Model> <!-- depends on input vol -->
    <ModelParameters/>
    <Engine>BlackBachelierSwaptionEngine</Engine>
    <EngineParameters/>
  </Product>
  <Product type="Bond">
    <Model>DiscountedCashflows</Model>
    <ModelParameters/>
    <Engine>DiscountingRiskyBondEngine</Engine>
    <EngineParameters>
      <Parameter name="TimestepPeriod">6M</Parameter>
    </EngineParameters>
  </Product>
  <Product type="BermudanSwaption">
    <Model>LGM</Model>
    <ModelParameters>
      <Parameter name="Calibration">Bootstrap</Parameter>
      <Parameter name="BermudanStrategy">CoterminalATM</Parameter>
      <!-- ccy specific reversions -->
      <Parameter name="Reversion_EUR">0.03</Parameter>
      <Parameter name="Reversion_USD">0.04</Parameter>
      <!-- reversion to use if no ccy specific value is given -->
      <Parameter name="Reversion">0.02</Parameter>
      <Parameter name="ReversionType">HullWhite</Parameter>
      <Parameter name="Volatility">0.01</Parameter>
      <Parameter name="VolatilityType">Hagan</Parameter>
      <Parameter name="ShiftHorizon">0.5</Parameter>
      <Parameter name="Tolerance">0.0001</Parameter>
    </ModelParameters>
    <Engine>Grid</Engine>
    <EngineParameters>
      <Parameter name="sy">3.0</Parameter>
      <Parameter name="ny">10</Parameter>
      <Parameter name="sx">3.0</Parameter>
      <Parameter name="nx">10</Parameter>
    </EngineParameters>
  </Product>
  <Product type="CapFloor">
    <Model>IborCapModel</Model>
    <ModelParameters/>
    <Engine>IborCapEngine</Engine>
    <EngineParameters/>
  </Product>
  <Product type="CapFlooredIborLeg">
    <Model>BlackOrBachelier</Model>
    <ModelParameters/>
    <Engine>BlackIborCouponPricer</Engine>
    <EngineParameters>
      <!-- Black76 or BivariateLognormal -->
      <TimingAdjustment>Black76</TimingAdjustment>
      <!-- Correlation Parameter for BivariateLognormal -->
      <Correlation>1.0</Correlation>
    </EngineParameters>
  </Product>
  <Product type="EquityForward">
    <Model>DiscountedCashflows</Model>
    <ModelParameters/>
    <Engine>DiscountingEquityForwardEngine</Engine>
    <EngineParameters/>
  </Product>
  <Product type="EquityOption">
    <Model>BlackScholesMerton</Model>
    <ModelParameters/>
    <Engine>AnalyticEuropeanEngine</Engine>
    <EngineParameters/>
  </Product>
  <Product type="Bond">
    <Model>DiscountedCashflows</Model>
    <ModelParameters/>
    <Engine>DiscountingRiskyBondEngine</Engine>
    <EngineParameters>
      <Parameter name="TimestepPeriod">6M</Parameter>
    </EngineParameters>
  </Product>
  <Product type="CreditDefaultSwap">
    <Model>DiscountedCashflows</Model>
    <ModelParameters/>
    <Engine>MidPointCdsEngine</Engine>
    <EngineParameters/>
  </Product>
  <Product type="CMS">
    <Model>Hagan</Model><!-- or LinearTSR -->
    <ModelParameters/>
    <Engine>Analytic</Engine> <!-- or Numerical -->
    <EngineParameters>
      <!-- Alternative Yield Curve Models: ExactYield, ParallelShifts, NonParallelShifts -->
      <Parameter name="YieldCurveModel">Standard</Parameter> 
      <Parameter name="MeanReversion_EUR">0.01</Parameter>
      <Parameter name="MeanReversion_USD">0.02</Parameter>
      <Parameter name="MeanReversion">0.0</Parameter>
    </EngineParameters>
  </Product>
  <Product type="CMSSpread">
    <Model>BrigoMercurio</Model>
    <ModelParameters/>
    <Engine>Analytic</Engine>
    <EngineParameters>
      <Parameter name="IntegrationPoints">16</Parameter>
    </EngineParameters>
  </Product>
</PricingEngines>
\end{minted}
\caption{Pricing engine configuration}
\label{lst:pricingengine_config}
\end{longlisting}

These settings will be taken into account when the engine factory is asked to build the respective pricing engines and required models, and to calibrate the required model.

\medskip
For example, in case of the Bermudan Swaption, the parameters are interpreted as follows:

\begin{itemize}
\item The only model currently supported for Bermudan Swaption pricing is the LGM selected here. 

\item The first block of model parameters then provides initial values for the model (Reversion, Volatility) and chooses
  the parametrisation of the LGM model with ReversionType and VolatilityType choices {\em HullWhite} and {\em
    Hagan}. Notice the possibility to specify a currency-specific reversion. Calibration and BermudanStrategy can be set
  to {\em None} in order to skip model calibration. Alternatively, Calibration is set to {\em Bootstrap} and
  BermudanStrategy to {\em CoterminalATM} in order to calibrate to instrument-specific co-terminal ATM Swaptions,
  i.e. chosen to match the instruments first expiry and final maturity.  If {\em CoterminalDealStrike} is chosen, the
  co-terminal swaptions will match the fixed rate of the deal (if the deal has changing fixed rates, the first rate is
  matched). Finally if the ShiftHorizon parameter is given, its value times the remaining maturity time of the deal is
  chosen as the horizon shift parameter for the LGM model. If not given, this parameter defaults to $0.5$.

\item The second block of engine parameters specifies the Numerical Swaption engine parameters which determine the
  number of standard deviations covered in the probability density integrals (sy and sx), and the number of grid points
  used per standard deviation (ny and nx).
\end{itemize}

To see the configuration options for the alternative CMS engines (Hagan Numerical, LinearTSR) or the Black Ibor coupon
pricer (CapFlooredIborLeg), please refer to the commented parts in {\tt Examples/Input/pricingengine.xml}.

\medskip
This file is relevant in particular for structured products which are on the roadmap of future ORE releases. But it is also
intended to allow the selection of optimised pricing engines for vanilla products such as Interest Rate Swaps.
 
%--------------------------------------------------------
\subsection{Simulation: {\tt simulation.xml}}\label{sec:simulation}
%--------------------------------------------------------

This file determines the behaviour of the risk factor simulation (scenario generation) module.
It is structured in three blocks of data.

\begin{listing}[H]
%\hrule\medskip
\begin{minted}[fontsize=\footnotesize]{xml}
<Simulation>
  <Parameters> ... </Parameters>
  <CrossAssetModel> ... </CrossAssetModel>
  <Market> ... </Market>
</Simulation>
\end{minted}
\caption{Simulation configuration}
\label{lst:simulation_configuration}
\end{listing}

Each of the three blocks is sketched in the following.

\subsubsection{Parameters}\label{sec:sim_params}

Let us discuss this section using the following example

\begin{listing}[H]
%\hrule\medskip
\begin{minted}[fontsize=\footnotesize]{xml}
<Parameters>
  <Discretization>Exact</Discretization>
  <Grid>80,3M</Grid>
  <Calendar>EUR,USD,GBP,CHF</Calendar>
  <Sequence>SobolBrownianBridge</Sequence>
  <Seed>42</Seed>
  <Samples>1000</Samples>
  <Ordering>Steps</Ordering>
  <DirectionIntegers>JoeKuoD7</DirectionIntegers>
</Parameters>
\end{minted}
\caption{Simulation configuration}
\label{lst:simulation_params_configuration}
\end{listing}

\begin{itemize}
\item {\tt Discretization:} Chooses between time discretization schemes for the risk factor evolution. {\em Exact} means
exploiting the analytcal tractability of the model to avoid any time discretization error. {\em Euler} uses a naive time
discretization scheme which has numerical error and requires small time steps for accurate results (useful for testing
purposes)
\item {\tt Grid:} Specifies the simulation time grid, here 80 quarterly steps.\footnote{For exposure calculation under DIM, the second parameter has to match the Margin Period of Risk, i.e. if {\tt MarginPeriodOfRisk} is set to for instance {\tt 2W} in a netting set definition in {\tt netting.xml}, then one has to set {\tt Grid} to for instance {\tt 80,2W}.}
\item {\tt Calendar:} Calendar or combination of calendars used to adjust the dates of the grid. Date adjustment is
required because the simulation must step over 'good' dates on which index fixings can be stored.
%\item {\tt Scenario: } Choose between {\em Simple } and {\em Complex } implementations, the latter optimized for
% more efficient memory usage. \todo[inline]{Remove Scenario choice}
\item {\tt Sequence:} Choose random sequence generator ({\em MersenneTwister, MersenneTwisterAntithetic, Sobol,
SobolBrownianBridge}).
\item {\tt Seed:} Random number generator seed
\item {\tt Samples:} Number of Monte Carlo paths to be produced
%\item {\tt Fixings: } Choose whether fixings should be simulated or not, and if so which fixing simulation method to
use ({\em Backward, Forward, BestOfForwardBackward, InterpolatedForwardBackward}), which number of forward horizon days
to use if one of the {\em Forward } related methods is chosen.
\item {\tt Ordering:} If the sequence type {\em SobolBrownianBridge} is used, ordering of variates ({\em Factors, Steps,
    Diagonal})
\item {\tt DirectionIntegers:} If the sequence type {\em SobolBrownianBridge} or {\em Sobol} is used, type of direction
  integers in Sobol generator ({\em Unit, Jaeckel, SobolLevitan, SobolLevitanLemieux, JoeKuoD5, JoeKuoD6, JoeKuoD7, Kuo,
    Kuo2, Kuo3})
\end{itemize}

\subsubsection{Model}\label{sec:sim_model}

The {\tt CrossAssetModel} section determines the cross asset model's number of currencies covered, composition, and each
component's calibration. It is currently made of 
\begin{itemize}
\item a sequence of LGM models for each currency (say $n_c$ currencies), 
\item $n_c-1$ FX models for each exchange rate to the base currency, 
\item $n_e$ equity models,
\item $n_i$ inflation models, 
\item a specification of the correlation structure between all components.
\end{itemize}

\medskip The simulated currencies are specified as follows, with clearly identifying the domestic currency which is also
the target currency for all FX models listed subsequently. If the portfolio requires more currencies to be simulated,
this will lead to an exception at run time, so that it is the user's responsibility to make sure that the list of
currencies here is sufficient. The list can be larger than actually required by the portfolio. This will not lead to any
exceptions, but add to the run time of ORE.

\begin{listing}[H]
%\hrule\medskip
\begin{minted}[fontsize=\footnotesize]{xml}
<CrossAssetModel>
  <DomesticCcy>EUR</DomesticCcy>
  <Currencies>
    <Currency>EUR</Currency>
    <Currency>USD</Currency>
    <Currency>GBP</Currency>
    <Currency>CHF</Currency>
    <Currency>JPY</Currency>
  </Currencies>
  <BootstrapTolerance>0.0001</BootstrapTolerance>
  <!-- ... -->
</CrossAssetModel>
\end{minted}
\caption{Simulation model currencies configuration}
\label{lst:simulation_model_currencies_configuration}
\end{listing}
 
Bootstrap tolerance is a global parameter that applies to the calibration of all model components. If the calibration
error of any component exceeds this tolerance, this will trigger an exception at runtime, early in the ORE process.

\medskip

Each interest rate model is specified by a block as follows

\begin{listing}[H]
%\hrule\medskip
\begin{minted}[fontsize=\footnotesize]{xml}
<CrossAssetModel>	
  <!-- ... -->
  <InterestRateModels>
    <LGM ccy="default">
      <CalibrationType>Bootstrap</CalibrationType>
      <Volatility>
        <Calibrate>Y</Calibrate>
        <VolatilityType>Hagan</VolatilityType>
        <ParamType>Piecewise</ParamType>
        <TimeGrid>1.0,2.0,3.0,4.0,5.0,7.0,10.0</TimeGrid>
        <InitialValue>0.01,0.01,0.01,0.01,0.01,0.01,0.01,0.01<InitialValue>
      </Volatility>
      <Reversion>
        <Calibrate>N</Calibrate>
        <ReversionType>HullWhite</ReversionType>
        <ParamType>Constant</ParamType>
        <TimeGrid/>
        <InitialValue>0.03</InitialValue>
      </Reversion>
      <CalibrationSwaptions>
        <Expiries>1Y,2Y,4Y,6Y,8Y,10Y,12Y,14Y,16Y,18Y,19Y</Expiries>
        <Terms>19Y,18Y,16Y,14Y,12Y,10Y,8Y,6Y,4Y,2Y,1Y</Terms>
        <Strikes/>
      </CalibrationSwaptions>
      <ParameterTransformation>
        <ShiftHorizon>0.0</ShiftHorizon>
        <Scaling>1.0</Scaling>
      </ParameterTransformation>
    </LGM>
    <LGM ccy="EUR">
      <!-- ... -->
    </LGM>
    <LGM ccy="USD">
      <!-- ... -->
    </LGM>
  </InterestRateModels>	
  <!-- ... -->		
</CrossAssetModel>
\end{minted}
\caption{Simulation model IR configuration}
\label{lst:simulation_model_ir_configuration}
\end{listing}

We have LGM sections by currency, but starting with a section for currency 'default'. As the name implies, this is used
as default configuration for any currency in the currency list for which we do not provide an explicit
parametrisation. Within each LGM section, the interpretation of elements is as follows:

\begin{itemize}
\item {\tt CalibrationType: } Choose between {\em Bootstrap} and {\em BestFit}, where Bootstrap is chosen when we expect
to be able to achieve a perfect fit (as with calibration of piecewise volatility to a series of co-terminal Swaptions)
\item {\tt Volatility/Calibrate: } Flag to enable/disable calibration of this particular parameter
\item {\tt Volatility/VolatilityType: } Choose volatility parametrisation a la {\em HullWhite} or {\em Hagan}
\item {\tt Volatility/ParamType: } Choose between {\em Constant} and {\em Piecewise}
\item {\tt Volatility/TimeGrid: } Initial time grid for this parameter, can be left empty if ParamType is Constant
\item {\tt Volatility/InitialValue: } Vector of initial values, matching number of entries in time, or single value if
the time grid is empty
\item {\tt Reversion/Calibrate: } Flag to enable/disable calibration of this particular parameter
\item {\tt Reversion/VolatilityType: } Choose reversion parametrisation a la {\em HullWhite} or {\em Hagan}
\item {\tt Reversion/ParamType: } Choose between {\em Constant} and {\em Piecewise}
\item {\tt Reversion/TimeGrid: } Initial time grid for this parameter, can be left empty if ParamType is Constant
\item {\tt Reversion/InitialValue: } Vector of initial values, matching number of entries in time, or single value if
the time grid is empty
\item {\tt CalibrationSwaptions: } Choice of calibration instruments by expiry, underlying Swap term and strike
\item {\tt ParameterTransformation: } LGM model prices are invariant under scaling and shift transformations
\cite{Lichters} with advantages for numerical convergence of results in long term simulations. These transformations can
be chosen here. Default settings are shiftHorizon 0 (time in years) and scaling factor 1.
\end{itemize}

\medskip

Each FX model is specified by a block as follows

\begin{listing}[H]
%\hrule\medskip
\begin{minted}[fontsize=\footnotesize]{xml}
<CrossAssetModel>	
  <!-- ... -->
  <ForeignExchangeModels>
    <CrossCcyLGM foreignCcy="default">
      <DomesticCcy>EUR</DomesticCcy>
      <CalibrationType>Bootstrap</CalibrationType>
      <Sigma>
        <Calibrate>Y</Calibrate>
        <ParamType>Piecewise</ParamType>
        <TimeGrid>1.0,2.0,3.0,4.0,5.0,7.0,10.0</TimeGrid>
        <InitialValue>0.1,0.1,0.1,0.1,0.1,0.1,0.1,0.1</InitialValue>
      </Sigma>
      <CalibrationOptions>
        <Expiries>1Y,2Y,3Y,4Y,5Y,10Y</Expiries>
        <Strikes/>
      </CalibrationOptions>
    </CrossCcyLGM>
    <CrossCcyLGM foreignCcy="USD">
      <!-- ... -->
    </CrossCcyLGM>
    <CrossCcyLGM foreignCcy="GBP">
      <!-- ... -->
    </CrossCcyLGM>
    <!-- ... -->
  </ForeignExchangeModels>
  <!-- ... -->
<CrossAssetModel>	
\end{minted}
\caption{Simulation model FX configuration}
\label{lst:simulation_model_fx_configuration}
\end{listing}

CrossCcyLGM sections are defined by foreign currency, but we also support a default configuration as above for the IR
model parametrisations.  Within each CrossCcyLGM section, the interpretation of elements is as follows:

\begin{itemize}
\item {\tt DomesticCcy: } Domestic currency completing the FX pair
\item {\tt CalibrationType: } Choose between {\em Bootstrap} and {\em BestFit} as in the IR section
\item {\tt Sigma/Calibrate: } Flag to enable/disable calibration of this particular parameter
\item {\tt Sigma/ParamType: } Choose between {\em Constant} and {\em Piecewise}
\item {\tt Sigma/TimeGrid: } Initial time grid for this parameter, can be left empty if ParamType is Constant
\item {\tt Sigma/InitialValue: } Vector of initial values, matching number of entries in time, or single value if the
time grid is empty
\item {\tt CalibrationOptions: } Choice of calibration instruments by expiry and strike, strikes can be empty (implying
the default, ATMF options), or explicitly specified (in terms of FX rates as absolute strike values, in delta notation
such as $\pm 25D$, $ATMF$ for at the money)
\end{itemize}


\medskip

Each equity model is specified by a block as follows

\begin{listing}[H]
%\hrule\medskip
\begin{minted}[fontsize=\footnotesize]{xml}
<CrossAssetModel>	
  <!-- ... -->
  <EquityModels>
    <CrossAssetLGM name="default">
      <Currency>EUR</Currency>
      <CalibrationType>Bootstrap</CalibrationType>
      <Sigma>
        <Calibrate>Y</Calibrate>
        <ParamType>Piecewise</ParamType>
        <TimeGrid>1.0,2.0,3.0,4.0,5.0,7.0,10.0</TimeGrid>
        <InitialValue>0.1,0.1,0.1,0.1,0.1,0.1,0.1,0.1</InitialValue>
      </Sigma>
      <CalibrationOptions>
        <Expiries>1Y,2Y,3Y,4Y,5Y,10Y</Expiries>
        <Strikes/>
      </CalibrationOptions>
    </CrossAssetLGM>
    <CrossAssetLGM name="SP5">
      <!-- ... -->
    </CrossAssetLGM>
    <CrossAssetLGM name="Lufthansa">
      <!-- ... -->
    </CrossAssetLGM>
      <!-- ... -->
  </EquityModels>
  <!-- ... -->
<CrossAssetModel>	
\end{minted}
\caption{Simulation model equity configuration}
\label{lst:simulation_model_eq_configuration}
\end{listing}

CrossAssetLGM sections are defined by equity name, but we also support a default configuration as above for the IR and 
FX model parameterisations.  Within each CrossAssetLGM section, the interpretation of elements is as follows:

\begin{itemize}
	\item {\tt Currency: } Currency of denomination
	\item {\tt CalibrationType: } Choose between {\em Bootstrap} and {\em BestFit} as in the IR section
	\item {\tt Sigma/Calibrate: } Flag to enable/disable calibration of this particular parameter
	\item {\tt Sigma/ParamType: } Choose between {\em Constant} and {\em Piecewise}
	\item {\tt Sigma/TimeGrid: } Initial time grid for this parameter, can be left empty if ParamType is Constant
	\item {\tt Sigma/InitialValue: } Vector of initial values, matching number of entries in time, or single value if 
	the time grid is empty
	\item {\tt CalibrationOptions: } Choice of calibration instruments by expiry and strike, strikes can be empty 
	(implying the default, ATMF options), or explicitly specified (in terms of equity prices as absolute strike values)
\end{itemize}

\medskip
The inflation model components are specified by a block as follows

\begin{listing}[H]
%\hrule\medskip
\begin{minted}[fontsize=\footnotesize]{xml}
<CrossAssetModel>	
  ...
  <InflationIndexModels>
    <LGM index="EUHICPXT">
      <Currency>EUR</Currency>
      <!-- As in the LGM parameterisation for any IR components -->
      <CalibrationType> ... </CalibrationType>
      <Volatility> ... </Volatility>
      <Reversion> ... </Reversion> 
      <ParameterTransformation> ... </ParameterTransformation>
      <!-- Inflation model specific -->
      <CalibrationCapFloors>
        <!-- not used yet, as there is only one strategy so far -->
        <CalibrationStrategy> ... </CalibrationStrategy> 
        <CapFloor> Floor </CapFloor> <!-- Cap, Floor -->
        <Expiries> 2Y, 4Y, 6Y, 8Y, 10Y </Expiries>
        <!-- can be empty, this will yield calibration to ATM -->
        <Strikes> 0.03, 0.03, 0.03, 0.03, 0.03 </Strikes> 
      </CalibrationCapFloors>
    </LGM>
    <LGM index="USCPI">
      ...
    </LGM>
    ...
  </InflationIndexModels>
  ...
<CrossAssetModel>	
\end{minted}
\caption{Simulation model inflation component configuration}
\label{lst:simulation_model_inflation_configuration}
\end{listing}

The inflation model parameterisation inherits from the LGM parameterisation for interest rate components, in particular the CalibrationType, Volatility and Reversion elements.  The additional elements specify the model's calibration to a selection of either Caps or Floors.

\medskip
Finally, the instantaneous correlation structure is specified as follows.

\begin{listing}[H]
%\hrule\medskip
\begin{minted}[fontsize=\footnotesize]{xml}
<CrossAssetModel>	
  <!-- ... -->
  <InstantaneousCorrelations>
    <Correlation factor1="IR:EUR" factor2="IR:USD">0.3</Correlation>
    <Correlation factor1="IR:EUR" factor2="IR:GBP">0.3</Correlation>
    <Correlation factor1="IR:USD" factor2="IR:GBP">0.3</Correlation>
    <Correlation factor1="IR:EUR" factor2="FX:USDEUR">0</Correlation>
    <Correlation factor1="IR:EUR" factor2="FX:GBPEUR">0</Correlation>
    <Correlation factor1="IR:GBP" factor2="FX:USDEUR">0</Correlation>
    <Correlation factor1="IR:GBP" factor2="FX:GBPEUR">0</Correlation>
    <Correlation factor1="IR:USD" factor2="FX:USDEUR">0</Correlation>
    <Correlation factor1="IR:USD" factor2="FX:GBPEUR">0</Correlation>
    <Correlation factor1="FX:USDEUR" factor2="FX:GBPEUR">0</Correlation>
    <!-- ... --> 
  </InstantaneousCorrelations>
</CrossAssetModel>
\end{minted}
\caption{Simulation model correlation configuration}
\label{lst:simulation_model_correlation_configuration}
\end{listing}

Any risk factor pair not specified explicitly here will be assumed to have zero correlation.

\subsubsection{Market}\label{sec:sim_market}

The last part of the simulation configuration file covers the specification of the simulated market.  Note that the
simulation model will yield the evolution of risk factors such as short rates which need to be translated into entire
yield curves that can be 'understood' by the instruments which we want to price under scenarios.  

Moreover we need to specify how volatility structures evolve even if we do not explicitly simulate volatility. This 
translation happens based on the information in the {\em simulation market} object, which is configured in the section 
within the enclosing tags {\tt <Market>} and {\tt </Market>}, as shown in the following small example.

It should be noted that equity volatilities are taken to be a curve by default. To simulate an equity volatility surface with smile the xml node {\tt <Surface> } must be supplied.
There are two methods in ORE for equity volatility simulation: 
\begin{itemize}
\item Simulating ATM volatilities only (and shifting other strikes relative to this using the $T_{0}$ smile). In this case set {\tt <SimulateATMOnly>} to true.
\item Simulating the full volatility surface. The node {\tt <SimulateATMOnly>} should be omitted or set to false, and explicit moneyness levels for simulation should be provided.
\end{itemize}

Swaption volatilities are taken to be a surface by default. To simulate a swaption volatility cube with smile the xml node {\tt <Cube> } must be supplied.
There are two methods in ORE for swaption volatility cube simulation: 
\begin{itemize}
\item Simulating ATM volatilities only (and shifting other strikes relative to this using the $T_{0}$ smile). In this case set {\tt <SimulateATMOnly>} to true.
\item Simulating the full volatility cube. The node {\tt <SimulateATMOnly>} should be omitted or set to false, and explicit strike spreads for simulation should be provided.
\end{itemize}

FX volatilities are taken to be a curve by default. To simulate an FX volatility cube with smile the xml node {\tt <Surface> } must be supplied. The surface node contains the moneyness levels to be simulated.

For Yield Curves, Swaption Volatilities, CapFloor Volatilities, Default Curves, Base Correlations and Inflation Curves, a DayCounter may be specified for each riskfactor using the node {\tt <DayCounter name="EXAMPLE\_CURVE">}.  
If no day counter is specified for a given riskfactor then the default Actual365 is used. To specify a new default for a riskfactor type then use the daycounter node without any attribute,  {\tt <DayCounter>}. 

\begin{longlisting}
%\hrule\medskip
\begin{minted}[fontsize=\footnotesize]{xml}
<Market>
  <BaseCurrency>EUR</BaseCurrency>
  <Currencies>
    <Currency>EUR</Currency>
    <Currency>USD</Currency>
  </Currencies>
  <YieldCurves>
    <Configuration>
      <Tenors>3M,6M,1Y,2Y,3Y,4Y,5Y,7Y,10Y,12Y,15Y,20Y</Tenors>
      <Interpolation>LogLinear</Interpolation>
      <Extrapolation>Y</Extrapolation>
      <DayCounter>ACT/ACT</DayCounter> //Sets a new default for all yieldCurves 
    </Configuration>
  </YieldCurves>
  <Indices>
    <Index>EUR-EURIBOR-6M</Index>
    <Index>EUR-EURIBOR-3M</Index>
    <Index>EUR-EONIA</Index>
    <Index>USD-LIBOR-3M</Index>
  </Indices>
  <SwapIndices>
    <SwapIndex>
      <Name>EUR-CMS-1Y</Name>
      <ForwardingIndex>EUR-EURIBOR-6M</ForwardingIndex>
      <DiscountingIndex>EUR-EONIA</DiscountingIndex>
    </SwapIndex>
  </SwapIndices>
  <DefaultCurves> 
      <Names> 
        <Name>CPTY1</Name> 
        <Name>CPTY2</Name> 
      </Names> 
      <Tenors>6M,1Y,2Y</Tenors> 
      <SimulateSurvivalProbabilities>true</SimulateSurvivalProbabilities> 
      <DayCounter name="CPTY1">ACT/ACT</DayCounter> 
  </DefaultCurves> 
  <SwaptionVolatilities>
    <ReactionToTimeDecay>ForwardVariance</ReactionToTimeDecay>
    <Currencies>
      <Currency>EUR</Currency>
      <Currency>USD</Currency>
    </Currencies>
    <Expiries>6M,1Y,2Y,3Y,5Y,10Y,12Y,15Y,20Y</Expiries>
    <Terms>1Y,2Y,3Y,4Y,5Y,7Y,10Y,15Y,20Y,30Y</Terms>
    <Cube>
     <SimulateATMOnly>false</SimulateATMOnly>
     <StrikeSpreads>-0.02,-0.01,0.0,0.01,0.02</StrikeSpreads>
    </Cube>
    <!-- Sets a new daycounter for just the EUR swaptionVolatility surface -->
    <DayCounter ccy="EUR">ACT/ACT</DayCounter> 
  </SwaptionVolatilities> 
  <CapFloorVolatilities>
    <ReactionToTimeDecay>ConstantVariance</ReactionToTimeDecay>
    <Currencies>
      <Currency>EUR</Currency>
      <Currency>USD</Currency>
    </Currencies>
    <DayCounter ccy="EUR">ACT/ACT</DayCounter>
  </CapFloorVolatilities>
  <FxVolatilities>
    <ReactionToTimeDecay>ForwardVariance</ReactionToTimeDecay>
    <CurrencyPairs>
      <CurrencyPair>EURUSD</CurrencyPair>
    </CurrencyPairs>
    <Expiries>6M,1Y,2Y,3Y,4Y,5Y,7Y,10Y</Expiries>
    <Surface>
     <Moneyness>0.5,0.6,0.7,0.8,0.9</Moneyness>
    </Surface>
  </FxVolatilities>
  <EquityVolatilities>
      <Simulate>true</Simulate>
      <ReactionToTimeDecay>ForwardVariance</ReactionToTimeDecay>
      <!-- Alternative: ConstantVariance -->
      <Names>
        <Name>SP5</Name>
        <Name>Lufthansa</Name>
      </Names>
      <Expiries>6M,1Y,2Y,3Y,4Y,5Y,7Y,10Y</Expiries>
      <Surface>
        <SimulateATMOnly>false</SimulateATMOnly><!-- false -->
        <Moneyness>0.1,0.5,1.0,1.5,2.0,3.0</Moneyness><!-- omitted if SimulateATMOnly true -->
      </Surface>
  </EquityVolatilities>
  ...
  <BenchmarkCurves>
	<BenchmarkCurve>
      <Currency>EUR</Currency>
      <Name>BENCHMARK_EUR</Name>
	</BenchmarkCurve>
	...
  </BenchmarkCurves>
  <Securities>
    <Simulate>true</Simulate>
    <Names>
      <Name>SECURITY_1</Name>
      ...
    </Names>
  </Securities>
  <ZeroInflationIndexCurves>
    <Names>
      <Name>EUHICP</Name>
      <Name>UKRPI</Name>
      <Name>USCPI</Name>
      ...
    </Names>
    <Tenors>6M,1Y,2Y,3Y,5Y,7Y,10Y,15Y,20Y</Tenors>
  </ZeroInflationIndexCurves>
  <YYInflationIndexCurves>
    <Names>
      <Name>EUHICPXT</Name>
      ...
    </Names>
    <Tenors>1Y,2Y,3Y,5Y,7Y,10Y,15Y,20Y</Tenors>
  </YYInflationIndexCurves>
  <DefaultCurves>
    <Names>
      <Name>ItraxxEuropeCrossoverS26V1</Name>
      ...
    </Names>
    <Tenors>1Y,2Y,3Y,5Y,10Y</Tenors>
    <SimulateSurvivalProbabilities>true</SimulateSurvivalProbabilities>
  </DefaultCurves>
  <BaseCorrelations/>
  <CDSVolatilities/>
  <Correlations>
    <Simulate>true</Simulate>
    <Pairs>
      <Pair>EUR-CMS-10Y,EUR-CMS-2Y</Pair>
    </Pairs>
    <Expiries>1Y,2Y</Expiries>
  </Correlations>
  <AdditionalScenarioDataCurrencies>
    <Currency>EUR</Currency>
    <Currency>USD</Currency>
  </AdditionalScenarioDataCurrencies>
  <AdditionalScenarioDataIndices>
    <Index>EUR-EURIBOR-3M</Index>
    <Index>EUR-EONIA</Index>
    <Index>USD-LIBOR-3M</Index>
  </AdditionalScenarioDataIndices>
</Market>
\end{minted}
\caption{Simulation market configuration}
\label{lst:simulation_market_configuration}
\end{longlisting}

\todo[inline]{Comment on cap/floor surface structure and reaction to time decay}

%--------------------------------------------------------
\subsection{Sensitivity Analysis: {\tt sensitivity.xml}}\label{sec:sensitivity}
%--------------------------------------------------------

ORE currently supports sensitivity analysis with respect to
\begin{itemize}
\item Discount curves  (in the zero rate domain)
\item Index curves (in the zero rate domain)
\item Yield curves including e.g. equity forecast yield curves (in the zero rate domain)
\item FX Spots
\item FX volatilities
\item Swaption volatilities, ATM matrix or cube 
\item Cap/Floor volatility matrices (in the caplet/floorlet domain)
\item Default probability curves (in the ``zero rate'' domain, expressing survival probabilities $S(t)$ in term of zero rates $z(t)$ via $S(t)=\exp(-z(t)\times t)$ with Actual/365 day counter)
\item Equity spot prices
\item Equity volatilities, ATM or including strike dimension 
\item Zero inflation curves
\item Year-on-Year inflation curves
\item CDS volatilities
\item Bond credit spreads
\item Base correlation curves
\item Correlation termstructures
\end{itemize}

The {\tt sensitivity.xml} file specifies how sensitivities are computed for each market component. 
The general structure is shown in listing \ref{lst:sensitivity_config}, for a more comprehensive case see {\tt Examples/Example\_15}. A subset of the following parameters is used in each market component to specify the sensitivity analysis:

\begin{itemize}
\item {\tt ShiftType:} Both absolute or relative shifts can be used to compute a sensitivity, specified by the key words
  {\tt Absolute} resp. {\tt Relative}.
\item {\tt ShiftSize:} The size of the shift to apply.
\item {\tt ShiftTenors:} For curves, the tenor buckets to apply shifts to, given as a comma separated list of periods.
\item {\tt ShiftExpiries:} For volatility surfaces, the option expiry buckets to apply shifts to, given as a comma
  separated list of periods.
\item {\tt ShiftTerms:} For swaption volatility surfaces, the underlying terms to apply shifts to, given as a comma
  separated list of periods.
\item {\tt ShiftStrikes:} For cap/floor, FX option and equity option volatility surfaces, the strikes to apply shifts to, given as a comma separated
  list of absolute strikes
\item {\tt Index:} For cap / floor volatility surfaces, the index which together with the currency defines the surface.
  list of absolute strikes
\item {\tt CurveType:} In the context of Yield Curves used to identify an equity ``risk free'' rate forecasting curve; set to {\tt EquityForecast} in this case
\end{itemize}

The cross gamma filter section contains a list of pairs of sensitivity keys. For each possible pair of sensitivity keys
matching the given strings, a cross gamma sensitivity is computed. The given pair of keys can be (and usually are)
shorter than the actual sensitivity keys. In this case only the prefix of the actual key is matched. For example, the
pair {\tt DiscountCurve/EUR,DiscountCurve/EUR} matches all actual sensitivity pairs belonging to a cross sensitivity by
one pillar of the EUR discount curve and another (different) pillar of the same curve. We list the possible keys by
giving an example in each category:

\begin{itemize}
\item {\tt DiscountCurve/EUR/5/7Y}: 7y pillar of discounting curve in EUR, the pillar is at position 5 in the list of
  all pillars (counting starts with zero)
\item {\tt YieldCurve/BENCHMARK\_EUR/0/6M}: 6M pillar of yield curve ``BENCHMARK\_EUR'', the index of the 6M pillar is
  zero (i.e. it is the first pillar)
\item {\tt IndexCurve/EUR-EURIBOR-6M/2/2Y}: 2Y pillar of index forwarding curve for the Ibor index ``EUR-EURIBOR-6M'',
  the pillar index is 2 in this case
\item {\tt OptionletVolatility/EUR/18/5Y/0.04}: EUR caplet volatility surface, at 5Y option expiry and $4\%$ strike, the
  running index for this expiry - strike pair is 18; the index counts the points in the surface in lexical order
  w.r.t. the dimensions option expiry, strike
\item {\tt FXSpot/USDEUR/0/spot}: FX spot USD vs EUR (with EUR as base ccy), the index is always zero for FX spots, the
  pillar is labelled as ``spot'' always
\item {\tt SwaptionVolatility/EUR/11/10Y/10Y/ATM}: EUR Swaption volatility surface at 10Y option expiry and 10Y
  underlying term, ATM level, the running index for this expiry, term, strike triple has running index 11; the index
  counts the points in the surface in lexical order w.r.t. the dimensions option expiry, underlying term and strike
\end{itemize}

\begin{longlisting}
%\hrule\medskip
  \begin{minted}[fontsize=\scriptsize]{xml}
<SensitivityAnalysis>
  <DiscountCurves>
    <DiscountCurve ccy="EUR">
      <ShiftType>Absolute</ShiftType>
      <ShiftSize>0.0001</ShiftSize>
      <ShiftTenors>6M,1Y,2Y,3Y,5Y,7Y,10Y,15Y,20Y</ShiftTenors>
    </DiscountCurve>
    ...
  </DiscountCurves>
  ...
  <IndexCurves>
    <IndexCurve index="EUR-EURIBOR-6M">
      <ShiftType>Absolute</ShiftType>
      <ShiftSize>0.0001</ShiftSize>
      <ShiftTenors>6M,1Y,2Y,3Y,5Y,7Y,10Y,15Y,20Y</ShiftTenors>
    </IndexCurve>
  </IndexCurves>
  ...
  <YieldCurves>
    <YieldCurve name="BENCHMARK_EUR">
      <ShiftType>Absolute</ShiftType>
      <ShiftSize>0.0001</ShiftSize>
      <ShiftTenors>6M,1Y,2Y,3Y,5Y,7Y,10Y,15Y,20Y</ShiftTenors>
    </YieldCurve>
  </YieldCurves>
  ...
  <FxSpots>
    <FxSpot ccypair="USDEUR">
      <ShiftType>Relative</ShiftType>
      <ShiftSize>0.01</ShiftSize>
    </FxSpot>
  </FxSpots>
  ...
  <FxVolatilities>
    <FxVolatility ccypair="USDEUR">
      <ShiftType>Relative</ShiftType>
      <ShiftSize>0.01</ShiftSize>
      <ShiftExpiries>1Y,2Y,3Y,5Y</ShiftExpiries>
      <ShiftStrikes/>
    </FxVolatility>
  </FxVolatilities>
  ...
  <SwaptionVolatilities>
    <SwaptionVolatility ccy="EUR">
      <ShiftType>Relative</ShiftType>
      <ShiftSize>0.01</ShiftSize>
      <ShiftExpiries>1Y,5Y,7Y,10Y</ShiftExpiries>
      <ShiftTerms>1Y,5Y,10Y</ShiftTerms>
      <ShiftStrikes/>
    </SwaptionVolatility>
  </SwaptionVolatilities>
  ...
  <CapFloorVolatilities>
    <CapFloorVolatility ccy="EUR">
      <ShiftType>Absolute</ShiftType>
      <ShiftSize>0.0001</ShiftSize>
      <ShiftExpiries>1Y,2Y,3Y,5Y,7Y,10Y</ShiftExpiries>
      <ShiftStrikes>0.01,0.02,0.03,0.04,0.05</ShiftStrikes>
      <Index>EUR-EURIBOR-6M</Index>
    </CapFloorVolatility>
  </CapFloorVolatilities>
  <SecuritySpreads>
    <SecuritySpread security="SECURITY_1">
      <ShiftType>Absolute</ShiftType>
      <ShiftSize>0.0001</ShiftSize>
    </SecuritySpread>
  </SecuritySpreads>
  ...
  <Correlations>
    <Correlation index1="EUR-CMS-10Y" index2="EUR-CMS-2Y">
      <ShiftType>Absolute</ShiftType>
      <ShiftSize>0.01</ShiftSize>
      <ShiftExpiries>1Y,2Y</ShiftExpiries>
      <ShiftStrikes>0</ShiftStrikes>
    </Correlation>
  </Correlations>
  ...
  <CrossGammaFilter>
    <Pair>DiscountCurve/EUR,DiscountCurve/EUR</Pair>
    <Pair>IndexCurve/EUR,IndexCurve/EUR</Pair>
    <Pair>DiscountCurve/EUR,IndexCurve/EUR</Pair>
  </CrossGammaFilter>
</SensitivityAnalysis>
\end{minted}
\caption{Sensitivity configuration}
\label{lst:sensitivity_config}
\end{longlisting}

%--------------------------------------------------------
\subsection{Stress Scenario Analysis: {\tt stressconfig.xml}}\label{sec:stress}
%--------------------------------------------------------

Stress tests can be applied in ORE to the same market segments and with same granularity as described in the sensitivity section \ref{sec:sensitivity}.

\medskip
This file {\tt stressconfig.xml} specifies how stress tests can be configured. The general structure is shown in listing
\ref{lst:stress_config}.

In this example, two stress scenarios ``parallel\_rates'' and ``twist'' are defined. Each scenario definition contains
the market components to be shifted in this scenario in a similar syntax that is also used for the sensitivity
configuration, see \ref{sec:sensitivity}. Components that should not be shifted, can just be omitted in the definition
of the scenario.

However, instead of specifying one shift size per market component, here a whole vector of shifts can be given, with
different shift sizes applied to each point of the curve (or surface / cube).

In case of the swaption volatility shifts, the single value given as {\tt Shift} (without the attributes {\tt expiry}
and {\tt term}) represents a default value that is used whenever no explicit value is given for a expiry / term pair.

\begin{longlisting}
%\hrule\medskip
  \begin{minted}[fontsize=\scriptsize]{xml}
<StressTesting>
  <StressTest id="parallel_rates">
    <DiscountCurves>
      <DiscountCurve ccy="EUR">
        <ShiftType>Absolute</ShiftType>
        <ShiftTenors>6M,1Y,2Y,3Y,5Y,7Y,10Y,15Y,20Y</ShiftTenors>
        <Shifts>0.01,0.01,0.01,0.01,0.01,0.01,0.01,0.01,0.01</Shifts>
      </DiscountCurve>
      ...
    </DiscountCurves>
    <IndexCurves>
      ...
    </IndexCurves>
    <YieldCurves>
      ...
    </YieldCurves>
    <FxSpots>
      <FxSpot ccypair="USDEUR">
        <ShiftType>Relative</ShiftType>
        <ShiftSize>0.01</ShiftSize>
      </FxSpot>
    </FxSpots>
    <FxVolatilities>
      ...
    </FxVolatilities>
    <SwaptionVolatilities>
      <SwaptionVolatility ccy="EUR">
        <ShiftType>Absolute</ShiftType>
        <ShiftExpiries>1Y,10Y</ShiftExpiries>
        <ShiftTerms>5Y</ShiftTerms>
        <Shifts>
          <Shift>0.0010</Shift>
          <Shift expiry="1Y" term="5Y">0.0010</Shift>
          <Shift expiry="1Y" term="5Y">0.0010</Shift>
          <Shift expiry="1Y" term="5Y">0.0010</Shift>
          <Shift expiry="10Y" term="5Y">0.0010</Shift>
          <Shift expiry="10Y" term="5Y">0.0010</Shift>
          <Shift expiry="10Y" term="5Y">0.0010</Shift>
        </Shifts>
      </SwaptionVolatility>
    </SwaptionVolatilities>
    <CapFloorVolatilities>
      <CapFloorVolatility ccy="EUR">
        <ShiftType>Absolute</ShiftType>
        <ShiftExpiries>6M,1Y,2Y,3Y,5Y,10Y</ShiftExpiries>
        <Shifts>0.001,0.001,0.001,0.001,0.001,0.001</Shifts>
      </CapFloorVolatility>
    </CapFloorVolatilities>
  </StressTest>
  <StressTest id="twist">
    ...
  </StressTest>
</StressTesting>
  \end{minted}
\caption{Stress configuration}
\label{lst:stress_config}
\end{longlisting}


%--------------------------------------------------------
\subsection{Curves: {\tt curveconfig.xml}}\label{sec:curveconfig}
%--------------------------------------------------------

The configuration of various term structures required to price a portfolio is covered in a single configuration file
which we will label {\tt curveconfig.xml} in the following though the file name can be chosen by the user. This
configuration determines the composition of 
\begin{itemize}
\item Yield curves % done
\item Default curves % done
\item Inflation curves % done
\item Equity forward price curves % done
\item Swaption volatility structures % done
\item Cap/Floor volatility structures % done
\item FX Option volatility structures % done
\item CDS volatility structures % done
\item Inflation Cap/Floor price surfaces % done
\item Equity volatility structures % done
\item Security spreads and recovery rates % done
\item Base correlation curves % done
\item Correlation termstructures % done
\end{itemize}

This file also contains other market objects such as FXSpots, Security Spreads and Security Rates which are necessary
for the construction of a market.
 
\include{yieldcurves}

\subsubsection{Default Curves}

Listing \ref{lst:defaultcurve_configuration} shows the configuration of Default curves built from CDS spread
quotes. Alternatively default curves can be set up as a difference curve of two yield curves as shown in listing
\ref{lst:defaultcurve_configuration_2}. If $P_B(0,t)$ and $P_S(0,t)$ denote the discount factors of the given benchmark
and source curve respectively the resulting default term structures has survival probabilities

$$S(0,t) = P_S(0,t) / P_B(0,t)$$

on the given pillars, and w.r.t. a a zero recovery rate. The interpolation is backward flat in the hazard rate.

\begin{longlisting}
%\hrule\medskip
\begin{minted}[fontsize=\footnotesize]{xml}
<DefaultCurves>
  <DefaultCurve>
    <CurveId>BANK_SR_USD</CurveId>
    <CurveDescription>BANK SR CDS USD</CurveDescription>
    <Currency>USD</Currency> 
    <Type>SpreadCDS</Type>
    <DiscountCurve>Yield/USD/USD3M</DiscountCurve>
    <DayCounter>A365</DayCounter>
    <RecoveryRate>RECOVERY_RATE/RATE/BANK/SR/USD</RecoveryRate>
    <Quotes>
      <Quote>CDS/CREDIT_SPREAD/BANK/SR/USD/1Y</Quote>
      <Quote>CDS/CREDIT_SPREAD/BANK/SR/USD/2Y</Quote>
      <Quote>CDS/CREDIT_SPREAD/BANK/SR/USD/3Y</Quote>
      <Quote>CDS/CREDIT_SPREAD/BANK/SR/USD/4Y</Quote>
      <Quote>CDS/CREDIT_SPREAD/BANK/SR/USD/5Y</Quote>
      <Quote>CDS/CREDIT_SPREAD/BANK/SR/USD/7Y</Quote>
      <Quote>CDS/CREDIT_SPREAD/BANK/SR/USD/10Y</Quote>
    </Quotes>
    <Conventions>CDS-STANDARD-CONVENTIONS</Conventions>
  </DefaultCurve>
  <DefaultCurve>
  ...
  </DefaultCurve>
</DefaultCurves>
\end{minted}
\caption{Default curve configuration based on CDS quotes}
\label{lst:defaultcurve_configuration}
\end{longlisting}

\begin{longlisting}
%\hrule\medskip
\begin{minted}[fontsize=\footnotesize]{xml}
    <DefaultCurve>
      <CurveId>BOND_YIELD_EUR_OVER_OIS</CurveId>
      <CurveDescription>Default curve derived as bond yield curve over Eonia</CurveDescription>
      <Currency>EUR</Currency>
      <Type>Benchmark</Type>
      <DayCounter>A365</DayCounter>
      <BenchmarkCurve>Yield/EUR/EUR1D</BenchmarkCurve>
      <SourceCurve>Yield/EUR/BOND_YIELD_EUR</SourceCurve>
      <Pillars>1Y,2Y,3Y,4Y,5Y,7Y,10Y</Pillars>
      <SpotLag>0</SpotLag>
      <Calendar>TARGET</Calendar>
    </DefaultCurve>
  </DefaultCurves>
\end{minted}
\caption{Default curve as a difference of two yield curves}
\label{lst:defaultcurve_configuration_2}
\end{longlisting}

\subsubsection{Swaption Volatility Structures}

Listing \ref{lst:swaptionvol_configuration} shows the configuration of Swaption volatility structures.

\begin{longlisting}
%\hrule\medskip
\begin{minted}[fontsize=\footnotesize]{xml}
<SwaptionVolatilities>    
  <SwaptionVolatility>
    <CurveId>EUR_SW_N</CurveId>
    <CurveDescription>EUR normal swaption volatilities</CurveDescription>
    <!-- ATM (Smile not yet supported) -->
    <Dimension>ATM</Dimension>
    <!-- Normal or Lognormal or ShiftedLognormal -->
    <VolatilityType>Normal</VolatilityType>
    <!-- Flat, Linear, None -->
    <Extrapolation>Flat</Extrapolation>
    <!-- Day counter for date to time conversion -->
    <DayCounter>Actual/365 (Fixed)</DayCounter>
    <!--Calendar and Business day convention for option tenor to date conversion -->
    <Calendar>TARGET</Calendar>
    <BusinessDayConvention>Following</BusinessDayConvention>
    <!-- ATM matrix specification -->
    <OptionTenors>1M,3M,6M,1Y,2Y,3Y,4Y,5Y,7Y,10Y,15Y,20Y,25Y,30Y</OptionTenors>
    <SwapTenors>1Y,2Y,3Y,4Y,5Y,7Y,10Y,15Y,20Y,25Y,30Y</SwapTenors>
    <ShortSwapIndexBase>EUR-CMS-1Y</ShortSwapIndexBase>
    <SwapIndexBase>EUR-CMS-30Y</SwapIndexBase>
    <!-- Smile specification (optional) -->
    <SmileOptionTenors>6M,1Y,10Y</SmileOptionTenors>
    <SmileSwapTenors>2Y,5Y</SmileSwapTenors>
    <SmileSpreads>-0.02,-0.01,0.01,0.02</SmileSpreads> <!-- i.e. strike spreads -->
  </SwaptionVolatility>
  <SwaptionVolatility>
    ...
  </SwaptionVolatility>
</SwaptionVolatilities>
\end{minted}
\caption{Swaption volatility configuration}
\label{lst:swaptionvol_configuration}
\end{longlisting}

\subsubsection{Cap/Floor Volatility Structures}

Listing \ref{lst:capfloorvol_configuration} shows the configuration of Cap/Floor volatility structures.

\begin{longlisting}
%\hrule\medskip
\begin{minted}[fontsize=\footnotesize]{xml}
  <CapFloorVolatilities>
    <CapFloorVolatility>
      <CurveId>EUR_CF_N</CurveId>
      <CurveDescription>EUR normal cap floor volatilities</CurveDescription>
      <!-- Normal, Lognormal or ShiftedLognormal -->
      <VolatilityType>Normal</VolatilityType>
      <!-- Linear, Flat, None -->
      <Extrapolation>Linear</Extrapolation>
      <!-- Include ATM vol quotes also: True or False -->
      <IncludeAtm>FALSE</IncludeAtm>
      <!-- Day counter for date to time conversion -->
      <DayCounter>Actual/365 (Fixed)</DayCounter>
      <!--Calendar and Business day convention for cap/floor term to date conversion -->
      <Calendar>TARGET</Calendar>
      <BusinessDayConvention>Following</BusinessDayConvention>
      <Tenors>1Y,2Y,3Y,4Y,5Y,6Y,7Y,8Y,9Y,10Y,15Y,20Y</Tenors>
      <Strikes>-0.01,0.0,0.01,0.02,0.03,0.04,0.05,0.06,0.07,0.08,0.09,0.1</Strikes>
      <IborIndex>EUR-EURIBOR-6M</IborIndex>
      <DiscountCurve>Yield/EUR/EUR1D</DiscountCurve>
    </CapFloorVolatility>
    ...
  </CapFloorVolatilities>
\end{minted}
\caption{Cap/Floor volatility configuration}
\label{lst:capfloorvol_configuration}
\end{longlisting}

\subsubsection{FX Volatility Structures}

Listing \ref{lst:fxoptionvol_configuration} shows the configuration of FX volatility structures.

\begin{longlisting}
%\hrule\medskip
\begin{minted}[fontsize=\footnotesize]{xml}
<FXVolatilities>
  <FXVolatility>
    <CurveId>EURUSD</CurveId>
    <CurveDescription />
    <Dimension>ATM</Dimension> <!-- ATM, Smile -->
    <Expiries>1M,3M,6M,1Y,2Y,3Y,10Y</Expiries>
    <FXSpotID>FX/EUR/USD</FXSpotID>
    <FXForeignCurveID>Yield/USD/USD1D</FXForeignCurveID>
    <FXDomesticCurveID>Yield/EUR/EUR1D</FXDomesticCurveID>
  </FXVolatility>
  <FXVolatility>
    ...
  </FXVolatility>
</FXVolatilities>
\end{minted}
\caption{FX option volatility configuration}
\label{lst:fxoptionvol_configuration}
\end{longlisting}

\subsubsection{Equity Curve Structures}

Listing \ref{lst:eqcurve_configuration} shows the configuration of equity forward price curves.

\begin{longlisting}
%\hrule\medskip
\begin{minted}[fontsize=\footnotesize]{xml}
<EquityCurves>
  <EquityCurve>
    <CurveId>SP5</CurveId>
    <CurveDescription>SP 500 equity price projection curve</CurveDescription>
    <Currency>USD</Currency>
    <ForecastingCurve>EUR1D</ForecastingCurve>
    <Type>DividendYield</Type> <!-- DividendYield, ForwardPrice -->
    <!-- Spot quote from the market data file -->
    <SpotQuote>EQUITY/PRICE/SP5/USD</SpotQuote> 
    <Quotes>
      <Quote>EQUITY_DIVIDEND/RATE/SP5/USD/3M</Quote>
      <Quote>EQUITY_DIVIDEND/RATE/SP5/USD/20160915</Quote>
      <Quote>EQUITY_DIVIDEND/RATE/SP5/USD/1Y</Quote>
      <Quote>EQUITY_DIVIDEND/RATE/SP5/USD/20170915</Quote>
    </Quotes>
    <DayCounter>A365</DayCounter>
  </EquityCurve>
  <EquityCurve>
    ...
  </EquityCurve> 
  </EquityCurves>
\end{minted}
\caption{Equity curve configuration}
\label{lst:eqcurve_configuration}
\end{longlisting}

The equity curves here consists of a spot equity price, as well as a set of either forward prices or else dividend 
yields. Upon construction, ORE stores internally an equity spot price quote, a forecasting curve and a dividend yield 
term structure, which are then used together for projection of forward prices.

\subsubsection{Equity Volatility Structures}

Listing \ref{lst:eqoptionvol_configuration} shows the configuration of equity volatility structures.

\begin{longlisting}
%\hrule\medskip
\begin{minted}[fontsize=\footnotesize]{xml}
<EquityVolatilities>
  <EquityVolatility>
    <CurveId>SP5</CurveId>
    <CurveDescription>Lognormal option implied vols for SP 500</CurveDescription>
    <Currency>USD</Currency>
    <Dimension>Smile</Dimension><!-- Alternative: ATM -->
    <Expiries>1M,5Y,10Y</Expiries>
    <!-- If Dimension is Smile: -->
    <Strikes>1932.8,2147.56,2254.939</Strikes>
  </EquityVolatility>
  <EquityVolatility>
    ...
  </EquityVolatility>
</EquityVolatilities>
\end{minted}
\caption{Equity option volatility configuration}
\label{lst:eqoptionvol_configuration}
\end{longlisting}

\subsubsection{Inflation Curves}

Listing \ref{lst:inflationcurve_configuration} shows the configuration of an inflation curve. The inflation curve specific
elements are the following:

\begin{longlisting}
%\hrule\medskip
\begin{minted}[fontsize=\footnotesize]{xml}
<InflationCurves>
   <InflationCurve>
       <CurveId>USCPI_ZC_Swaps</CurveId>
       <CurveDescription>Estimation Curve for USCPI</CurveDescription>
       <NominalTermStructure>Yield/USD/USD1D</NominalTermStructure>
       <Type>ZC</Type>
       <Quotes>
           <Quote>ZC_INFLATIONSWAP/RATE/USCPI/1Y</Quote>
           <Quote>ZC_INFLATIONSWAP/RATE/USCPI/2Y</Quote>
           ...
           <Quote>ZC_INFLATIONSWAP/RATE/USCPI/30Y</Quote>
           <Quote>ZC_INFLATIONSWAP/RATE/USCPI/40Y</Quote>
       </Quotes>
       <Conventions>USCPI_INFLATIONSWAP</Conventions>
       <Extrapolation>true</Extrapolation>
       <Calendar>US</Calendar>
       <DayCounter>A365</DayCounter>
       <Lag>3M</Lag>
       <Frequency>Monthly</Frequency>
       <BaseRate>0.01</BaseRate>
       <Tolerance>0.000000000001</Tolerance>
       <Seasonality>
           <BaseDate>20160101</BaseDate>
           <Frequency>Monthly</Frequency>
           <Factors>
               <Factor>SEASONALITY/RATE/MULT/USCPI/JAN</Factor>
               <Factor>SEASONALITY/RATE/MULT/USCPI/FEB</Factor>
               <Factor>SEASONALITY/RATE/MULT/USCPI/MAR</Factor>
               <Factor>SEASONALITY/RATE/MULT/USCPI/APR</Factor>
               <Factor>SEASONALITY/RATE/MULT/USCPI/MAY</Factor>
               <Factor>SEASONALITY/RATE/MULT/USCPI/JUN</Factor>
               <Factor>SEASONALITY/RATE/MULT/USCPI/JUL</Factor>
               <Factor>SEASONALITY/RATE/MULT/USCPI/AUG</Factor>
               <Factor>SEASONALITY/RATE/MULT/USCPI/SEP</Factor>
               <Factor>SEASONALITY/RATE/MULT/USCPI/OCT</Factor>
               <Factor>SEASONALITY/RATE/MULT/USCPI/NOV</Factor>
               <Factor>SEASONALITY/RATE/MULT/USCPI/DEC</Factor>
           </Factors>
       </Seasonality>
   </InflationCurve>
</InflationCurves>
\end{minted}
\caption{Inflation Curve Configuration}
\label{lst:inflationcurve_configuration}
\end{longlisting}

\begin{itemize}
\item {\tt NominalTermStructure}: The interest rate curve to be used to strip the inflation curve.
\item {\tt Type}: The type of the curve, {\tt ZC} for zero coupon, {\tt YY} for year on year.
\item {\tt Quotes}: The instruments' market quotes from which to bootstrap the curve.
\item {\tt Conventions}: The conventions applicable to the curve instruments.
\item {\tt Lag}: The observation lag used in the term structure.
\item {\tt Frequency}: The frequency of index fixings.
\item {\tt BaseRate}: The rate at $t=0$, this introduces an additional degree of freedom to get a smoother curve. If not
  given, it is defaulted to the first market rate.
\end{itemize}

The optional seasonality block defines a multiplicative seasonality and contains the following elements:

\begin{itemize}
\item {\tt BaseDate}: Defines the first inflation period to which to apply the seasonality correction, only day and
  month matters, the year is ignored.
\item {\tt Frequency:} Defines the frequency of the factors (usually identical to the index's fixing frequency).
\item {\tt Factors:} Multiplicative seasonality correction factors, must be part of the market data.
\end{itemize}

We note that if zero coupon swap market quotes are given, but the type is set to YY, the zero coupon swap quotes will be
converted to year on year swap quotes on the fly, using the plain forward rates, i.e. no convexity adjustment is
applied.

\subsubsection{Inflation Cap/Floor Price Surfaces}

Listing \ref{lst:inflationcapfloorpricesurface_configuration} shows the configuration of an zero coupon inflation cap
floor price surface.

\begin{longlisting}
%\hrule\medskip
\begin{minted}[fontsize=\footnotesize]{xml}
<InflationCapFloorPriceSurfaces>
  <InflationCapFloorPriceSurface>
      <CurveId>EUHICPXT_ZC_CF</CurveId>
      <CurveDescription>Price Surface ZC CapFloor EUHICPXT</CurveDescription>
      <Type>ZC</Type>
      <StartRate>0.10</StartRate>
      <ObservationLag>3M</ObservationLag>
      <Calendar>TARGET</Calendar>
      <BusinessDayConvention>MF</BusinessDayConvention>
      <DayCounter>A365</DayCounter>
      <Index>EUHICPXT</Index>
      <IndexCurve>Inflation/EUHICPXT/EUHICPXT_ZC_Swaps</IndexCurve>
      <IndexInterpolated>false</IndexInterpolated>
      <YieldTermStructure>Yield/EUR/EUR1D</YieldTermStructure>
      <CapStrikes>0.01,0.015,0.02,0.025,0.03</CapStrikes>
      <FloorStrikes>-0.02,-0.01,-0.005,0.00,0.01,0.015,0.02,0.025,0.03</FloorStrikes>
      <Maturities>1Y,2Y,3Y,4Y,5Y,6Y,7Y,8Y,9Y,10Y,12Y,15Y,20Y,30Y</Maturities>
  </InflationCapFloorPriceSurface>
</InflationCapFloorPriceSurfaces>
\end{minted}
\caption{Inflation zc cap floor price surface configuration}
\label{lst:inflationcapfloorpricesurface_configuration}
\end{longlisting}

\begin{itemize}
\item {\tt Type}: The type of the surface, {\tt ZC} for zero coupon, {\tt YY} for year on year. Only zero coupon
  surfaces are supported currently.
\item {\tt StartRate}: A fall back value used in case the inflation index does not have a term structure
  attached. Should not be relevant.
\item {\tt Observation Lag}: The observation lag applicable to the term structure.
\item {\tt Index}: The underlying zero inflation index.
\item {\tt IndexCurve}: The curve id of the index's projection curve used to determine the ATM levels for the surface.
\item {\tt IndexInterpolated}: Flag indicating whether the index should be interpolating.
\item {\tt YieldTermStructure}: The nominal term structure.
\item {\tt CapStrikes}: The strikes for which cap prices are quoted (may (and will usually) overlap with the floor
  strike region).
\item {\tt FloorStrikes}: The strikes for which floor prices are quoted (may (and will usually) overlap with the cap
  strike region).
\item {\tt Maturities:} The maturities for which cap and floor prices are quoted
\end{itemize}

\subsubsection{CDS Volatilities}

Listing \ref{lst:cdsvol_configuration} shows the configuration of an ATM CDS volatility structure.

\begin{longlisting}
%\hrule\medskip
\begin{minted}[fontsize=\footnotesize]{xml}
  <CDSVolatilities>
    <CDSVolatility>
      <CurveId>CDXIG</CurveId>
      <CurveDescription>Lognormal option implied vols for CDX IG</CurveDescription>
      <Expiries>1M,3M,6M</Expiries>
    </CDSVolatility>
  </CDSVolatilities>
\end{minted}
\caption{CDS Volatility Configuration}
\label{lst:cdsvol_configuration}
\end{longlisting}

\subsubsection{Base Correlations}

Listing \ref{lst:basecorr_configuration} shows the configuration of a Base Correlation curve.

\begin{longlisting}
%\hrule\medskip
\begin{minted}[fontsize=\footnotesize]{xml}
  <BaseCorrelations>
    <BaseCorrelation>
      <CurveId>CDXIG</CurveId>
      <CurveDescription>CDX IG Base Correlations</CurveDescription>
      <Terms>1D</Terms>
      <DetachmentPoints>0.03, 0.06, 0.10, 0.20, 1.0</DetachmentPoints>
      <SettlementDays>0</SettlementDays>
      <Calendar>US</Calendar>
      <BusinessDayConvention>F</BusinessDayConvention>
      <DayCounter>A365</DayCounter>
      <Extrapolate>Y</Extrapolate>
    </BaseCorrelation>
  </BaseCorrelations>
\end{minted}
\caption{Base Correlation Configuration}
\label{lst:basecorr_configuration}
\end{longlisting}

\subsubsection{FXSpots}

Listing \ref{lst:fxspot_configuration} shows the configuration of the fxSpots. It is assumed that each FXSpot CurveId is of
the form "Ccy1Ccy2".
\begin{longlisting}
%\hrule\medskip
\begin{minted}[fontsize=\footnotesize]{xml}
<FXSpots>
  <FXSpot>
    <CurveId>EURUSD</CurveId>
    <CurveDescription/>
  </FXSpot>
  <FXSpot>
    <CurveId>EURGBP</CurveId>
    <CurveDescription/>
  </FXSpot>
  <FXSpot>
    <CurveId>EURCHF</CurveId>
    <CurveDescription/>
  </FXSpot>
  <FXSpot>
    <CurveId>EURJPY</CurveId>
    <CurveDescription/>
  </FXSpot>
</FXSpots>
\end{minted}
\caption{FXSpot Configuration}
\label{lst:fxspot_configuration}
\end{longlisting}

\subsubsection{Securities}

Listing \ref{lst:security_configuration} shows the configuration of the Securities. Each Security name is associated with
a SpreadQuote and a RecoveryRateQuote.

\begin{longlisting}
%\hrule\medskip
\begin{minted}[fontsize=\footnotesize]{xml}
<Securities>
  <Security>
    <CurveId>SECURITY_1</CurveId>
    <CurveDescription>Security</CurveDescription>
    <SpreadQuote>BOND/YIELD_SPREAD/SECURITY_1</SpreadQuote>
    <RecoveryRateQuote>RECOVERY_RATE/RATE/SECURITY_1</RecoveryRateQuote>
  </Security>
</Securities>
\end{minted}
\caption{Security Configuration}
\label{lst:security_configuration}
\end{longlisting}

\subsubsection{Correlations}

Listing \ref{lst:correlation_configuration} shows the configuration of the Correlations. The Correlation type can be either CMSSpread or Generic. The former one is to configure the correlation between two CMS indexes, the latter one is to  generally configure the correlation between two indexes, e.g. between a CMS index and a IBOR index. Currently only ATM correlation curves or Flat correlation structures are supported. Correlation quotes may be loaded directly (by setting QuoteType to Rate) or calibrated from prices (set QuoteType to Price).  Moreover a flat zero correlation curve can be loaded (by setting  QuoteType to Null). In this case market quotes are not needed to be provided. Currently only CMSSpread correlations can be calibrated. This is done using CMS Spread Options, and requires a CMSSpreadOption convention, SwaptionVolatility and DiscountCurve to be provided.

\begin{longlisting}
%\hrule\medskip
\begin{minted}[fontsize=\footnotesize]{xml}
  <Correlations>
    <Correlation>
      <CurveId>EUR-CORR</CurveId>
      <CurveDescription>EUR CMS correlations</CurveDescription>
      <!--CMSSpread, Generic-->
      <CorrelationType>CMSSpread</CorrelationType>
      <Index1>EUR-CMS-10Y</Index1>
      <Index2>EUR-CMS-2Y</Index2>
      <!--Conventions, SwaptionVolatility and DiscountCurve only required when QuoteType = Price-->
      <Conventions>EUR-CMS-10Y-2Y-CONVENTION</Conventions>
      <SwaptionVolatility>EUR</SwaptionVolatility>
      <DiscountCurve>EUR-EONIA</DiscountCurve>
      <Currency>EUR</Currency>
      <!-- ATM, Constant -->
      <Dimension>ATM</Dimension>
      <!-- Rate, Price, Null -->
      <QuoteType>Price</QuoteType>
      <Extrapolation>true</Extrapolation>
      <!-- Day counter for date to time conversion -->
      <DayCounter>Actual/365 (Fixed)</DayCounter>
      <!--Ccalendar and Business day convention for option tenor to date conversion -->
      <Calendar>TARGET</Calendar>
      <BusinessDayConvention>Following</BusinessDayConvention>
      <OptionTenors>1Y,2Y</OptionTenors>
    </Correlation>
  </Correlations>\end{minted}
\caption{Correlation Configuration}
\label{lst:correlation_configuration}
\end{longlisting}

%--------------------------------------------------------
%\subsection{Conventions: {\tt conventions.xml}}
%\label{sec:conventions}
%--------------------------------------------------------
\include{conventions}


%========================================================
%\section{Trade Data}\label{sec:portfolio_data}
%========================================================
\input{tradedata/intro}
\input{tradedata/envelope}
\input{tradedata/tradespecifics}

\input{tradedata/swap}
\input{tradedata/capfloor}
\input{tradedata/forwardrateagreement}
\input{tradedata/swaption}
\input{tradedata/fxforward}
\input{tradedata/fxswap}
\input{tradedata/fxoption}
\input{tradedata/equityoption}
\input{tradedata/equityforward}
\input{tradedata/equityswap}
\input{tradedata/cpiswap}
\input{tradedata/yyswap}
\input{tradedata/bond}
\input{tradedata/creditdefaultswap}
\input{tradedata/commodityoption}
\input{tradedata/commodityforward}

\include{tradecomponents}
\include{allowablevalues}

%========================================================
%\section{Netting Set Definitions}\label{sec:nettingsetinput}
%========================================================
\include{nettingdata}

%========================================================
%\section{Market Data}\label{sec:market_data}
%========================================================
\include{marketdata}

%========================================================
%\section{Fixing History}
%========================================================
\include{fixingdata}

\newpage
\begin{appendix}

%========================================================
\section{Methodology Summary}
%========================================================

\subsection{Risk Factor Evolution Model}\label{sec:app_rfe}

ORE applies the cross asset model described in detail in \cite{Lichters} to evolve  the market through time. So far the
evolution model in ORE supports IR and FX risk factors for any number of currencies, Equity and Inflation as well as Credit (for $t0$-pricing). Extensions to full simulation of Credit and Commodity is planned. \\

The Cross Asset Model is based on the Linear Gauss Markov model (LGM) for interest rates, lognormal FX and equity 
processes and the Dodgson-Kainth model for inflation. We identify a single {\em domestic} currency; its LGM process, 
which is labelled $z_0$; and a set of $n$ foreign currencies with associated LGM processes that are labelled $z_i$, 
$i=1,\dots,n$. 

We denote the equity spot price processes with state variables $s_j$ and the index of the denominating 
currency for the equity process as $\phi(j)$. The dividend yield corresponding to each equity process $s_j$ is denoted 
by $q_j$.

Following \cite{Lichters}, 13.27 - 13.29 we write the inflation processes 
in the domestic LGM measure with state variables $z_{I,k}$ and $y_{I,k}$ for $k=1,\ldots,K$.  If we consider $n$ 
foreign exchange rates for converting foreign currency amounts into the single domestic currency by multiplication, 
$x_i$, $i=1,\dots,n$, then the cross asset model is given by the system of SDEs
\begin{eqnarray*}
dz_0 &=& \alpha_0\,dW_0^z \\
dz_i &=& \gamma_i\,dt + \alpha_i\,dW_i^z,  \qquad i>0 \\
\frac{d x_i}{x_i} &=& \mu_i\, dt + \sigma_i\,dW_i^x, \qquad i > 0 \\
\frac{d s_j}{s_j} &=& \mu_j^S\, dt + \sigma_j^S\,dW_j^S \\
dz_{I,k} &=& \alpha_{I,k}(t)dW_k^I \\
dy_{I,k} &=& \alpha_{I,k}(t)H_{I,k}(t)dW_k^I \\ \\
\gamma_i &=&
-\alpha_i^2\,H_i -\rho_{ii}^{zx}\,\sigma_i\,\alpha_i + \rho_{i0}^{zz}\,\alpha_i\,\alpha_0\,H_0\\
\mu_i &=& r_0 - r_i + \rho_{0i}^{zx}\,\alpha_0\,H_0\,\sigma_i\\
\mu_j^S &=& (r_{\phi(j)}(t) - q_j(t) + \rho_{0j}^{zs} \alpha_0 H_0 \sigma_j^S - \epsilon_{\phi(j)}
\rho_{j \phi(j)}^{sx}\sigma_j^S \sigma_{\phi(j)}) \\
r_i &=& f_i(0,t) + z_i(t)\,H'_i(t) + \zeta_i(t)\,H_i(t)\,H'_i(t),
\quad \zeta_i(t) = \int_0^t \alpha_i^2(s)\,ds  \\ \\
dW^\alpha_a\,dW^\beta_b &=& \rho^{\alpha\beta}_{ij}\,dt, \qquad \alpha, \beta \in \{z, x, I\}, \qquad a, b \text{
                              suitable indices }
%\zeta_i(t) &=& \int_0^t \alpha_i^2(s)\,ds,
%\qquad H_i(t) = \int_0^t e^{-\beta_i(s)} \,ds \\
%\beta_i(t) &=& \int_0^t \lambda_i(s)\,ds,
%\qquad \alpha_i(t) = \sigma_i^{HW}(t)\,e^{\beta(t)} \\
\end{eqnarray*}
where we have dropped time dependencies for readability, $f_i(0,t)$ is the instantaneous forward curve in currency $i$, 
and $\epsilon_i$ is an indicator such that $\epsilon_i = 1 - \delta_{0i}$, where $\delta$ is the Kronecker delta.

\medskip Parameters $H_i(t)$ and $\alpha_i(t)$ (or alternatively $\zeta_i(t)$) are LGM model parameters which determine,
together with the stochastic factor $z_i(t)$, the evolution of numeraire and zero bond prices in the LGM model:
\begin{align}
N(t) &= \frac{1}{P(0,t)}\exp\left\{H_t\, z_t + \frac{1}{2}H^2_t\,\zeta_t \right\}
\label{lgm1f_numeraire} \\
P(t,T,z_t)
&= \frac{P(0,T)}{P(0,t)}\:\exp\left\{ -(H_T-H_t)\,z_t - \frac{1}{2} \left(H^2_T-H^2_t\right)\,\zeta_t\right\}.
\label{lgm1f_zerobond}
\end{align}

Note that the LGM model is closely related to the Hull-White model in T-forward measure \cite{Lichters}.

\medskip The parameters $H_{I,k}(t)$ and $\alpha_{I,k}(t)$ determine together with the factors $z_{I,k}(t), y_{I,k}(t)$
the evolution of the spot Index $I(t)$ and the forward index $\hat{I}(t,T) = P_I(t,T) / P_n(t,T)$ defined as the ratio
of the inflation linked zero bond and the nominal zero bond,

\begin{eqnarray*}
  \hat{I}(t,T) &=& \frac{\hat{I}(0,T)}{\hat{I}(0,t)} e^{(H_{I,k}(T)-H_{I,k}(t))z_{I,k}(t)+\tilde{V}(t,T)} \\
  I(t) &=& I(0) \hat{I}(0,t)e^{H_{I,k}(t)z_{I,k}(t)-y_{I,k}(t)-V(0,t)}
\end{eqnarray*}

with, in case of domestic currency inflation,

\begin{eqnarray*}
  V(t,T) &=& \frac{1}{2} \int_t^T (H_{I,k}(T)-H_{I,k}(s))^2 \alpha_{I,k}^2(s) ds \\
         & & - \rho^{zI}_{0,k} H_0(T) \int_t^T (H_{I,k}(t)-H_{I,k}(s))\alpha_0(s)\alpha_{I,k}(s)ds \\
  \tilde{V}(t,T) &=& V(t,T) - V(0,T) -V(0,t) \\
         &=& -\frac{1}{2}(H_{I,k}^2(T)-H_{I,k}^2(t))\zeta_{I,k}(t,0) \\
         & & +(H_{I,k}(T)-H_{I,k}(t)) \zeta_{I,k}(t,1) \\
         & & +(H_0(T)H_{I,k}(T) - H_0(t)H_{I,k}(t))\zeta_{0I}(t,0) \\
         & & -(H_0(T)-H_0(t))\zeta_{0I}(t,1) \\
  V(0,t) &=& \frac{1}{2}H_{I,k}^2(t)\zeta_{I,k}(t,0)-H_{I,k}(t)\zeta_{I,k}(t,1)+\frac{1}{2}\zeta_{I,k}(t,2) \\
         & & -H_0(t)H_{I,k}(t)\zeta_{0I}(t,0)+H_0(t)\zeta_{0I}(t,1) \\
  \zeta_{I,k}(t,k) &=& \int_0^t H_{I,k}^k(s)\alpha_{I,k}^2(s) ds \\
  \zeta_{0I}(t,k) &=& \rho^{zI}_{0,k}\int_0^t H_{I,k}^k(t) \alpha_0(s) \alpha_{I,k}(s) ds
\end{eqnarray*}

and for foreign currency inflation in currency $i>0$, with

\begin{eqnarray*}
  \tilde{V}(t,T) &=& V(t,T) -V(0,T) + V(0,T)
\end{eqnarray*}

and

\begin{eqnarray*}
  V(t,T) &=& \frac{1}{2}\int_t^T (H_{I,k}(T)-H_{I,k}(s))^2 \alpha_{I,k}(s) ds \\
  & & -\rho^{zI}_{0,k} \int_t^T H_0(s)\alpha_0(s)(H_{I,k}(T)-H_{I,k}(s)\alpha_{I,k}(s)) ds \\
  & & -\rho^{zI}_{i,k} \int_t^T (H_i(T)-H_i(s))\alpha_i(s)(H_{I,k}(T)-H_{I,k}(s))\alpha_{I,k}(s) ds \\
  & & +\rho^{xI}_{i,k} \int_t^T \sigma_i(s)(H_{I,k}(T)-H_{I,k}(s))\alpha_{I,k}(s) ds
\end{eqnarray*}

\subsection{Analytical Moments of the Risk Factor Evolution Model}\label{sec:app_analytical_moments}

We follow \cite{Lichters}, chapter 16. The expectation of the interest rate process $z_i$ conditional on $\mathcal{F}_{t_0}$ at $t_0+\Delta t$ is

\begin{eqnarray*}
  \mathbb{E}_{t_0}[z_i(t_0+\Delta t)] &=& z_i(t_0) + \mathbb{E}_{t_0}[\Delta z_i],
  \qquad\mbox{with}\quad \Delta z_i = z_i(t_0+\Delta t) - z_i(t_0) \\
  &=& z_i(t_0) -\int_{t_0}^{t_0+\Delta t} H^z_i\,(\alpha^z_i)^2\,du + \rho^{zz}_{0i} \int_{t_0}^{t_0+\Delta t}
  H^z_0\,\alpha^z_0\,\alpha^z_i\,du \\
  & & - \epsilon_i  \rho^{zx}_{ii}\int_{t_0}^{t_0+\Delta t} \sigma_i^x\,\alpha^z_i\,du
\end{eqnarray*}

where $\epsilon_i$ is zero for $i=0$ (domestic currency) and one otherwise.

\bigskip

The expectation of the FX process $x_i$ conditional on $\mathcal{F}_{t_0}$ at $t_0+\Delta t$ is

\begin{eqnarray*}
  \mathbb{E}_{t_0}[\ln x_i(t_0+\Delta t)] &=& \ln x_i(t_0) +  \mathbb{E}_{t_0}[\Delta \ln x_i],
  \qquad\mbox{with}\quad \Delta \ln x_i = \ln x_i(t_0+\Delta t) - \ln x_i(t_0) \\
  &=& \ln x_i(t_0) + \left(H^z_0(t)-H^z_0(s)\right) z_0(s) -\left(H^z_i(t)-H^z_i(s)\right)z_i(s)\\
  &&+ \ln \left( \frac{P^n_0(0,s)}{P^n_0(0,t)} \frac{P^n_i(0,t)}{P^n_i(0,s)}\right) \\
  && - \frac12 \int_s^t (\sigma^x_i)^2\,du \\
  &&+\frac12 \left((H^z_0(t))^2 \zeta^z_0(t) -  (H^z_0(s))^2 \zeta^z_0(s)- \int_s^t (H^z_0)^2
  (\alpha^z_0)^2\,du\right)\\
  &&-\frac12 \left((H^z_i(t))^2 \zeta^z_i(t) -  (H^z_i(s))^2 \zeta^z_i(s)-\int_s^t (H^z_i)^2 (\alpha^z_i)^2\,du
  \right)\\
  && + \rho^{zx}_{0i} \int_s^t H^z_0\, \alpha^z_0\, \sigma^x_i\,du \\
  &&  - \int_s^t \left(H^z_i(t)-H^z_i\right)\gamma_i \,du, \qquad\mbox{with}\quad s = t_0, \quad t = t_0+\Delta t
\end{eqnarray*}

with

\begin{eqnarray*}
  \gamma_i = -H^z_i\,(\alpha^z_i)^2  + H^z_0\,\alpha^z_0\,\alpha^z_i\,\rho^{zz}_{0i} - \sigma_i^x\,\alpha^z_i\,
  \rho^{zx}_{ii}
\end{eqnarray*}

The expectation of the Inflation processes $z_{I,k}, y_{I,k}$ conditional on $\mathcal{F}_{t_0}$ at any time $t>t_0$ is
equal to $z_{I,k}(t_0)$ resp. $y_{I,k}(t_0)$ since both processes are drift free.

\bigskip

The expectation of the equity processes $s_j$ conditional on $\mathcal{F}_{t_0}$ at $t_0+\Delta t$ is
\begin{eqnarray*}
\mathbb{E}_{t_0}[\ln s_j(t_0+\Delta t)] &=& \ln s_j(t_0) +  \mathbb{E}_{t_0}[\Delta \ln s_j],
\qquad\mbox{with}\quad \Delta \ln s_j = \ln s_j(t_0+\Delta t) - \ln s_j(t_0) \\
&=& \ln s_j(t_0) +  \ln \left[\frac{P_{\phi(j)}(0,s)}{P_{\phi(j)}(0,t)} \right] - \int_s^t 
q_j(u) 
du - \frac{1}{2} \int_s^t \sigma_{j}^{S}(u) \sigma_{j}^{S}(u) du\\
&&
+\rho_{0j}^{zs} \int_s^t \alpha_0(u) H_0(u) \sigma_j^S(u) du
- \epsilon_{\phi(j)} \rho_{j \phi(j)}^{sx} \int_s^t \sigma_j^S (u)\sigma_{\phi(j)}(u) du\\
&&+\frac{1}{2} \left( H_{\phi(j)}^2(t) \zeta_{\phi(j)}(t) - H_{\phi(j)}^2(s) \zeta_{\phi(j)}(s)
- \int_s^t H_{\phi(j)}^2(u) \alpha_{\phi(j)}^2(u) du \right)\\
&&  + (H_{\phi(j)}(t) - H_{\phi(j)}(s)) z_{\phi(j)}(s) 
+\epsilon_{\phi(j)} \int_s^t \gamma_{\phi(j)} (u) (H_{\phi(j)}(t) - H_{\phi(j)}(u)) du\\
\end{eqnarray*}

The IR-IR covariance over the interval $[s,t] := [t_0, t_0+\Delta t]$ (conditional on $\mathcal{F}_{t_0}$) is

\begin{eqnarray*}
      \mathrm{Cov} [\Delta z_a, \Delta \ln x_b] &=& \rho^{zz}_{0a}\int_s^t \left(H^z_0(t)-H^z_0\right)
  \alpha^z_0\,\alpha^z_a\,du \nonumber\\
      &&- \rho^{zz}_{ab}\int_s^t \alpha^z_a \left(H^z_b(t)-H^z_b\right) \alpha^z_b \,du \nonumber\\
      &&+\rho^{zx}_{ab}\int_s^t \alpha^z_a \, \sigma^x_b \,du.
\end{eqnarray*}

The IR-FX covariance over the interval $[s,t] := [t_0, t_0+\Delta t]$ (conditional on $\mathcal{F}_{t_0}$) is

\begin{eqnarray*}
      \mathrm{Cov} [\Delta z_a, \Delta \ln x_b] &=& \rho^{zz}_{0a}\int_s^t \left(H^z_0(t)-H^z_0\right)
  \alpha^z_0\,\alpha^z_a\,du \nonumber\\
      &&- \rho^{zz}_{ab}\int_s^t \alpha^z_a \left(H^z_b(t)-H^z_b\right) \alpha^z_b \,du \nonumber\\
      &&+\rho^{zx}_{ab}\int_s^t \alpha^z_a \, \sigma^x_b \,du.
\end{eqnarray*}

The FX-FX covariance over the interval $[s,t] := [t_0, t_0+\Delta t]$ (conditional on $\mathcal{F}_{t_0}$) is

\begin{eqnarray*}
      \mathrm{Cov}[\Delta \ln x_a, \Delta \ln x_b] &=&
      \int_s^t \left(H^z_0(t)-H^z_0\right)^2 (\alpha_0^z)^2\,du \nonumber\\
      && -\rho^{zz}_{0a} \int_s^t \left(H^z_a(t)-H^z_a\right) \alpha_a^z\left(H^z_0(t)-H^z_0\right) \alpha_0^z\,du
  \nonumber\\
      &&- \rho^{zz}_{0b}\int_s^t \left(H^z_0(t)-H^z_0\right)\alpha_0^z \left(H^z_b(t)-H^z_b\right)\alpha_b^z\,du
  \nonumber\\
      &&+ \rho^{zx}_{0b}\int_s^t \left(H^z_0(t)-H^z_0\right)\alpha_0^z \sigma^x_b\,du \nonumber\\
      &&+ \rho^{zx}_{0a}\int_s^t \left(H^z_0(t)-H^z_0\right)\alpha_0^z\,\sigma^x_a\,du \nonumber\\
      &&- \rho^{zx}_{ab}\int_s^t \left(H^z_a(t)-H^z_a\right)\alpha_a^z \sigma^x_b,du\nonumber\\
      &&- \rho^{zx}_{ba}\int_s^t \left(H^z_b(t)-H^z_b\right)\alpha_b^z\,\sigma^x_a\, du \nonumber\\
      &&+ \rho^{zz}_{ab}\int_s^t \left(H^z_a(t)-H^z_a\right)\alpha_a^z \left(H^z_b(t)-H^z_b\right)\alpha_b^z\,du
  \nonumber\\
      &&+ \rho^{xx}_{ab}\int_s^t\sigma^x_a\,\sigma^x_b \,du
\end{eqnarray*}

The IR-INF covariance over the interval $[s,t] := [t_0, t_0+\Delta t]$ (conditional on $\mathcal{F}_{t_0}$) is

\begin{eqnarray*}
  \mathrm{Cov}[ \Delta z_a, \Delta z_{I,b} ] & = & \rho_{ab}^{zI} \int_s^t \alpha_a(s) \alpha_{I,b}(s) ds \\
  \mathrm{Cov}[ \Delta z_a, \Delta y_{I,b} ] & = & \rho_{ab}^{zI} \int_s^t \alpha_a(s) H_{I,b}(s) \alpha_{I,b}(s) ds
\end{eqnarray*}

The FX-INF covariance over the interval $[s,t] := [t_0, t_0+\Delta t]$ (conditional on $\mathcal{F}_{t_0}$) is

\begin{eqnarray*}
  \mathrm{Cov}[ \Delta x_a, \Delta z_{I,b} ] & = & \rho_{0b}^{zI} \int_s^t \alpha_0(s) (H_0(t)-H_0(s)) \alpha_{I,b}(s) ds \\
                                             & & -\rho_{ab}^{zI} \int_s^t \alpha_a(s)(H_a(t)-H_a(s))\alpha_{I,b}(s) ds \\
                                             & & +\rho_{ab}^{xI}\int_s^t \sigma_a(s) \alpha_{I,b}(s) ds \\
  \mathrm{Cov}[ \Delta x_a, \Delta y_{I,b} ] & = & \rho_{0b}^{zI} \int_s^t \alpha_0(s) (H_0(t)-H_0(s)) H_{I,b}(s)\alpha_{I,b}(s) ds \\
                                             & & -\rho_{ab}^{zI} \int_s^t \alpha_a(s)(H_a(t)-H_a(s))H_{I,b}(s)\alpha_{I,b}(s) ds \\
                                             & & +\rho_{ab}^{xI}\int_s^t \sigma_a(s) H_{I,b}(s)\alpha_{I,b}(s) ds
\end{eqnarray*}

The INF-INF covariance over the interval $[s,t] := [t_0, t_0+\Delta t]$ (conditional on $\mathcal{F}_{t_0}$) is

\begin{eqnarray*}
  \mathrm{Cov}[ \Delta z_{I,a}, \Delta z_{I,b} ] & = & \rho_{ab}^{II} \int_s^t \alpha_{I,a}(s) \alpha_{I,b}(s) ds \\
  \mathrm{Cov}[ \Delta z_{I,a}, \Delta y_{I,b} ] & = & \rho_{ab}^{II} \int_s^t \alpha_{I,a}(s) H_{I,b}(s)
                                                       \alpha_{I,b}(s) ds \\
  \mathrm{Cov}[ \Delta y_{I,a}, \Delta y_{I,b} ] & = & \rho_{ab}^{II} \int_s^t H_{I,a}(s) \alpha_{I,a}(s) H_{I,b}(s) \alpha_{I,b}(s) ds
\end{eqnarray*}

The equity/equity covariance over the interval $[s,t] := [t_0, t_0+\Delta t]$ (conditional on $\mathcal{F}_{t_0}$) is
\begin{eqnarray*}
	Cov \left[\Delta ln[s_i], \Delta ln[s_j] \right] &=&
	\rho_{\phi(i) \phi(j)}^{zz}\int_s^t (H_{\phi(i)} (t) - H_{\phi(i)} (u)) (H_{\phi(j)} (t)\\
	&& - H_{\phi(j)} (u)) \alpha_{\phi(i)}(u) \alpha_{\phi(j)}(u) du\\
	&&+ \rho_{\phi(i) j}^{zs} \int_s^t (H_{\phi(i)} (t) - H_{\phi(i)} (u)) \alpha_{\phi(i)}(u) \sigma_j^S(u) du\\
	&&+ \rho_{\phi(j) i}^{zs} \int_s^t (H_{\phi(j)} (t) - H_{\phi(j)} (u)) \alpha_{\phi(j)}(u) \sigma_i^S(u) du\\
	&&+ \rho_{ij}^{ss} \int_s^t \sigma_i^S(u) \sigma_j^S(u) du\\
\end{eqnarray*}

The equity/FX covariance over the interval $[s,t] := [t_0, t_0+\Delta t]$ (conditional on $\mathcal{F}_{t_0}$) is
\begin{eqnarray*}
	Cov \left[\Delta ln[s_i], \Delta ln[x_j] \right] &=&
	\rho_{\phi(i)0}^{zz} \int_s^t (H_{\phi(i)} (t) - H_{\phi(i)} (u)) (H_0 (t) - H_0 (u)) \alpha_{\phi(i)}(u) 
	\alpha_0(u) 
	du\\
	&& - \rho_{\phi(i)j}^{zz} \int_s^t (H_{\phi(i)} (t) - H_{\phi(i)} (u)) (H_j (t) - H_j (u)) \alpha_{\phi(i)} 
	(u)\alpha_j(u) du\\
	&& + \rho_{\phi(i)j}^{zx} \int_s^t (H_{\phi(i)} (t) - H_{\phi(i)} (u)) \alpha_{\phi(i)} (u) \sigma_j(u) du\\
	&&+ \rho_{i0}^{sz} \int_s^t (H_0 (t) - H_0 (u)) \alpha_0 (u) \sigma_i^S(u) du\\
	&&- \rho_{ij}^{sz} \int_s^t (H_j (t) - H_j (u)) \alpha_j (u) \sigma_i^S(u) du\\
	&&+ \rho_{ij}^{sx} \int_s^t \sigma_i^S(u) \sigma_j(u) du\\
\end{eqnarray*}

The equity/IR covariance over the interval $[s,t] := [t_0, t_0+\Delta t]$ (conditional on $\mathcal{F}_{t_0}$) is
\begin{eqnarray*}
	Cov \left[\Delta ln[s_i], \Delta z_j \right] &=&
	\rho_{\phi(i)j}^{zz} \int_s^t (H_{\phi(i)} (t) - H_{\phi(i)} (u)) \alpha_{\phi(i)} (u) \alpha_j (u) du\\
	&&+ \rho_{ij}^{sz} \int_s^t \sigma_i^S (u) \alpha_j (u) du\\
\end{eqnarray*}

The equity/inflation covariances over the interval $[s,t] := [t_0, t_0+\Delta t]$ (conditional on $\mathcal{F}_{t_0}$) are as follows:
\begin{eqnarray*}
	Cov \left[\Delta ln[s_i], \Delta z_{I,j} \right] &=&
	\rho_{\phi(i)j}^{zI} \int_s^t (H_{\phi(i)} (t) - H_{\phi(i)} (u)) \alpha_{\phi(i)} (u) \alpha_{I,j} (u) du\\
	&&+ \rho_{ij}^{sI} \int_s^t \sigma_i^S (u) \alpha_{I,j} (u) du\\	
	Cov \left[\Delta ln[s_i], \Delta y_{I,j} \right] &=&
	\rho_{\phi(i)j}^{zI} \int_s^t (H_{\phi(i)} (t) - H_{\phi(i)} (u)) \alpha_{\phi(i)} (u) H_{I,j} (u) \alpha_{I,j} (u) du\\
	&&+ \rho_{ij}^{sI} \int_s^t \sigma_i^S (u) H_{I,j} (u) \alpha_{I,j} (u) du\\
\end{eqnarray*}



\subsection{Exposures}\label{sec:app_exposure}

In ORE we use the following exposure definitions
\begin{align}
\EE(t) = \EPE(t) &= \E^N\left[ \frac{(NPV(t)-C(t))^+}{N(t)} \right] \label{EE}\\
\ENE(t) &= \E^N\left[ \frac{(-NPV(t)+C(t))^+}{N(t)} \right] \label{ENE}
\end{align}
where $\NPV(t)$ stands for the netting set NPV and $C(t)$ is the collateral balance\footnote{$C(t)>0$ means that we have
  {\em received} collateral from the counterparty} at time $t$. Note that these exposures are expectations of values
discounted with numeraire $N$ (in ORE the Linear Gauss Markov model's numeraire) to today, and expectations are taken in
the measure associated with numeraire $N$. These are the exposures which enter into unilateral CVA and DVA calculation,
respectively, see next section. Note that we sometimes label the expected exposure (\ref{EE}) EPE, not to be confused
with the Basel III Expected Positive Exposure below.

\medskip
Basel III defines a number of exposures each of which is a 'derivative' of Basel's Expected Exposure:
\begin{align}
\intertext{Expected Exposure}
EE_B(t) &= \E[\max(NPV(t) - C(t), 0)] \label{basel_ee}\\
\intertext{Expected Positive Exposure}
EPE_B(T) &= \frac{1}{T} \sum_{t<T} EE_B(t)\cdot \Delta t  \label{basel_epe} \\
\intertext{Effective Expected Exposure, recursively defined as running maximum}
EEE_B(t) &= \max(EEE_B(t-\Delta t), EE_B(t)) \label{basel_eee}\\
\intertext{Effective Expected Positive Exposure}
EEPE_B(T) &= \frac{1}{T} \sum_{t<T} EEE_B(t)\cdot \Delta t \label{basel_eepe}
\end{align}
The last definition, Effective EPE, is used in Basel documents since Basel II for Exposure At Default and capital
calculation. Following \cite{bcbs128,bcbs189} the time averages in the EPE and EEPE calculations are taken over {\em the
  first year} of the exposure evolution (or until maturity if all positions of the netting set mature before one year).

\medskip
To compute $EE_B(t)$ consistently in a risk-neutral setting, we compound (\ref{EE}) with the deterministic discount factor $P(t)$ up to horizon $t$:
$$
EE_B(t) = \frac{1}{P(t)} \:\EE(t)
$$

Finally, we define another common exposure measure, the {\em Potential Future Exposure} (PFE), as a (typically high)
quantile $\alpha$ of the NPV distribution through time, similar to Value at Risk but at the upper end of the NPV
distribution:

\begin{align}
  \PFE_\alpha(t) = \left(\inf\left\{ x | F_t(x) \geq \alpha\right\}\right)^+ \label{PFE}
\end{align}

where $F_t$ is the cumulative NPV distribution function at time $t$. Note that we also take the positive part to ensure
that PFE is a positive measure even if the quantile yields a negative value which is possible in extreme cases.
 
\subsection{CVA and DVA}\label{sec:app_cvadva}

Using the expected exposures in \ref{sec:app_exposure} unilateral discretised CVA and DVA are given by \cite{Lichters}
\begin{align}
\CVA &= \sum_{i} \PD(t_{i-1},t_i)\times\LGD\times \EPE(t_i) \label{CVA}\\
\DVA &= \sum_{i} \PD_{Bank}(t_{i-1},t_i)\times\LGD_{Bank}\times \ENE(t_i) \label{DVA}
\end{align}
where
\begin{align*}
\EPE(t) & \mbox{ expected exposure (\ref{EE})}\\
\ENE(t) & \mbox{ expected negative exposure (\ref{ENE})}\\
PD(t_i,t_j) & \mbox{ counterparty probability of default in } [t_i;t_j]\\
PD_{Bank}(t_i,t_j) & \mbox{ our probability of default in } [t_i;t_j]\\
LGD & \mbox{ counterparty loss given default}\\
LGD_{Bank} & \mbox{ our loss given default}\\
\end{align*}

Note that the choice $t_i$ in the arguments of $\EPE(t_i)$ and $\ENE(t_i)$ means we are choosing the {\em advanced}
rather than the {\em postponed} discretization of the CVA/DVA integral \cite{BrigoMercurio}. This choice can be easily
changed in the ORE source code or made configurable. \\

Moreover, formulas (\ref{CVA}, \ref{DVA}) assume independence of credit and other market risk factors, so that $\PD$ and
$\LGD$ factors are outside the expectations. With the extension of ORE to credit asset classes and in particular for
wrong-way-risk analysis, CVA/DVA formulas will be generalised.

\subsection{FVA}\label{sec:fva}

%Any exposure (uncollateralised or residual after taking collateral into account) gives rise to funding cost or benefits
%depending on the sign of the residual position. This can be expressed as a Funding Value Adjustment (FVA). A simple
%definition of FVA can be given in a very similar fashion as the sum of unilateral CVA and DVA which we defined by
%(\ref{CVA},\ref{DVA}), namely as an expectation of exposures times funding spreads:
%\begin{align}
%  \FVA &= \underbrace{\sum_{i=1}^n f_b(t_{i-1},t_i)\,\delta_i \, \E^N\left[S_C(t_{i-1})\, S_B(t_{i-1})\, (\NPV(t_i))^+\,
%         D(t_i)\right]}_{\mbox{Funding Benefit Adjustment (FBA)}}\nonumber\\
%       & {} - \underbrace{\sum_{i=1}^n f_l(t_{i-1},t_i)\,\delta_i \, \E^N\left[S_C(t_{i-1})\, S_B(t_{i-1})\, (-\NPV(t_i))^+\, D(t_i)\right]}_{\mbox{Funding Cost Adjustment (FCA)}}\label{eq_simple_fva}
%\end{align}
%where
%\begin{align*}
%D(t_i) & \mbox{ stochastic discount factor, $1/N(t_i)$ in LGM}\\
%\NPV(t_i) & \mbox{ portfolio value after potential collateralization}\\
%S_C(t_j) & \mbox{ survival probability of the counterparty}\\
%S_B(t_j) & \mbox{ survival probability of the bank}\\
%f_b(t_j) & \mbox{ borrowing spread for the bank relative to the collateral compounding rate}\\
%f_l(t_j) & \mbox{ lending spread for the bank relative to the collateral compounding rate}
%\end{align*}
%For details see e.g. Chapter 14 in Gregory \cite{Gregory12} and the discussion in \cite{Lichters}.

Any exposure (uncollateralised or residual after taking collateral into account) gives rise to funding cost or benefits
depending on the sign of the residual position. This can be expressed as a Funding Value Adjustment (FVA). A simple
definition of FVA can be given in a very similar fashion as the sum of unilateral CVA and DVA which we defined by
(\ref{CVA},\ref{DVA}), namely as an expectation of exposures times funding spreads:
\begin{align}
  \FVA &= \underbrace{\sum_{i=1}^n f_l(t_{i-1},t_i)\,\delta_i \, \E^N\left\{S_C(t_{i-1})\, S_B(t_{i-1})\, [-\NPV(t_i)+C(t_i)]^+\,
         D(t_i)\right\}}_{\mbox{Funding Benefit Adjustment (FBA)}}\nonumber\\
       & {} - \underbrace{\sum_{i=1}^n f_b(t_{i-1},t_i)\,\delta_i \, \E^N\left\{S_C(t_{i-1})\, S_B(t_{i-1})\, [\NPV(t_i)-C(t_i)]^+\, D(t_i)\right\}}_{\mbox{Funding Cost Adjustment (FCA)}}\label{eq_simple_fva}
%  \FVA &= - \underbrace{\sum_{i=1}^n f_b(t_{i-1},t_i)\,\delta_i \, \E^N\left[S_C(t_{i-1})\, S_B(t_{i-1})\, (\NPV(t_i))^+\,
 %        D(t_i)\right]}_{\mbox{Funding Cost Adjustment (FCA)}}\nonumber\\
 %      & {} \underbrace{\sum_{i=1}^n f_l(t_{i-1},t_i)\,\delta_i \, \E^N\left[S_C(t_{i-1})\, S_B(t_{i-1})\, (-\NPV(t_i))^+\, D(t_i)\right]}_{\mbox{Funding Benefit Adjustment (FBA)}}\label{eq_simple_fva}
\end{align}
where
\begin{align*}
D(t_i) & \mbox{ stochastic discount factor, $1/N(t_i)$ in LGM}\\
\NPV(t_i) & \mbox{ portfolio value at time } t_i\\
C(t_i) & \mbox{Collateral account balance at time } t_i \\ 
S_C(t_j) & \mbox{ survival probability of the counterparty}\\
S_B(t_j) & \mbox{ survival probability of the bank}\\
f_b(t_j) & \mbox{ borrowing spread for the bank relative to OIS flat}\\
f_l(t_j) & \mbox{ lending spread for the bank relative to OIS flat}
\end{align*}
For details see e.g. Chapter 14 in Gregory \cite{Gregory12} and the discussion in \cite{Lichters}.

\medskip
The reasoning leading to the expression above is as follows. Consider, for example, a single partially collateralised derivative (no collateral at all or CSA with a significant threshold) between us (the Bank) and counterparty 1 (trade 1). 

We assume that we enter into an offsetting trade with (hypothetical) counterparty 2 which is perfectly collateralised (trade 2). We label the NPV of trade 1 and 2 $\NPV_{1,2}$ respectively (from our perspective, excluding CVA). Then $\NPV_2=-\NPV_1$. The respective collateral amounts due to trade 1 and 2 are $C_1$ and $C_2$ from our perspective. Because of the perfect collateralisation of trade 2 we assume $C_2=\NPV_2$. The imperfect collateralisation of trade 1 means $C_1 \ne \NPV_1$. The net collateral balance from our perspective is then $C=C_1+C_2$ which can be written $C=C_1+C_2 = C_1 + \NPV_2 = -\NPV_1 + C_1$.

\begin{itemize}
\item If $C>0$ we receive net collateral and pay the overnight rate on this notional amount. On the other hand we can invest the received collateral and earn our lending rate, so that we have a benefit proportional to the lending spread $f_l$ (lending rate minus overnight rate). It is a benefit assuming $f_l >0$. $C>0$ means $-\NPV_1 + C_1 > 0$ so that we can cover this case with ``lending notional'' $[-\NPV_1 + C_1]^+$.
\item If $C<0$ we post collateral amount $-C$ and receive the overnight rate on this amount. Amount $-C$ needs to be funded in the market, and we pay our borrowing rate on it. This leads to a funding cost proportional to the borrowing spread $f_b$ (borrowing rate minus overnight). $C<0$ means $\NPV_1 - C_1 > 0$, so that we can cover this case with ``borrowing notional'' $[\NPV_1 - C_1]^+$. If the borrowing spread is positive, this term proportional to $f_b \times [\NPV_1 - C_1]^+$ is indeed a cost and therefore needs to be subtracted from the benefit above.
\end{itemize}
   
Formula \eqref{eq_simple_fva} evaluates these funding cost components on the basis of the original trade's or portfolio's $\NPV$. Perfectly collateralised portfolios hence do not contribute to FVA because under the hedging fiction, they are hedged with a perfectly collateralised opposite portfolio, so any collateral payments on portfolio 1 are canceled out by those of the opposite sign on portfolio 2.

\subsection{COLVA}

When the CSA defines a collateral compounding rate that deviates from the overnight rate, this gives rise to another
value adjustment labeled COLVA \cite{Lichters}. In the simplest case the deviation is just given by a constant spread
$\Delta$:
\begin{align}
\COLVA &= \E^N\left[ \sum_i -C(t_i)\cdot \Delta \cdot \delta_i \cdot D(t_{i+1}) \right]
\label{COLVA}
\end{align}
where $C(t)$ is the collateral balance\footnote{see \ref{sec:app_exposure}, $C(t)>0$ means that we have {\em received}
  collateral from the counterparty} at time $t$ and $D(t)$ is the stochastic discount factor $1/N(t)$ in LGM. Both
$C(t)$ and
$N(t)$ are computed in ORE's Monte Carlo framework, and the expectation yields the desired adjustment. \\
 
Replacing the constant spread by a time-dependent deterministic function in ORE is straight forward. 
  
\subsection{Collateral Floor Value}

A less trivial extension of the simple COLVA calculation above, also covered in ORE, is the case where the deviation
between overnight rate and collateral rate is stochastic itself. A popular example is a CSA under which the collateral
rate is the overnight rate {\em floored at zero}. To work out the value of this CSA feature one can take the difference
of discounted margin cash flows with and without the floor feature. It is shown in \cite{Lichters} that the following
formula is a good approximation to the collateral floor value
\begin{align}
\Pi_{Floor} &= \E^N\left[ \sum_i -C(t_i)\cdot (-r(t_i))^+\cdot\delta_i \cdot D(t_{i+1}) \right]
\label{CSA_floor_value_approx}
\end{align}
where $r$ is the stochastic overnight rate and $(-r)^+ = r^+ - r$ is the difference between floored and 'un-floored' compounding rate. \\

Taking both collateral spread and floor into account, the value adjustment is 
\begin{align}
\Pi_{Floor,\Delta} &= \E^N\left[ \sum_i -C(t_i)\cdot ((r(t_i)-\Delta)^+-r(t_i))\cdot\delta_i \cdot D(t_{i+1}) \right] 
\label{CSA_floor_value_approx_2}
\end{align}

\subsection{Dynamic Initial Margin and MVA}\label{sec:app_dim}

The introduction of Initial Margin posting in non-cleared OTC derivatives business reduces residual credit exposures and
the associated value adjustments, {\bf CVA} and {\bf DVA}.

On the other hand, it gives rise to additional funding cost. The value of the latter is referred to as Margin Value Adjustment ({\bf MVA}).\\

To quantify these two effects one needs to model Initial Margin under future market scenarios, i.e. Dynamic Initial Margin ({\bf DIM}). Potential approaches comprise 
\begin{itemize}
\item Monte Carlo VaR embedded into the Monte Carlo simulation
\item Regression-based methods
\item Delta VaR under scenarios
\item ISDA's Standard Initial Margin (SIMM) under scenarios
\end{itemize} 

We skip the first option as too computationally expensive for ORE. In the current ORE release we focus on a relatively
simple regression approach as in \cite{Anfuso2016,LichtersEtAl}. Consider the netting set values $\NPV(t)$ and $\NPV(t+\Delta)$ that
are spaced one margin period of risk $\Delta$ apart. Moreover, let $F(t,t+\Delta)$ denote cumulative netting set cash
flows between time $t$ and $t+\Delta$, converted into the NPV currency. Let $X(t)$ then denote the netting set value
change during the margin period of risk excluding cash flows in that period:
$$
X(t) = \NPV(t+\Delta) + F(t, t+\Delta) - \NPV(t) 
$$  
ignoring discounting/compounding over the margin period of risk. We actually want to determine the distribution of
$X(t)$ conditional on the `state of the world' at time $t$, and pick a high (99\%) quantile to determine the Initial
Margin amount for each time $t$. Instead of working out the distribution, we content ourselves with estimating the
conditional variance $\V(t)$ or standard deviation $S(t)$ of $X(t)$, assuming a normal distribution and scaling $S(t)$
to the desired 99\% quantile by multiplying with the usual factor $\alpha=2.33$ to get an estimate of the Dynamic
Initial Margin $\DIM$:
$$
\V(t) = \E_t[X^2] - \E_t^2[X], \qquad S(t)=\sqrt{\V(t)}, \qquad \DIM(t) = \alpha \,S(t)
$$ 
We further assume that $\E_t[X]$ is small enough to set it to the expected value of $X(t)$ across all Monte Carlo
samples $X$ at time $t$ (rather than estimating a scenario dependent mean). The remaining task is then to estimate the
conditional expectation $\E_t[X^2]$. We do this in the spirit of the Longstaff Schwartz method using regression of
$X^2(t)$ across all Monte Carlo samples at a given time. As a regressor (in the one-dimensional case) we could use
$\NPV(t)$ itself. However, we rather choose to use an adequate market point (interest rate, FX spot rate) as regression
variable $x$, because this is generalised more easily to the multi-dimensional case. As regression basis functions we
use polynomials, i.e. regression functions of the form $c_0 + c_1\,x + c_2\,x^2 + ...+ c_n\,x^n$ where the order $n$ of
the polynomial can be selected by the user. Choosing the lowest order $n=0$, we obtain the simplest possible estimate,
the variance of $X$ across all samples at time $t$, so that we apply a single $\DIM(t)$ irrespective of the 'state of
the world' at time $t$ in that case.  The extension to multi-dimensional regression is also implemented in ORE. The user
can choose several regressors simultaneously (e.g. a EUR rate, a USD rate, USD/EUR spot FX rate, etc.) in order order to
cover complex multi-currency portfolios.

\medskip
Given the DIM estimate along all paths, we can next work out the Margin Value Adjustment \cite{Lichters} in discrete form
%{\color{red}
\begin{align}
\MVA &= \sum_{i=1}^n (f_b - s_I)\, \delta_i\: S_C(t_i)\: S_B(t_i) \times \E^N\left[
\DIM(t_i)\,D(t_i)\right]. \label{MVA} 
\end{align}
%}
with borrowing spread $f_b$ as in the FVA section \ref{sec:fva} and spread $s_I$ received on initial margin, both
spreads relative to the cash collateral rate.

\subsection{KVA (CCR)}\label{sec:app_kva}

The KVA is calculated for the Counterparty Credit Risk Capital charge
(CCR) following the IRB method concisely  described in
\cite{Gregory15}, Appendix 8A.
It is following the Basel rules by computing risk capital as the
product of alpha weighted  exposure at default, worst case probability
of default at 99.9  and a maturity adjustment factor also described in
the Basel annex 4.
The risk capital charges are discounted with a capital discount factor
and summed up to  give the total CCR KVA after being multiplied with
the risk  weight and a capital charge (following the RWA method).

\medskip Basel II internal rating based (IRB) estimate of worst case
probability of  default: large homogeneous pool (LHP) approximation of
Vasicek (1997), KVA regulatory probability of default is the worst
case probability of default floored at 0.03 (the latter is valid for 
corporates and banks, no such floor applies to sovereign counterparties):
$$
\PD_{99.9\%} = \max\left(floor, N \left(\frac{N^{-1}(\PD) + \sqrt{\rho}
  N^{-1}(0.999)}{\sqrt{1 - \rho}}\right) - \PD\right)
$$
$N$ is the cumulative standard normal distribution,

$$
\rho = 0.12 \frac{1 - e^{-50 \PD}}{1 - e^{-50}} + 0.24 \left(1 - \frac{1 -
  e^{-50 \PD}}{1 - e^{-50}}\right)
$$

\medskip Maturity adjustment factor for RWA method capped at 5, floored at 1:
$$
\MA(\PD, M) = \min\left(5, \max\left(1, \frac{1 + (M - 2.5) B(\PD)}{1 - 1.5 B(\PD)}\right)\right)
$$
\medskip where $B(\PD) = (0.11852 - 0.05478 \ln(\PD))^2$ and M is the
effective  maturity of the portfolio (capped at 5):

$$M = \min\left(5, 1 + \frac{\sum\limits_{t_k > 1yr} \EE_B(t_k)\Delta t_k
  B(0,t_k)}{\sum\limits_{t_k \leq 1yr} \EEE_B(t_k)\Delta t_k B(0,t_k)}\right)
$$

\medskip where $B(0,t_k)$ is the risk-free discount factor from the
simulation  date $t_k$ to today, $\Delta t_k$ is the difference
between time points, 
$\EE_B(t_k)$ is the expected (Basel) exposure at time $t_k$ and $\EEE_B(t_k)$ is the
associated effective expected exposure.

\medskip 
Expected risk capital at $t_i$:
$$
\RC(t_i) = EAD(t_i) \times LGD \times \PD_{99.9\%} \times \MA(\PD, M)
$$
where
\begin{itemize}
\item $\EAD(t_i) = \alpha \times \EEPE(t_i)$
\item $\EEPE(t_i)$ is estimated as the time average of the running maximum of $\EPE(t)$ over the time interval $t_i\leq t\leq t_i+1$
\item $\alpha$ is the multiplier resulting from the IRB calculations (Basel II defines a supervisory alpha of 1.4, but gives banks the option to estimate their own $\alpha$,subject to a floor of 1.2).
\item the maturity adjustment MA is derived from the EPE profile for times $t\geq t_i$
\end{itemize}

\medskip 
$\KVA_{CCR}$ is the sum of the expected risk capital amount discounted at {\em capital discount rate} $r_{cd}$ and compounded at rate given by the product of {\em capital hurdle} $h$ and {\em regulatory adjustment} $a$:
$$
\KVA_{CCR} = \sum_i \RC(t_i) \times \frac{1}{ (1 + r_{cd})^{\delta(t_{i-1}, t_i)}} \times \delta(t_{i-1}, t_i) \times h \times a
$$
assuming Actual/Actual day count to compute the year factions $delta$.

In ORE we compute KVA CCR from both perspectives - ``our'' KVA driven by EPE and the counterparty default risk, and similarly ``their'' KVA driven by ENE and our default risk.

\subsection{KVA (BA-CVA)}\label{sec:app_kva_cva}

This section briefly summarizes the calculation of a capital value adjustment associated with the CVA capital charge (in the basic approach, BA-CVA) as introduced in Basel III \cite{bcbs189, d325, d424}. ORE implements the {\em stand-alone} capital charge $\SCVA$ for a netting set and computes a KVA for it\footnote{In the reduced version of BA-CVA, where hedges are not recognized, the total BA-CVA capital charge across all counterparties $c$ is given by
$$
K = \sqrt{\left(\rho \sum_c \SCVA_c\right)^2 +(1-\rho^2)\sum_c \SCVA_c^2}
$$  
with supervisory correlation $\rho=0.5$ to reflect that the credit spread risk factors across counterparties are not perfectly correlated. Each counterparty $\SCVA_c$ is given by a sum over all netting sets with this counterparty.}. In the basic approach, the stand-alone capital charge for a netting set is given by
$$
\SCVA = \RW_c\cdot M\cdot \EEPE \cdot\DF
$$
with 
\begin{itemize}
\item supervisory risk weight $\RW_c$ for the counterparty;
\item effective netting set maturity $M$ as in section \ref{sec:app_kva} (for a bank using IMM to calculate EAD), but without applying a cap of 5;
\item supervisory discount $\DF$ for the netting set which is equal to one for banks using IMM to calculate $\EEPE$ and $\DF=\left(1-\exp\left(-0.05\,M\right)\right)/(0.05\,M)$ for banks not using IMM to calculate $\EEPE$. 
\end{itemize}

The associated capital value adjustment is then computed for each netting set's stand-alone CVA charge as above
$$
\KVA_{BA-\CVA} = \sum_i \SCVA(t_i) \times \frac{1}{ (1 + r_{cd})^{\delta(t_{i-1}, t_i)}} \times \delta(t_{i-1}, t_i) \times h \times a
$$
with 
$$
\SCVA(t_i) = \RW_c \cdot M(t_i)\cdot \EEPE(t_i)\cdot\DF
$$
where we derive both $M$ and EEPE from the EPE profile for times $t\geq t_i$.

In ORE we compute KVA BA-CVA from both perspectives - ``our'' KVA driven by EPE and the counterparty risk weight, and similarly ``their'' KVA driven by ENE and our risk weight. \\

Note: Banks that use the BA-CVA for calculating CVA capital requirements are allowed to cap the maturity adjustment factor $\MA(\PD,M)$ in section \ref{sec:app_kva} at 1 for netting sets that contribute to CVA capital, if using the IRB approach for CCR capital.

\subsection{Collateral Model}\label{sec:app_collateral}

The collateral model implemented in ORE is based on the evolution of collateral account balances along each Monte Carlo
path taking into account thresholds, minimum transfer amounts and independent amounts defined in the CSA, as well as
margin periods of risk.

ORE computes the collateral requirement (aka \emph{Credit Support Amount}) through time along each Monte Carlo path
\begin{align}\label{eq:CSA}
CSA(t_m) &= 
\begin{cases}
\max(0, V_{set}(t_m) - I_A - T_{hold}),& V_{set}(t_m) - I_A \ge 0 \\
\min(0, V_{set}(t_m) - I_A + T_{hold}),& V_{set}(t_m) - I_A < 0
\end{cases}
\end{align}
where
\begin{itemize}
\item $V_{set}(t_m)$ is the value of the netting set as of
  time $t_m$,
  \item $T_{hold}$ is the threshold exposure below which no collateral is
  required (possibly asymmetric),
%\item $MTA$ is the minimum transfer amount for collateral margin
%  flow requests (possibly asymmetric)
\item $I_A$ is the sum of all collateral independent amounts attached to
  the underlying portfolio of trades (positive amounts imply that the bank
  has received a net inflow of independent amounts from the
  counterparty), assumed here to be cash.
\end{itemize}

As the collateral account already has a value of $C(t_m)$ at time $t_m$, the collateral shortfall is simply the
difference between $C(t_m)$ and $CSA(t_m)$. However, we also need to account for the possibility that margin calls
issued in the past have not yet been settled (for instance, because of disputes). If $M(t_m)$ denotes the net value of
all outstanding margin calls at $t_m$, and $\Delta(t)$ is the difference $\Delta(t) = CSA(t_m) - C(t_m) - M(t_m)$
between the {\em Credit Support Amount} and the current and outstanding collateral, then the actual margin
\emph{Delivery Amount} $D(t_m)$ is calculated as follows:
\begin{align}\label{eq:DA}
D(t_m) &= 
\begin{cases}
\Delta(t),& \left| \Delta(t) \right| \ge MTA \\
0,& \left| \Delta(t) \right| < MTA
\end{cases}
\end{align}
where $MTA$ is the minimum transfer amount.

\medskip Finally, the {\em Delivery Amount } is settled with a delay specified by the {\em Margin Period of Risk}
(MPoR) which leads to residual exposure and XVA even for daily margining, zero thresholds and minimum transfer amounts,
see for example \cite{Pykhtin2010}. A more detailed framework for collateralised exposure modelling is introduced in the
2016 article \cite{Andersen2016}, indicating a potential route for extending ORE.

\subsection{Exposure Allocation}\label{sec:app_allocation}

XVAs and exposures are typically computed at netting set level. For accounting purposes it is typically required to {\em
  allocate} XVAs from netting set to individual trade level such that the allocated XVAs add up to the netting set
XVA. This distribution is not trivial, since due to netting and imperfect correlation single trade (stand-alone) XVAs
hardly ever add up to the netting set XVA: XVA is sub-additive similar to VaR. ORE provides an allocation method
(labeled {\em marginal allocation } in the following) which slightly generalises the one proposed in
\cite{PykhtinRosen}. Allocation is done pathwise which first leads to allocated expected exposures and then to allocated
CVA/DVA by inserting these exposures into equations (\ref{CVA},\ref{DVA}). The allocation algorithm in ORE is as
follows:
\begin{itemize}
\item Consider the netting set's discounted $\NPV$ after taking collateral into account, on a given path at time $t$:
$$
E(t)=D(0,t)\,(\NPV(t)-C(t))
$$ 
\item On each path, compute contributions $A_i$ of the latter to trade $i$ as
$$
A_{i} (t) = \left\{ \begin{array}{ll} 
E(t) \times \NPV_{i}(t) / \NPV(t), & |\NPV(t)| > \epsilon \\
E(t) / n, & |\NPV(t)| \le \epsilon
\end{array}
\right. 
$$
with number of trades $n$ in the netting set and trade $i$'s value $\NPV_i(t)$.
\item The $\EPE$ fraction allocated to trade $i$ at time $t$ by averaging over paths:
$$
\EPE_i(t) = \E\left[ A_i^+(t) \right]
$$
\end{itemize}
By construction, $\sum_i A_i(t) = E(t)$ and hence $\sum_i \EPE_i(t) = \EPE(t)$.\\

We introduced the {\em cutoff } parameter $\epsilon>0$ above in order to handle the case where the netting set value
$\NPV(t)$ (almost) vanishes due to netting, while the netting set 'exposure' $E(t)$ does not. This is possible in a
model with nonzero MTA and MPoR. Since a single scenario with vanishing $\NPV(t)$ suffices to invalidate the expected
exposure at this time $t$, the cutoff is essential. Despite introducing this cutoff, it is obvious that the marginal
allocation method can lead to spikes in the allocated exposures. And generally, the marginal allocation leads to both
positive and negative $\EPE$ allocations.

\medskip As a an example for a simple alternative to the marginal allocation of $\EPE$ we provide allocation based on
today's single-trade CVAs
$$
w_i = \CVA_i / \sum_i \CVA_i.
$$
This yields allocated exposures proportional to the netting set exposure, avoids spikes and negative $\EPE$, but does
not distinguish the 'direction' of each trade's contribution to $\EPE$ and $\CVA$.

\subsection{Sensitivity Analysis}\label{sec:app_sensi}

ORE's sensitivity analysis framework uses ``bump and revalue'' to compute Interest Rate, FX, Inflation, Equity and Credit sensitivities to
\begin{itemize}
\item Discount curves  (in the zero rate domain)
\item Index curves (in the zero rate domain)
\item Yield curves including e.g. equity forecast yield curves (in the zero rate domain)
\item FX Spots
\item FX volatilities
\item Swaption volatilities, ATM matrix or cube 
\item Cap/Floor volatility matrices (in the caplet/floorlet domain)
\item Default probability curves (in the ``zero rate'' domain, expressing survival probabilities $S(t)$ in term of zero rates $z(t)$ via $S(t)=\exp(-z(t)\times t)$ with Actual/365 day counter)
\item Equity spot prices
\item Equity volatilities, ATM or including strike dimension 
\item Zero inflation curves
\item Year-on-Year inflation curves
\item CDS volatilities
\item Base correlation curves
\end{itemize}

Apart from first order sensitivities (deltas), ORE computes second order sensitivities (gammas and cross gammas) as well. Deltas are computed using up-shifts and base values as
$$
\delta = \frac{f(x+\Delta)-f(x)}{\Delta},
$$ 
where the shift $\Delta$ can be absolute or expressed as a relative move $\Delta_r$ from the current level, $\Delta=x\,\Delta_r$. Gammas are computed using up- and down-shifts
$$
\gamma = \frac{f(x+\Delta)+f(x-\Delta) - 2\,f(x)}{\Delta^2},
$$ 
cross gammas using up-shifts and base values as
$$
\gamma_{cross} = \frac{f(x+\Delta_x,y+\Delta_y)-f(x+\Delta_x,y) -f(x,y+\Delta_y) + f(x,y)}{\Delta_x\,\Delta_y}.
$$ 

From the above it is clear that this involves the application of 1-d shifts (e.g. to discount zero curves) and 2-d shifts (e.g. to Swaption volatility matrices). The structure of the shift curves/matrices does not have to match the structure of the underlying data to be shifted, in particular the shift ``curves/matrices'' can be less granular than the market to be shifted. 
Figure \ref{fig_shiftcurve} illustrates for the one-dimensional case how shifts are applied.
\begin{figure}[h]
\begin{center}
\includegraphics[scale=0.6]{shiftcurve.pdf}
\end{center}
\caption{1-d shift curve (bottom) applied to a more granular underlying curve (top). }
\label{fig_shiftcurve}
\end{figure} 

Shifts at the left and right end of the shift curve are extrapolated flat, i.e. applied to all data of the original curve to the left and to the right of the shift curve ends. In between, all shifts are distributed linearly as indicated to the left and right up to the adjacent shift grid points. As a result, a parallel shift of the all points on the shift curve yields a parallel shift of all points on the underlying curve.   \\

The two-dimensional case is covered in an analogous way, applying flat extrapolation at the boundaries and ``pyramidal-shaped'' linear interpolation for the bulk of the points. 

The details of the computation of sensitivities to implied volatilities in strike direction can be summarised as
follows, see also table \ref{sensi_config_overview} for an overview of the admissible configurations and the results
that are obtained using them.

\medskip
For {\em Swaption Volatilities}, the initial market setup can be an ATM surface only or a full cube. The simulation
market can be set up to simulate ATM only or to simulate the full cube, but the latter choice is only possible if a full cube is set
up in the initial market. The sensitivity set up must match the simulation setup with regards to the strikes (i.e. it
is ATM only if and only if the simulation setup is ATM only, or it must contain exactly the same strike spreads relative
to ATM as the simulation setup). Finally, if the initial market setup is a full cube, and the simulation / sensitivity
setup is to simulate ATM only, then sensitivities are computed by shifting the ATM volatility w.r.t. the given shift size and type and
shifting the non-ATM volatilities by the same absolute amount as the ATM volatility.

\medskip
For {\em Cap/Floor Volatilities}, the initial market setup always contains a set of fixed strikes, i.e. there is no
distinction between ATM only and a full surface. The same holds for the simulation market setup. The sensitivity setup
may contain a different strike grid in this case than the simulation market. Sensitivity are computed per expiry and
per strike in every case.

\medskip
For {\em Equity Volatilities}, the initial market setup can be an ATM curve or a full surface. The simulation market can
be set up to simulate ATM only or to simulate the full surface, where a full surface is allowed even if the initial market setup in an
ATM curve only. If we have a full surface in the initial market and simulate the ATM curve only in the simulation market, sensitivities
are computed as in the case of Swaption Volatilities, i.e. the ATM volatility is shifted w.r.t. the specified shift size
and type and the non-ATM volatilities are shifted by the same absolute amount as the ATM volatility. If the simulation
market is set up to simulate the full surface, then all volatilities are shifted individually using the specified shift size and type. In
every case the sensitivities are aggregated on the ATM bucket in the sensitivity report.

\medskip
For {\em FX Volatilities}, the treatment is similar to Equity Volatilities, except for the case of a full surface
definition in the initial market and an ATM only curve in the simulation market. In this case, the pricing in the
simulation market is using the ATM curve only, i.e. the initial market's smile structure is lost.

\medskip
For {\em CDS Volatilities} only an ATM curve can be defined.

\medskip
In all cases the smile dynamics is ``sticky strike'', i.e. the implied vol used for pricing a deal does not change if
the underlying spot price changes.

\begin{table}[hbt]
  \scriptsize
  \begin{center}
    \begin{tabular}{l | l | l | l | l | l}
      \hline
      Type & Init Mkt. Config. & Sim. Mkt Config. & Sensitivity Config. & Pricing & Sensitivities w.r.t. \\
      \hline
      Swaption & ATM & Simulate ATM only & Shift ATM only & ATM Curve & ATM Shifts \\
      Swaption & Cube & Simulate Cube & Shift Smile Strikes & Full Cube & Smile Strike Shifts\footnote{smile
                                                                          strike spreads must match simulation market configuration} \\
      Swaption & Cube & Simulate ATM only & Shift ATM only & Full Cube & ATM Shifts\footnote{smile is shifted in parallel\label{sensismileparallel}} \\
      \hline
      Cap/Floor & Surface & Simulate Surface & Shift Smile Strikes & Full Surface & Smile Strike Shifts \\
      \hline
      Equity & ATM & Simulate ATM only & Shift ATM only & ATM Curve & ATM Shifts \\
      Equity & ATM & Simulate Surface & Shift ATM only & ATM Curve & Smile Strike Shifts\footnote{result sensitivities
                                                                     are aggregated on ATM\label{sensiaggatm}} \\
      Equity & Surface & Simulate ATM only & Shift ATM only & Full Surface & ATM Shifts\textsuperscript{\ref{sensismileparallel}} \\
      Equity & Surface & Simulate Surface & Shift ATM only & Full Surface & Smile Strike Shifts\textsuperscript{\ref{sensiaggatm}} \\
      \hline
      FX & ATM & Simulate ATM only & Shift ATM only & ATM Curve & ATM Shifts \\
      FX & ATM & Simulate Surface & Shift ATM only & ATM Curve & Smile Strike Shifts\textsuperscript{\ref{sensiaggatm}} \\
      FX & Surface & Simulate ATM only & Shift ATM only & ATM Curve & ATM Shifts \\
      FX & Surface & Simulate Surface & Shift ATM only & Full Surface & Smile Strike Shifts\textsuperscript{\ref{sensiaggatm}} \\
      \hline
      CDS & ATM & Simulate ATM only & Shift ATM only & ATM Curve & ATM Shifts \\
    \end{tabular}
    \caption{Admissible configurations for Sensitivity computation in ORE}
    \label{sensi_config_overview}
  \end{center}
  \end{table}

\subsection{Value at Risk}\label{sec:app_var}

For the computation of the parametric, or variance-covariance VaR, we rely on a second order sensitivity-based P\&L approximation

\begin{eqnarray}\label{taylorPl2}
  \pi_S & = & \sum_{i=1}^n D^i_{T_i}\,V\cdot Y_i 
        + \frac{1}{2} \sum_{i,j=1}^n D^{i,j}_{T_i,T_j}\,V\cdot Y_i\cdot Y_j
\end{eqnarray}

with 
\begin{itemize}
\item portfolio value $V$
\item random variables $Y_i$ representing risk factor returns; these are assumed to be multivariate normally distributed with zero mean
and covariance matrix matrix $C = \{ \rho_{i,k} \sigma_i \sigma_k \}_{i,k}$, where $\sigma_i$ denotes the standard
deviation of $Y_i$; covariance matrix $C$ may be estimated using the Pearson estimator on historical return data
$\{ r_i(j) \}_{i,j}$. Since the raw estimate might not be positive semidefinite, we apply a salvaging algorithm to
ensure this property, which basically replaces negative Eigenvalues by zero and renormalises the resulting matrix, see
\cite{corrSalv};
\item first or second order derivative operators $D$, depending
on the market factor specific shift type $T_i \in \{ A,R,L \}$ (absolute shifts, relative shifts, absolute log-shifts), i.e.
\begin{eqnarray*}\label{derivs}
  D^i_A \,V(x) &=& \frac{\partial V(x)}{\partial x_i} \\
  D^i_R \,V(x) = D^i_L f(x) &=& x_i\frac{\partial V(x)}{\partial x_i}
\end{eqnarray*}
and using the short hand notation
\begin{equation*}
  D^{i,j}_{T_i,T_j} V(x) = D^i_{T_i} D^j_{T_j} V(x)
\end{equation*}
In ORE, these first and second order sensitivities are computed as finite difference
approximations (``bump and revalue'').
\end{itemize}

To approximate the $p$-quantile of $\pi_S$ in \eqref{taylorPl2} ORE offers the techniques outlined below.

\subsubsection*{Delta Gamma Normal Approximation}
 
The distribution of \eqref{taylorPl2} is non-normal due to the second order terms. 
The delta gamma normal approximation in ORE computes mean $m$ and variance $v$ of the portfolio value change $\pi_S$ (discarding moments higher than two) following \cite{alexander} and provides a simple VaR estimate 
$$
VaR = m + N^{-1}(q)\,\sqrt{v}
$$
for the desired quantile $q$ ($N$ is the cumulative standard normal distribution). Omitting the second order terms in \eqref{taylorPl2} yields the delta normal approximation.
 
\subsubsection*{Monte Carlo Simulation}

By simulating a large number of realisations of the return vector $Y=\{ Y_i \}_i$ and computing the corresponding
realisations of $\pi_S$ in \eqref{taylorPl2} we can estimate the desired quantile as the quantile of the empirical
distribution generated by the Monte Carlo samples. Apart from the Monte Carlo Error no approximation is involved in this
method, so that albeit slow it is well suited to produce values against which any other approximate approaches can be tested. Numerically, the simulation is implemented using a Cholesky Decomposition
of the covariance matrix $C$ in conjunction with a pseudo random number generator (Mersenne Twister) and an
implementation of the inverse cumulative normal distribution to transform $U[0,1]$ variates to $N(0,1)$ variates.

\end{appendix}

%========================================================
%\section{References}
%========================================================

\begin{thebibliography}{*}

\bibitem{ORE} \url{http://www.opensourcerisk.org}

\bibitem{QL} \url{http://www.quantlib.org}
 
\bibitem{QRM} \url{http://www.quaternion.com}

\bibitem{quantlib-install} \url{http://quantlib.org/install/vc10.shtml}

%\bibitem{confluence} https://confluence.atlassian.com/bitbucket/set-up-git-744723531.html

\bibitem{git-download} \url{https://git-scm.com/downloads}

\bibitem{boost-binaries} \url{https://sourceforge.net/projects/boost/files/boost-binaries}

\bibitem{boost} \url{http://www.boost.org}

\bibitem{jupyter} \url{http://jupyter.org}

\bibitem{Anaconda} \url{https://docs.continuum.io/anaconda}

\bibitem{LO} \url{http://www.libreoffice.org}

%\bibitem{xlwings} \url{http://www.xlwings.org}

\bibitem{bcbs128} Basel Committee on Banking Supervision, {\em International Convergence of Capital Measurement and
    Capital Standards, A Revised Framework}, \url{http://www.bis.org/publ/bcbs128.pdf}, June 2006

\bibitem{bcbs189} Basel Committee on Banking Supervision, {\em Basel III: A global regulatory framework for more
    resilient banks and banking systems}, \url{http://www.bis.org/publ/bcbs189.pdf}, June 2011

\bibitem{d325} Basel Committee on Banking Supervision, {\em Review of the Credit Valuation Adjustment Risk Framework}, \url{https://www.bis.org/bcbs/publ/d325.pdf}, 2015

\bibitem{d424} Basel Committee on Banking Supervision, {\em Basel III: Finalising post-crisis reforms}, \url{https://www.bis.org/bcbs/publ/d424.pdf}, 2017

\bibitem{BrigoMercurio} Damiano Brigo and Fabio Mercurio, {\em Interest Rate Models: Theory and Practice, 2nd Edition},
  Springer, 2006.

\bibitem{Pykhtin2010} Michael Pykhtin, {\em Collateralized Credit Exposure}, in Counterparty Credit Risk, (E. Canabarro,
  ed.), Risk Books, 2010

\bibitem{PykhtinRosen} Michael Pykhtin and Dan Rosen, {\em Pricing Counterparty Risk at the Trade Level and CVA
    Allocations}, Finance and Economics Discussion Series, Divisions of Research \& Statistics and Monetary Affairs,
  Federal Reserve Board, Washington, D.C., 2010

\bibitem{Gregory12} Jon Gregory, {\em Counterparty Credit Risk and Credit Value Adjustment, 2nd Ed.}, Wiley Finance,
  2013.

\bibitem{Gregory15} Jon Gregory, {\em The xVA Challenge, 3rd Ed.}, Wiley Finance, 2015.

\bibitem{Lichters} Roland Lichters, Roland Stamm, Donal Gallagher, {\em Modern Derivatives Pricing and Credit Exposure
    Analysis, Theory and Practice of CSA and XVA Pricing, Exposure Simulation and Backtesting}, Palgrave Macmillan,
  2015.

\bibitem{Anfuso2016} Fabrizio Anfuso, Daniel Aziz, Paul Giltinan, Klearchos Loukopoulos, {\em A Sound Modelling and
    Backtesting Framework for Forecasting Initial Margin Requirements},
  \url{http://papers.ssrn.com/sol3/papers.cfm?abstract_id=2716279}, 2016

\bibitem{Andersen2016} Leif B. G. Andersen, Michael Pykhtin, Alexander Sokol, {\em Rethinking Margin Period of Risk},
  http://papers.ssrn.com/sol3/papers.cfm?abstract\_id=2719964, 2016

  % \bibitem{SIMM}{SIMM Methodology\\ \tiny
  %   http://www2.isda.org/attachment/ODM1Mw==/ISDA\%20SIMM\%20Methodology\_7\%20April\%202016\_v3.15\%20(PUBLIC).pdf}

  % \bibitem{SIMM_Data_Standards}{SIMM Risk Data Standards\\ \tiny
  %   https://www2.isda.org/attachment/ODQzMg==/Risk\%20Data\%20Standards\_24\%20May\%202016\_v1.22\%20(PUBLIC).pdf}

  % \bibitem{OO} http://www.openoffice.org

\bibitem{LichtersEtAl} Peter Caspers, Paul Giltinan, Paul; Lichters, Roland; Nowaczyk , Nikolai. {\em Forecasting Initial Margin Requirements – A Model Evaluation}, Journal of Risk Management in Financial Institutions, Vol. 10 (2017), No. 4, \url{https://ssrn.com/abstract=2911167}

\bibitem{corrSalv} R. Rebonato and P. Jaeckel, The most general methodology to create a valid correlation matrix for
  risk management and option pricing purposes, The Journal of Risk, 2(2), Winter 1999/2000,
  \url{http://www.quarchome.org/correlationmatrix.pdf}

\bibitem{alexander} Carol Alexander, Market Risk Analysis, Volume IV, Value at Risk Models, Wiley 2009

\end{thebibliography}

\newpage
\addcontentsline{toc}{section}{Todo}
\listoftodos[Todo]
%\todos

\end{document}<|MERGE_RESOLUTION|>--- conflicted
+++ resolved
@@ -115,12 +115,7 @@
 7 October 2016 & Quaternion & initial release\\
 28 April 2017 & Quaternion  & updates for release 2\\
 7 December 2017 & Quaternion & updates for release 3\\
-<<<<<<< HEAD
 20 March 2019 & Quaternion & updates for release 4\\
-=======
-%13 June 2018 & Quaternion & updates for release 4\\
-21 February 2019 & Quaternion & updates for release 4\\
->>>>>>> b866bc5a
 \hline
 \end{supertabular}
 \end{center}
