--- conflicted
+++ resolved
@@ -2,39 +2,6 @@
 <NettingSetDefinitions>
   <NettingSet>
     <NettingSetId>CPTY_A</NettingSetId>
-<<<<<<< HEAD
-    <ActiveCSAFlag>false</ActiveCSAFlag>
-    <CSADetails>
-      <Bilateral>Bilateral</Bilateral>
-      <CSACurrency>EUR</CSACurrency>
-      <Index>EUR-EONIA</Index>
-      <ThresholdPay>100000</ThresholdPay>
-      <ThresholdReceive>100000</ThresholdReceive>
-      <MinimumTransferAmountPay>0</MinimumTransferAmountPay>
-      <MinimumTransferAmountReceive>0</MinimumTransferAmountReceive>
-      <IndependentAmount>
-        <IndependentAmountHeld>0</IndependentAmountHeld>
-        <IndependentAmountType>FIXED</IndependentAmountType>
-      </IndependentAmount>
-      <MarginingFrequency>
-        <CallFrequency>1D</CallFrequency>
-        <PostFrequency>1D</PostFrequency>
-      </MarginingFrequency>
-      <MarginPeriodOfRisk>0W</MarginPeriodOfRisk>
-      <CollateralCompoundingSpreadReceive>0.00</CollateralCompoundingSpreadReceive>
-      <CollateralCompoundingSpreadPay>0.00</CollateralCompoundingSpreadPay>
-      <EligibleCollaterals>
-        <Currencies>
-          <Currency>EUR</Currency>
-        </Currencies>
-      </EligibleCollaterals>
-    </CSADetails>
-  </NettingSet>
-  <NettingSet>
-    <NettingSetId>CPTY_B</NettingSetId>
-=======
-    <Counterparty>CPTY_A</Counterparty>
->>>>>>> d011b654
     <ActiveCSAFlag>true</ActiveCSAFlag>
     <CSADetails>
       <Bilateral>CallOnly</Bilateral>
