--- conflicted
+++ resolved
@@ -49,15 +49,9 @@
     void resetName() { name_ = familyName(); }
     std::string dividendName() const { return name() + "_div"; }
     Currency currency() const { return currency_; }
-<<<<<<< HEAD
     Calendar fixingCalendar() const override;
     bool isValidFixingDate(const Date& fixingDate) const override;
-    // Equity fixing price - can be either fixed hstorical or forecasted.
-=======
-    Calendar fixingCalendar() const;
-    bool isValidFixingDate(const Date& fixingDate) const;
     // Equity fixing price - can be either fixed historical or forecasted.
->>>>>>> f8775f00
     // Forecasted price can include dividend returns by setting incDividend = true
     Real fixing(const Date& fixingDate, bool forecastTodaysFixing = false) const override;
     Real fixing(const Date& fixingDate, bool forecastTodaysFixing, bool incDividend) const;
