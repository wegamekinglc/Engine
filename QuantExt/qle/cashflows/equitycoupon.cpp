--- conflicted
+++ resolved
@@ -20,8 +20,6 @@
 #include <qle/cashflows/equitycouponpricer.hpp>
 
 #include <ql/utilities/vectors.hpp>
-
-#include <iostream>
 
 using namespace QuantLib;
 
@@ -54,13 +52,9 @@
     registerWith(fxIndex_);
     registerWith(Settings::instance().evaluationDate());
 
-<<<<<<< HEAD
-    QL_REQUIRE(!notionalReset_ || quantity_ != Null<Real>(), "Resetting EquityCoupon requires quantity");
-=======
     QL_REQUIRE(!notionalReset_ || quantity_ != Null<Real>(), "EquityCoupon: quantity required if notional resets");
     QL_REQUIRE(notionalReset_ || nominal_ != Null<Real>(),
                "EquityCoupon: notional required if notional does not reset");
->>>>>>> 7c74f4d8
 }
 
 void EquityCoupon::setPricer(const boost::shared_ptr<EquityCouponPricer>& pricer) {
@@ -201,40 +195,6 @@
     }
 
     Size numPeriods = schedule_.size() - 1;
-<<<<<<< HEAD
-    Real quantity = Null<Real>();
-
-    Date fixingStartDate = valuationSchedule_.size() > 0
-                               ? valuationSchedule_.date(0)
-                               : equityCurve_->fixingCalendar().advance(
-                                     schedule_.date(0), -static_cast<Integer>(fixingDays_), Days, Preceding);
-    Real initialPrice = initialPrice_ ? initialPrice_ : equityCurve_->fixing(fixingStartDate, false, false);
-    Real fxRate = fxIndex_ ? fxIndex_->fixing(fixingStartDate) : 1.0;
-
-    std::vector<Real> notionals = notionals_;
-
-    if (quantity_ != Null<Real>()) {
-        QL_REQUIRE(notionals_.empty(), "EquityLeg: notional and quantity must not be given at the same time");
-        if(notionalReset_) {
-            quantity = quantity_;
-        } else {
-            notionals = std::vector<Real>(1, quantity_ * initialPrice * fxRate);
-        }
-    } else if (!notionals_.empty()) {
-        QL_REQUIRE(quantity_ == Null<Real>(), "EquityLeg: notional and quantity must not be given at the same time");
-        if (notionalReset_) {
-            quantity = notionals_.front() / (initialPrice * fxRate);
-            std::cerr << "quantity =" << quantity << std::endl;
-        }
-    } else {
-        QL_FAIL("EquityLeg: either notional or quantity must be given");
-    }
-
-    if (valuationSchedule_.size() > 0){
-        QL_REQUIRE(valuationSchedule_.size() == schedule_.size(), "Valuation and Payment Schedule sizes do not match");
-    }
-=======
->>>>>>> 7c74f4d8
 
     for (Size i = 0; i < numPeriods; ++i) {
         startDate = schedule_.date(i);
@@ -249,13 +209,6 @@
         }
 
         Real initialPrice = (i == 0) ? initialPrice_ : Null<Real>();
-<<<<<<< HEAD
-
-        boost::shared_ptr<EquityCoupon> cashflow(
-            new EquityCoupon(paymentDate, detail::get(notionals_, i, 0.0), startDate, endDate, fixingDays_,
-                             equityCurve_, paymentDayCounter_, isTotalReturn_, dividendFactor_, notionalReset_,
-                             initialPrice, quantity, fixingStartDate, fixingEndDate, Date(), Date(), Date(), fxIndex_));
-=======
         Real quantity = Null<Real>(), notional = Null<Real>();
         if (notionalReset_) {
             if (quantity_ != Null<Real>()) {
@@ -289,7 +242,6 @@
             paymentDate, notionals_.empty() || notionalReset_ ? Null<Real>() : detail::get(notionals_, i, 0.0),
             startDate, endDate, fixingDays_, equityCurve_, paymentDayCounter_, isTotalReturn_, dividendFactor_,
             notionalReset_, initialPrice, quantity, fixingStartDate, fixingEndDate, Date(), Date(), Date(), fxIndex_));
->>>>>>> 7c74f4d8
 
         boost::shared_ptr<EquityCouponPricer> pricer(new EquityCouponPricer);
         cashflow->setPricer(pricer);
