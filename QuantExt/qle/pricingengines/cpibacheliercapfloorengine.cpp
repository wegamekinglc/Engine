/*
 Copyright (C) 2016 Quaternion Risk Management Ltd
 All rights reserved.

 This file is part of ORE, a free-software/open-source library
 for transparent pricing and risk analysis - http://opensourcerisk.org

 ORE is free software: you can redistribute it and/or modify it
 under the terms of the Modified BSD License.  You should have received a
 copy of the license along with this program.
 The license is also available online at <http://opensourcerisk.org>

 This program is distributed on the basis that it will form a useful
 contribution to risk analytics and model standardisation, but WITHOUT
 ANY WARRANTY; without even the implied warranty of MERCHANTABILITY or
 FITNESS FOR A PARTICULAR PURPOSE. See the license for more details.
*/

/*!
 \file cpibacheliercapfloorengines.cpp
 \brief Engines for CPI options
 \ingroup PricingEngines
 */

#include <ql/time/daycounters/actualactual.hpp>

#include <ql/pricingengines/blackformula.hpp>
#include <qle/pricingengines/cpibacheliercapfloorengine.hpp>

using namespace QuantLib;

namespace QuantExt {

CPIBachelierCapFloorEngine::CPIBachelierCapFloorEngine(const Handle<YieldTermStructure>& discountCurve,
                                                       const Handle<CPIVolatilitySurface>& volatilitySurface)
    : discountCurve_(discountCurve), volatilitySurface_(volatilitySurface) {
    registerWith(discountCurve_);
    registerWith(volatilitySurface_);
}

void CPIBachelierCapFloorEngine::calculate() const {

    QL_REQUIRE(arguments_.observationInterpolation == QuantLib::CPI::AsIndex,
               "observation interpolation as index required");

    // Maturity adjustment for lag difference as in the QuantLib engine
    Period lagDiff = arguments_.observationLag - volatilitySurface_->observationLag();
    QL_REQUIRE(lagDiff >= Period(0, Months), "CPIBachelierCapFloorEngine: "
                                             "lag difference must be non-negative: "
                                                 << lagDiff);
    // Date effectiveMaturity = arguments_.payDate - lagDiff;

    Date maturity = arguments_.payDate;
    Date effectiveMaturity = arguments_.payDate - arguments_.observationLag;
    if (arguments_.observationInterpolation == QuantLib::CPI::AsIndex ||
        arguments_.observationInterpolation == QuantLib::CPI::Flat) {
        std::pair<Date, Date> ipm = inflationPeriod(effectiveMaturity, arguments_.infIndex->frequency());
        effectiveMaturity = ipm.first;
    }

    DiscountFactor d = arguments_.nominal * discountCurve_->discount(arguments_.payDate);

    Date baseDate = arguments_.infIndex->zeroInflationTermStructure()->baseDate();
    Real baseFixing = indexFixing(baseDate, baseDate);

    Real baseCPI = arguments_.baseCPI == Null<Real>()
                    ? indexFixing(arguments_.startDate - arguments_.observationLag, arguments_.startDate)
                    : arguments_.baseCPI;

    Date effectiveStart = arguments_.startDate - arguments_.observationLag;
    if (arguments_.observationInterpolation == QuantLib::CPI::AsIndex ||
        arguments_.observationInterpolation == QuantLib::CPI::Flat) {
        std::pair<Date, Date> ips = inflationPeriod(effectiveStart, arguments_.infIndex->frequency());
        effectiveStart = ips.first;
    }

    Real timeFromStart =
        arguments_.infIndex->zeroInflationTermStructure()->dayCounter().yearFraction(effectiveStart, effectiveMaturity);
    Real timeFromBase =
        arguments_.infIndex->zeroInflationTermStructure()->dayCounter().yearFraction(baseDate, effectiveMaturity);
    Real K = pow(1.0 + arguments_.strike, timeFromStart);
<<<<<<< HEAD
    Real F = indexFixing(effectiveMaturity, maturity) / baseCPI;

    Real stdDev = 0.0;
     if (timeFromBase > 0 && !close_enough(timeFromBase, 0.0)) {
        // For reading volatility in the current market volatiltiy structure
        // baseFixing(T0) * pow(1 + strikeRate(T0), T-T0) = StrikeIndex = baseFixing(t) * pow(1 + strikeRate(t), T-t),
        // solve for strikeRate(t):
        Real strikeZeroRate =
            pow(baseCPI / baseFixing * pow(1.0 + arguments_.strike, timeFromStart), 1.0 / timeFromBase) -
            1.0;
        Period obsLag = Period(0, Days); // Should be zero here if we use the lag difference to adjust maturity above
        stdDev = std::sqrt(volatilitySurface_->totalVariance(maturity, strikeZeroRate, obsLag));
    }
=======
    Real F = indexFixing(effectiveMaturity) / arguments_.baseCPI;

    // For reading volatility in the current market volatility structure
    // baseFixing(T0) * pow(1 + strikeRate(T0), T-T0) = StrikeIndex = baseFixing(t) * pow(1 + strikeRate(t), T-t), solve
    // for strikeRate(t):
    Real strikeZeroRate =
        pow(arguments_.baseCPI / baseFixing * pow(1.0 + arguments_.strike, timeFromStart), 1.0 / timeFromBase) - 1.0;
    Period obsLag = Period(0, Days); // Should be zero here if we use the lag difference to adjust maturity above
    Real stdDev = std::sqrt(volatilitySurface_->totalVariance(maturity, strikeZeroRate, obsLag));

>>>>>>> f8775f00
    results_.value = bachelierBlackFormula(arguments_.type, K, F, stdDev, d);
}

Rate CPIBachelierCapFloorEngine::indexFixing(const Date& observationDate, const Date& payDate) const {
    // you may want to modify the interpolation of the index
    // this gives you the chance
    Rate I1;
    // what interpolation do we use? Index / flat / linear
    if (arguments_.observationInterpolation == CPI::AsIndex) {
        I1 = arguments_.infIndex->fixing(observationDate);

    } else {
        // work out what it should be

        std::pair<Date, Date> dd = inflationPeriod(observationDate, arguments_.infIndex->frequency());
        Real indexStart = arguments_.infIndex->fixing(dd.first);
        if (arguments_.observationInterpolation == CPI::Linear) {
            std::pair<Date, Date> cpnInflationPeriod = inflationPeriod(payDate, arguments_.infIndex->frequency());
            // linear interpolation
            Real indexEnd = arguments_.infIndex->fixing(dd.second + Period(1, Days));
            I1 = indexStart +
                 (indexEnd - indexStart) * (payDate - cpnInflationPeriod.first) /
                     (Real)((cpnInflationPeriod.second + Period(1, Days)) -
                            cpnInflationPeriod.first); // can't get to next period's value within current period
        } else {
            // no interpolation, i.e. flat = constant, so use start-of-period value
            I1 = indexStart;
        }
    }
    return I1;
}

} // namespace QuantExt<|MERGE_RESOLUTION|>--- conflicted
+++ resolved
@@ -79,7 +79,6 @@
     Real timeFromBase =
         arguments_.infIndex->zeroInflationTermStructure()->dayCounter().yearFraction(baseDate, effectiveMaturity);
     Real K = pow(1.0 + arguments_.strike, timeFromStart);
-<<<<<<< HEAD
     Real F = indexFixing(effectiveMaturity, maturity) / baseCPI;
 
     Real stdDev = 0.0;
@@ -93,18 +92,7 @@
         Period obsLag = Period(0, Days); // Should be zero here if we use the lag difference to adjust maturity above
         stdDev = std::sqrt(volatilitySurface_->totalVariance(maturity, strikeZeroRate, obsLag));
     }
-=======
-    Real F = indexFixing(effectiveMaturity) / arguments_.baseCPI;
 
-    // For reading volatility in the current market volatility structure
-    // baseFixing(T0) * pow(1 + strikeRate(T0), T-T0) = StrikeIndex = baseFixing(t) * pow(1 + strikeRate(t), T-t), solve
-    // for strikeRate(t):
-    Real strikeZeroRate =
-        pow(arguments_.baseCPI / baseFixing * pow(1.0 + arguments_.strike, timeFromStart), 1.0 / timeFromBase) - 1.0;
-    Period obsLag = Period(0, Days); // Should be zero here if we use the lag difference to adjust maturity above
-    Real stdDev = std::sqrt(volatilitySurface_->totalVariance(maturity, strikeZeroRate, obsLag));
-
->>>>>>> f8775f00
     results_.value = bachelierBlackFormula(arguments_.type, K, F, stdDev, d);
 }
 
