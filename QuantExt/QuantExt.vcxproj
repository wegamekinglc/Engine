﻿<?xml version="1.0" encoding="utf-8"?>
<Project DefaultTargets="Build" ToolsVersion="4.0" xmlns="http://schemas.microsoft.com/developer/msbuild/2003">
  <ItemGroup Label="ProjectConfigurations">
    <ProjectConfiguration Include="Debug (static runtime)|Win32">
      <Configuration>Debug (static runtime)</Configuration>
      <Platform>Win32</Platform>
    </ProjectConfiguration>
    <ProjectConfiguration Include="Debug (static runtime)|x64">
      <Configuration>Debug (static runtime)</Configuration>
      <Platform>x64</Platform>
    </ProjectConfiguration>
    <ProjectConfiguration Include="Debug|Win32">
      <Configuration>Debug</Configuration>
      <Platform>Win32</Platform>
    </ProjectConfiguration>
    <ProjectConfiguration Include="Debug|x64">
      <Configuration>Debug</Configuration>
      <Platform>x64</Platform>
    </ProjectConfiguration>
    <ProjectConfiguration Include="Release (static runtime)|Win32">
      <Configuration>Release (static runtime)</Configuration>
      <Platform>Win32</Platform>
    </ProjectConfiguration>
    <ProjectConfiguration Include="Release (static runtime)|x64">
      <Configuration>Release (static runtime)</Configuration>
      <Platform>x64</Platform>
    </ProjectConfiguration>
    <ProjectConfiguration Include="Release|Win32">
      <Configuration>Release</Configuration>
      <Platform>Win32</Platform>
    </ProjectConfiguration>
    <ProjectConfiguration Include="Release|x64">
      <Configuration>Release</Configuration>
      <Platform>x64</Platform>
    </ProjectConfiguration>
  </ItemGroup>
  <PropertyGroup Label="Globals">
    <ProjectName>QuantExt</ProjectName>
    <ProjectGuid>{AD0A27DA-91DA-46A2-ACBD-296C419ED3AA}</ProjectGuid>
    <RootNamespace>QuantExt</RootNamespace>
  </PropertyGroup>
  <Import Project="$(VCTargetsPath)\Microsoft.Cpp.Default.props" />
  <Import Project="QuantExt.props" />
  <PropertyGroup Condition="'$(Configuration)|$(Platform)'=='Debug (static runtime)|Win32'" Label="Configuration">
    <ConfigurationType>StaticLibrary</ConfigurationType>
    <UseOfMfc>false</UseOfMfc>
    <CharacterSet>MultiByte</CharacterSet>
  </PropertyGroup>
  <PropertyGroup Condition="'$(Configuration)|$(Platform)'=='Debug (static runtime)|x64'" Label="Configuration">
    <ConfigurationType>StaticLibrary</ConfigurationType>
    <UseOfMfc>false</UseOfMfc>
    <CharacterSet>MultiByte</CharacterSet>
  </PropertyGroup>
  <PropertyGroup Condition="'$(Configuration)|$(Platform)'=='Release (static runtime)|Win32'" Label="Configuration">
    <ConfigurationType>StaticLibrary</ConfigurationType>
    <UseOfMfc>false</UseOfMfc>
    <CharacterSet>MultiByte</CharacterSet>
  </PropertyGroup>
  <PropertyGroup Condition="'$(Configuration)|$(Platform)'=='Release (static runtime)|x64'" Label="Configuration">
    <ConfigurationType>StaticLibrary</ConfigurationType>
    <UseOfMfc>false</UseOfMfc>
    <CharacterSet>MultiByte</CharacterSet>
  </PropertyGroup>
  <PropertyGroup Condition="'$(Configuration)|$(Platform)'=='Debug|Win32'" Label="Configuration">
    <ConfigurationType>StaticLibrary</ConfigurationType>
    <UseOfMfc>false</UseOfMfc>
    <CharacterSet>MultiByte</CharacterSet>
  </PropertyGroup>
  <PropertyGroup Condition="'$(Configuration)|$(Platform)'=='Debug|x64'" Label="Configuration">
    <ConfigurationType>StaticLibrary</ConfigurationType>
    <UseOfMfc>false</UseOfMfc>
    <CharacterSet>MultiByte</CharacterSet>
  </PropertyGroup>
  <PropertyGroup Condition="'$(Configuration)|$(Platform)'=='Release|Win32'" Label="Configuration">
    <ConfigurationType>StaticLibrary</ConfigurationType>
    <UseOfMfc>false</UseOfMfc>
    <CharacterSet>MultiByte</CharacterSet>
  </PropertyGroup>
  <PropertyGroup Condition="'$(Configuration)|$(Platform)'=='Release|x64'" Label="Configuration">
    <ConfigurationType>StaticLibrary</ConfigurationType>
    <UseOfMfc>false</UseOfMfc>
    <CharacterSet>MultiByte</CharacterSet>
  </PropertyGroup>
  <Import Project="$(VCTargetsPath)\Microsoft.Cpp.props" />
  <ImportGroup Label="ExtensionSettings">
  </ImportGroup>
  <ImportGroup Condition="'$(Configuration)|$(Platform)'=='Debug (static runtime)|Win32'" Label="PropertySheets">
    <Import Project="$(UserRootDir)\Microsoft.Cpp.$(Platform).user.props" Condition="exists('$(UserRootDir)\Microsoft.Cpp.$(Platform).user.props')" Label="LocalAppDataPlatform" />
  </ImportGroup>
  <ImportGroup Condition="'$(Configuration)|$(Platform)'=='Debug (static runtime)|x64'" Label="PropertySheets">
    <Import Project="$(UserRootDir)\Microsoft.Cpp.$(Platform).user.props" Condition="exists('$(UserRootDir)\Microsoft.Cpp.$(Platform).user.props')" Label="LocalAppDataPlatform" />
  </ImportGroup>
  <ImportGroup Condition="'$(Configuration)|$(Platform)'=='Release (static runtime)|Win32'" Label="PropertySheets">
    <Import Project="$(UserRootDir)\Microsoft.Cpp.$(Platform).user.props" Condition="exists('$(UserRootDir)\Microsoft.Cpp.$(Platform).user.props')" Label="LocalAppDataPlatform" />
  </ImportGroup>
  <ImportGroup Condition="'$(Configuration)|$(Platform)'=='Release (static runtime)|x64'" Label="PropertySheets">
    <Import Project="$(UserRootDir)\Microsoft.Cpp.$(Platform).user.props" Condition="exists('$(UserRootDir)\Microsoft.Cpp.$(Platform).user.props')" Label="LocalAppDataPlatform" />
  </ImportGroup>
  <ImportGroup Condition="'$(Configuration)|$(Platform)'=='Debug|Win32'" Label="PropertySheets">
    <Import Project="$(UserRootDir)\Microsoft.Cpp.$(Platform).user.props" Condition="exists('$(UserRootDir)\Microsoft.Cpp.$(Platform).user.props')" Label="LocalAppDataPlatform" />
  </ImportGroup>
  <ImportGroup Condition="'$(Configuration)|$(Platform)'=='Debug|x64'" Label="PropertySheets">
    <Import Project="$(UserRootDir)\Microsoft.Cpp.$(Platform).user.props" Condition="exists('$(UserRootDir)\Microsoft.Cpp.$(Platform).user.props')" Label="LocalAppDataPlatform" />
  </ImportGroup>
  <ImportGroup Condition="'$(Configuration)|$(Platform)'=='Release|Win32'" Label="PropertySheets">
    <Import Project="$(UserRootDir)\Microsoft.Cpp.$(Platform).user.props" Condition="exists('$(UserRootDir)\Microsoft.Cpp.$(Platform).user.props')" Label="LocalAppDataPlatform" />
  </ImportGroup>
  <ImportGroup Condition="'$(Configuration)|$(Platform)'=='Release|x64'" Label="PropertySheets">
    <Import Project="$(UserRootDir)\Microsoft.Cpp.$(Platform).user.props" Condition="exists('$(UserRootDir)\Microsoft.Cpp.$(Platform).user.props')" Label="LocalAppDataPlatform" />
  </ImportGroup>
  <PropertyGroup Label="UserMacros" />
  <PropertyGroup>
    <_ProjectFileVersion>11.0.1</_ProjectFileVersion>
    <OutDir Condition="'$(Configuration)|$(Platform)'=='Release|Win32'">.\lib\</OutDir>
    <OutDir Condition="'$(Configuration)|$(Platform)'=='Release|x64'">.\lib\</OutDir>
    <IntDir Condition="'$(Configuration)|$(Platform)'=='Release|Win32'">.\build\$(qlCompilerTag)\$(Platform)\$(Configuration)\</IntDir>
    <IntDir Condition="'$(Configuration)|$(Platform)'=='Release|x64'">.\build\$(qlCompilerTag)\$(Platform)\$(Configuration)\</IntDir>
    <OutDir Condition="'$(Configuration)|$(Platform)'=='Debug|Win32'">.\lib\</OutDir>
    <OutDir Condition="'$(Configuration)|$(Platform)'=='Debug|x64'">.\lib\</OutDir>
    <IntDir Condition="'$(Configuration)|$(Platform)'=='Debug|Win32'">.\build\$(qlCompilerTag)\$(Platform)\$(Configuration)\</IntDir>
    <IntDir Condition="'$(Configuration)|$(Platform)'=='Debug|x64'">.\build\$(qlCompilerTag)\$(Platform)\$(Configuration)\</IntDir>
    <OutDir Condition="'$(Configuration)|$(Platform)'=='Release (static runtime)|Win32'">.\lib\</OutDir>
    <OutDir Condition="'$(Configuration)|$(Platform)'=='Release (static runtime)|x64'">.\lib\</OutDir>
    <IntDir Condition="'$(Configuration)|$(Platform)'=='Release (static runtime)|Win32'">.\build\$(qlCompilerTag)\$(Platform)\$(Configuration)\</IntDir>
    <IntDir Condition="'$(Configuration)|$(Platform)'=='Release (static runtime)|x64'">.\build\$(qlCompilerTag)\$(Platform)\$(Configuration)\</IntDir>
    <OutDir Condition="'$(Configuration)|$(Platform)'=='Debug (static runtime)|Win32'">.\lib\</OutDir>
    <OutDir Condition="'$(Configuration)|$(Platform)'=='Debug (static runtime)|x64'">.\lib\</OutDir>
    <IntDir Condition="'$(Configuration)|$(Platform)'=='Debug (static runtime)|Win32'">.\build\$(qlCompilerTag)\$(Platform)\$(Configuration)\</IntDir>
    <IntDir Condition="'$(Configuration)|$(Platform)'=='Debug (static runtime)|x64'">.\build\$(qlCompilerTag)\$(Platform)\$(Configuration)\</IntDir>
    <TargetName Condition="'$(Configuration)|$(Platform)'=='Debug (static runtime)|Win32'">QuantExt-$(qlCompilerTag)-mt-sgd</TargetName>
    <TargetName Condition="'$(Configuration)|$(Platform)'=='Debug (static runtime)|x64'">QuantExt-$(qlCompilerTag)-x64-mt-sgd</TargetName>
    <TargetName Condition="'$(Configuration)|$(Platform)'=='Debug|Win32'">QuantExt-$(qlCompilerTag)-mt-gd</TargetName>
    <TargetName Condition="'$(Configuration)|$(Platform)'=='Debug|x64'">QuantExt-$(qlCompilerTag)-x64-mt-gd</TargetName>
    <TargetName Condition="'$(Configuration)|$(Platform)'=='Release (static runtime)|Win32'">QuantExt-$(qlCompilerTag)-mt-s</TargetName>
    <TargetName Condition="'$(Configuration)|$(Platform)'=='Release (static runtime)|x64'">QuantExt-$(qlCompilerTag)-x64-mt-s</TargetName>
    <TargetName Condition="'$(Configuration)|$(Platform)'=='Release|Win32'">QuantExt-$(qlCompilerTag)-mt</TargetName>
    <TargetName Condition="'$(Configuration)|$(Platform)'=='Release|x64'">QuantExt-$(qlCompilerTag)-x64-mt</TargetName>
  </PropertyGroup>
  <ItemDefinitionGroup Condition="'$(Configuration)|$(Platform)'=='Release|Win32'">
    <ClCompile>
      <Optimization>MaxSpeed</Optimization>
      <InlineFunctionExpansion>AnySuitable</InlineFunctionExpansion>
      <IntrinsicFunctions>false</IntrinsicFunctions>
      <FavorSizeOrSpeed>Speed</FavorSizeOrSpeed>
      <AdditionalIncludeDirectories>.;$(BOOST);..\QuantLib;%(AdditionalIncludeDirectories)</AdditionalIncludeDirectories>
      <PreprocessorDefinitions>NDEBUG;WIN32;_LIB;_SCL_SECURE_NO_DEPRECATE;_CRT_SECURE_NO_DEPRECATE;%(PreprocessorDefinitions)</PreprocessorDefinitions>
      <StringPooling>true</StringPooling>
      <RuntimeLibrary>MultiThreadedDLL</RuntimeLibrary>
      <FunctionLevelLinking>true</FunctionLevelLinking>
      <DisableLanguageExtensions>false</DisableLanguageExtensions>
      <ForceConformanceInForLoopScope>true</ForceConformanceInForLoopScope>
      <RuntimeTypeInfo>true</RuntimeTypeInfo>
      <PrecompiledHeader>
      </PrecompiledHeader>
      <PrecompiledHeaderOutputFile>.\build\$(qlCompilerTag)\$(Platform)\$(Configuration)\QuantExt.pch</PrecompiledHeaderOutputFile>
      <AssemblerListingLocation>.\build\$(qlCompilerTag)\$(Platform)\$(Configuration)\</AssemblerListingLocation>
      <ObjectFileName>.\build\$(qlCompilerTag)\$(Platform)\$(Configuration)\</ObjectFileName>
      <ProgramDataBaseFileName>.\build\$(qlCompilerTag)\$(Platform)\$(Configuration)\</ProgramDataBaseFileName>
      <BrowseInformation>
      </BrowseInformation>
      <BrowseInformationFile>.\build\$(qlCompilerTag)\$(Platform)\$(Configuration)\</BrowseInformationFile>
      <WarningLevel>Level3</WarningLevel>
      <SuppressStartupBanner>true</SuppressStartupBanner>
      <CompileAs>Default</CompileAs>
      <MultiProcessorCompilation>true</MultiProcessorCompilation>
    </ClCompile>
    <ResourceCompile>
      <PreprocessorDefinitions>NDEBUG;%(PreprocessorDefinitions)</PreprocessorDefinitions>
      <Culture>0x0409</Culture>
    </ResourceCompile>
    <PreLinkEvent>
      <Message>Make build directory</Message>
      <Command>if not exist lib mkdir lib</Command>
    </PreLinkEvent>
    <Lib>
      <OutputFile>$(OutDir)$(TargetName)$(TargetExt)</OutputFile>
      <SuppressStartupBanner>true</SuppressStartupBanner>
    </Lib>
    <Bscmake>
      <SuppressStartupBanner>false</SuppressStartupBanner>
    </Bscmake>
  </ItemDefinitionGroup>
  <ItemDefinitionGroup Condition="'$(Configuration)|$(Platform)'=='Release|x64'">
    <ClCompile>
      <Optimization>MaxSpeed</Optimization>
      <InlineFunctionExpansion>AnySuitable</InlineFunctionExpansion>
      <IntrinsicFunctions>false</IntrinsicFunctions>
      <FavorSizeOrSpeed>Speed</FavorSizeOrSpeed>
      <AdditionalIncludeDirectories>.;$(BOOST);..\QuantLib;%(AdditionalIncludeDirectories)</AdditionalIncludeDirectories>
      <PreprocessorDefinitions>NDEBUG;WIN32;_LIB;_SCL_SECURE_NO_DEPRECATE;_CRT_SECURE_NO_DEPRECATE;%(PreprocessorDefinitions)</PreprocessorDefinitions>
      <StringPooling>true</StringPooling>
      <RuntimeLibrary>MultiThreadedDLL</RuntimeLibrary>
      <FunctionLevelLinking>true</FunctionLevelLinking>
      <DisableLanguageExtensions>false</DisableLanguageExtensions>
      <ForceConformanceInForLoopScope>true</ForceConformanceInForLoopScope>
      <RuntimeTypeInfo>true</RuntimeTypeInfo>
      <PrecompiledHeader>
      </PrecompiledHeader>
      <PrecompiledHeaderOutputFile>.\build\$(qlCompilerTag)\$(Platform)\$(Configuration)\QuantExt.pch</PrecompiledHeaderOutputFile>
      <AssemblerListingLocation>.\build\$(qlCompilerTag)\$(Platform)\$(Configuration)\</AssemblerListingLocation>
      <ObjectFileName>.\build\$(qlCompilerTag)\$(Platform)\$(Configuration)\</ObjectFileName>
      <ProgramDataBaseFileName>.\build\$(qlCompilerTag)\$(Platform)\$(Configuration)\</ProgramDataBaseFileName>
      <BrowseInformation>
      </BrowseInformation>
      <BrowseInformationFile>.\build\$(qlCompilerTag)\$(Platform)\$(Configuration)\</BrowseInformationFile>
      <WarningLevel>Level3</WarningLevel>
      <SuppressStartupBanner>true</SuppressStartupBanner>
      <CompileAs>Default</CompileAs>
      <MultiProcessorCompilation>true</MultiProcessorCompilation>
    </ClCompile>
    <ResourceCompile>
      <PreprocessorDefinitions>NDEBUG;%(PreprocessorDefinitions)</PreprocessorDefinitions>
      <Culture>0x0409</Culture>
    </ResourceCompile>
    <PreLinkEvent>
      <Message>Make build directory</Message>
      <Command>if not exist lib mkdir lib</Command>
    </PreLinkEvent>
    <Lib>
      <OutputFile>$(OutDir)$(TargetName)$(TargetExt)</OutputFile>
      <SuppressStartupBanner>true</SuppressStartupBanner>
    </Lib>
    <Bscmake>
      <SuppressStartupBanner>false</SuppressStartupBanner>
    </Bscmake>
  </ItemDefinitionGroup>
  <ItemDefinitionGroup Condition="'$(Configuration)|$(Platform)'=='Debug|Win32'">
    <ClCompile>
      <Optimization>Disabled</Optimization>
      <IntrinsicFunctions>false</IntrinsicFunctions>
      <AdditionalIncludeDirectories>.;$(BOOST);..\QuantLib;%(AdditionalIncludeDirectories)</AdditionalIncludeDirectories>
      <PreprocessorDefinitions>_DEBUG;WIN32;_LIB;_SCL_SECURE_NO_DEPRECATE;_CRT_SECURE_NO_DEPRECATE;%(PreprocessorDefinitions)</PreprocessorDefinitions>
      <BasicRuntimeChecks>EnableFastChecks</BasicRuntimeChecks>
      <RuntimeLibrary>MultiThreadedDebugDLL</RuntimeLibrary>
      <DisableLanguageExtensions>false</DisableLanguageExtensions>
      <ForceConformanceInForLoopScope>true</ForceConformanceInForLoopScope>
      <RuntimeTypeInfo>true</RuntimeTypeInfo>
      <PrecompiledHeader>
      </PrecompiledHeader>
      <PrecompiledHeaderOutputFile>.\build\$(qlCompilerTag)\$(Platform)\$(Configuration)\QuantExt.pch</PrecompiledHeaderOutputFile>
      <AssemblerListingLocation>.\build\$(qlCompilerTag)\$(Platform)\$(Configuration)\</AssemblerListingLocation>
      <ObjectFileName>.\build\$(qlCompilerTag)\$(Platform)\$(Configuration)\</ObjectFileName>
      <ProgramDataBaseFileName>.\build\$(qlCompilerTag)\$(Platform)\$(Configuration)\</ProgramDataBaseFileName>
      <BrowseInformation>
      </BrowseInformation>
      <BrowseInformationFile>.\build\$(qlCompilerTag)\$(Platform)\$(Configuration)\</BrowseInformationFile>
      <WarningLevel>Level3</WarningLevel>
      <SuppressStartupBanner>true</SuppressStartupBanner>
      <DebugInformationFormat>EditAndContinue</DebugInformationFormat>
      <CompileAs>Default</CompileAs>
      <MultiProcessorCompilation>true</MultiProcessorCompilation>
    </ClCompile>
    <ResourceCompile>
      <PreprocessorDefinitions>_DEBUG;%(PreprocessorDefinitions)</PreprocessorDefinitions>
      <Culture>0x0409</Culture>
    </ResourceCompile>
    <PreLinkEvent>
      <Message>Make build directory</Message>
      <Command>if not exist lib mkdir lib</Command>
    </PreLinkEvent>
    <Lib>
      <OutputFile>$(OutDir)$(TargetName)$(TargetExt)</OutputFile>
      <SuppressStartupBanner>true</SuppressStartupBanner>
    </Lib>
    <Bscmake>
      <SuppressStartupBanner>false</SuppressStartupBanner>
    </Bscmake>
  </ItemDefinitionGroup>
  <ItemDefinitionGroup Condition="'$(Configuration)|$(Platform)'=='Debug|x64'">
    <ClCompile>
      <Optimization>Disabled</Optimization>
      <IntrinsicFunctions>false</IntrinsicFunctions>
      <AdditionalIncludeDirectories>.;$(BOOST);..\QuantLib;%(AdditionalIncludeDirectories)</AdditionalIncludeDirectories>
      <PreprocessorDefinitions>_DEBUG;WIN32;_LIB;_SCL_SECURE_NO_DEPRECATE;_CRT_SECURE_NO_DEPRECATE;%(PreprocessorDefinitions)</PreprocessorDefinitions>
      <BasicRuntimeChecks>EnableFastChecks</BasicRuntimeChecks>
      <RuntimeLibrary>MultiThreadedDebugDLL</RuntimeLibrary>
      <DisableLanguageExtensions>false</DisableLanguageExtensions>
      <ForceConformanceInForLoopScope>true</ForceConformanceInForLoopScope>
      <RuntimeTypeInfo>true</RuntimeTypeInfo>
      <PrecompiledHeader>
      </PrecompiledHeader>
      <PrecompiledHeaderOutputFile>.\build\$(qlCompilerTag)\$(Platform)\$(Configuration)\QuantExt.pch</PrecompiledHeaderOutputFile>
      <AssemblerListingLocation>.\build\$(qlCompilerTag)\$(Platform)\$(Configuration)\</AssemblerListingLocation>
      <ObjectFileName>.\build\$(qlCompilerTag)\$(Platform)\$(Configuration)\</ObjectFileName>
      <ProgramDataBaseFileName>.\build\$(qlCompilerTag)\$(Platform)\$(Configuration)\</ProgramDataBaseFileName>
      <BrowseInformation>
      </BrowseInformation>
      <BrowseInformationFile>.\build\$(qlCompilerTag)\$(Platform)\$(Configuration)\</BrowseInformationFile>
      <WarningLevel>Level3</WarningLevel>
      <SuppressStartupBanner>true</SuppressStartupBanner>
      <DebugInformationFormat>ProgramDatabase</DebugInformationFormat>
      <CompileAs>Default</CompileAs>
      <MultiProcessorCompilation>true</MultiProcessorCompilation>
    </ClCompile>
    <ResourceCompile>
      <PreprocessorDefinitions>_DEBUG;%(PreprocessorDefinitions)</PreprocessorDefinitions>
      <Culture>0x0409</Culture>
    </ResourceCompile>
    <PreLinkEvent>
      <Message>Make build directory</Message>
      <Command>if not exist lib mkdir lib</Command>
    </PreLinkEvent>
    <Lib>
      <OutputFile>$(OutDir)$(TargetName)$(TargetExt)</OutputFile>
      <SuppressStartupBanner>true</SuppressStartupBanner>
    </Lib>
    <Bscmake>
      <SuppressStartupBanner>false</SuppressStartupBanner>
    </Bscmake>
  </ItemDefinitionGroup>
  <ItemDefinitionGroup Condition="'$(Configuration)|$(Platform)'=='Release (static runtime)|Win32'">
    <ClCompile>
      <Optimization>MaxSpeed</Optimization>
      <InlineFunctionExpansion>AnySuitable</InlineFunctionExpansion>
      <IntrinsicFunctions>false</IntrinsicFunctions>
      <FavorSizeOrSpeed>Speed</FavorSizeOrSpeed>
      <AdditionalIncludeDirectories>.;$(BOOST);..\QuantLib;%(AdditionalIncludeDirectories)</AdditionalIncludeDirectories>
      <PreprocessorDefinitions>NDEBUG;WIN32;_LIB;_SCL_SECURE_NO_DEPRECATE;_CRT_SECURE_NO_DEPRECATE;%(PreprocessorDefinitions)</PreprocessorDefinitions>
      <StringPooling>true</StringPooling>
      <RuntimeLibrary>MultiThreaded</RuntimeLibrary>
      <FunctionLevelLinking>true</FunctionLevelLinking>
      <DisableLanguageExtensions>false</DisableLanguageExtensions>
      <ForceConformanceInForLoopScope>true</ForceConformanceInForLoopScope>
      <RuntimeTypeInfo>true</RuntimeTypeInfo>
      <PrecompiledHeader>
      </PrecompiledHeader>
      <PrecompiledHeaderOutputFile>.\build\$(qlCompilerTag)\$(Platform)\$(Configuration)\QuantExt.pch</PrecompiledHeaderOutputFile>
      <AssemblerListingLocation>.\build\$(qlCompilerTag)\$(Platform)\$(Configuration)\</AssemblerListingLocation>
      <ObjectFileName>.\build\$(qlCompilerTag)\$(Platform)\$(Configuration)\</ObjectFileName>
      <ProgramDataBaseFileName>.\build\$(qlCompilerTag)\$(Platform)\$(Configuration)\</ProgramDataBaseFileName>
      <BrowseInformation>
      </BrowseInformation>
      <BrowseInformationFile>.\build\$(qlCompilerTag)\$(Platform)\$(Configuration)\</BrowseInformationFile>
      <WarningLevel>Level3</WarningLevel>
      <SuppressStartupBanner>true</SuppressStartupBanner>
      <CompileAs>Default</CompileAs>
      <MultiProcessorCompilation>true</MultiProcessorCompilation>
    </ClCompile>
    <ResourceCompile>
      <PreprocessorDefinitions>NDEBUG;%(PreprocessorDefinitions)</PreprocessorDefinitions>
      <Culture>0x0409</Culture>
    </ResourceCompile>
    <PreLinkEvent>
      <Message>Make build directory</Message>
      <Command>if not exist lib mkdir lib</Command>
    </PreLinkEvent>
    <Lib>
      <OutputFile>$(OutDir)$(TargetName)$(TargetExt)</OutputFile>
      <SuppressStartupBanner>true</SuppressStartupBanner>
    </Lib>
    <Bscmake>
      <SuppressStartupBanner>false</SuppressStartupBanner>
    </Bscmake>
  </ItemDefinitionGroup>
  <ItemDefinitionGroup Condition="'$(Configuration)|$(Platform)'=='Release (static runtime)|x64'">
    <ClCompile>
      <Optimization>MaxSpeed</Optimization>
      <InlineFunctionExpansion>AnySuitable</InlineFunctionExpansion>
      <IntrinsicFunctions>false</IntrinsicFunctions>
      <FavorSizeOrSpeed>Speed</FavorSizeOrSpeed>
      <AdditionalIncludeDirectories>.;$(BOOST);..\QuantLib;%(AdditionalIncludeDirectories)</AdditionalIncludeDirectories>
      <PreprocessorDefinitions>NDEBUG;WIN32;_LIB;_SCL_SECURE_NO_DEPRECATE;_CRT_SECURE_NO_DEPRECATE;%(PreprocessorDefinitions)</PreprocessorDefinitions>
      <StringPooling>true</StringPooling>
      <RuntimeLibrary>MultiThreaded</RuntimeLibrary>
      <FunctionLevelLinking>true</FunctionLevelLinking>
      <DisableLanguageExtensions>false</DisableLanguageExtensions>
      <ForceConformanceInForLoopScope>true</ForceConformanceInForLoopScope>
      <RuntimeTypeInfo>true</RuntimeTypeInfo>
      <PrecompiledHeader>
      </PrecompiledHeader>
      <PrecompiledHeaderOutputFile>.\build\$(qlCompilerTag)\$(Platform)\$(Configuration)\QuantExt.pch</PrecompiledHeaderOutputFile>
      <AssemblerListingLocation>.\build\$(qlCompilerTag)\$(Platform)\$(Configuration)\</AssemblerListingLocation>
      <ObjectFileName>.\build\$(qlCompilerTag)\$(Platform)\$(Configuration)\</ObjectFileName>
      <ProgramDataBaseFileName>.\build\$(qlCompilerTag)\$(Platform)\$(Configuration)\</ProgramDataBaseFileName>
      <BrowseInformation>
      </BrowseInformation>
      <BrowseInformationFile>.\build\$(qlCompilerTag)\$(Platform)\$(Configuration)\</BrowseInformationFile>
      <WarningLevel>Level3</WarningLevel>
      <SuppressStartupBanner>true</SuppressStartupBanner>
      <CompileAs>Default</CompileAs>
      <MultiProcessorCompilation>true</MultiProcessorCompilation>
    </ClCompile>
    <ResourceCompile>
      <PreprocessorDefinitions>NDEBUG;%(PreprocessorDefinitions)</PreprocessorDefinitions>
      <Culture>0x0409</Culture>
    </ResourceCompile>
    <PreLinkEvent>
      <Message>Make build directory</Message>
      <Command>if not exist lib mkdir lib</Command>
    </PreLinkEvent>
    <Lib>
      <OutputFile>$(OutDir)$(TargetName)$(TargetExt)</OutputFile>
      <SuppressStartupBanner>true</SuppressStartupBanner>
    </Lib>
    <Bscmake>
      <SuppressStartupBanner>false</SuppressStartupBanner>
    </Bscmake>
  </ItemDefinitionGroup>
  <ItemDefinitionGroup Condition="'$(Configuration)|$(Platform)'=='Debug (static runtime)|Win32'">
    <ClCompile>
      <Optimization>Disabled</Optimization>
      <IntrinsicFunctions>false</IntrinsicFunctions>
      <AdditionalIncludeDirectories>.;$(BOOST);..\QuantLib;%(AdditionalIncludeDirectories)</AdditionalIncludeDirectories>
      <PreprocessorDefinitions>_DEBUG;WIN32;_LIB;_SCL_SECURE_NO_DEPRECATE;_CRT_SECURE_NO_DEPRECATE;%(PreprocessorDefinitions)</PreprocessorDefinitions>
      <BasicRuntimeChecks>EnableFastChecks</BasicRuntimeChecks>
      <RuntimeLibrary>MultiThreadedDebug</RuntimeLibrary>
      <DisableLanguageExtensions>false</DisableLanguageExtensions>
      <ForceConformanceInForLoopScope>true</ForceConformanceInForLoopScope>
      <RuntimeTypeInfo>true</RuntimeTypeInfo>
      <PrecompiledHeader>
      </PrecompiledHeader>
      <PrecompiledHeaderOutputFile>.\build\$(qlCompilerTag)\$(Platform)\$(Configuration)\QuantExt.pch</PrecompiledHeaderOutputFile>
      <AssemblerListingLocation>.\build\$(qlCompilerTag)\$(Platform)\$(Configuration)\</AssemblerListingLocation>
      <ObjectFileName>.\build\$(qlCompilerTag)\$(Platform)\$(Configuration)\</ObjectFileName>
      <ProgramDataBaseFileName>.\build\$(qlCompilerTag)\$(Platform)\$(Configuration)\</ProgramDataBaseFileName>
      <BrowseInformation>
      </BrowseInformation>
      <BrowseInformationFile>.\build\$(qlCompilerTag)\$(Platform)\$(Configuration)\</BrowseInformationFile>
      <WarningLevel>Level3</WarningLevel>
      <SuppressStartupBanner>true</SuppressStartupBanner>
      <DebugInformationFormat>EditAndContinue</DebugInformationFormat>
      <CompileAs>Default</CompileAs>
      <MultiProcessorCompilation>true</MultiProcessorCompilation>
    </ClCompile>
    <ResourceCompile>
      <PreprocessorDefinitions>_DEBUG;%(PreprocessorDefinitions)</PreprocessorDefinitions>
      <Culture>0x0409</Culture>
    </ResourceCompile>
    <PreLinkEvent>
      <Message>Make build directory</Message>
      <Command>if not exist lib mkdir lib</Command>
    </PreLinkEvent>
    <Lib>
      <OutputFile>$(OutDir)$(TargetName)$(TargetExt)</OutputFile>
      <SuppressStartupBanner>true</SuppressStartupBanner>
    </Lib>
    <Bscmake>
      <SuppressStartupBanner>false</SuppressStartupBanner>
    </Bscmake>
  </ItemDefinitionGroup>
  <ItemDefinitionGroup Condition="'$(Configuration)|$(Platform)'=='Debug (static runtime)|x64'">
    <ClCompile>
      <Optimization>Disabled</Optimization>
      <IntrinsicFunctions>false</IntrinsicFunctions>
      <AdditionalIncludeDirectories>.;$(BOOST);..\QuantLib;%(AdditionalIncludeDirectories)</AdditionalIncludeDirectories>
      <PreprocessorDefinitions>_DEBUG;WIN32;_LIB;_SCL_SECURE_NO_DEPRECATE;_CRT_SECURE_NO_DEPRECATE;%(PreprocessorDefinitions)</PreprocessorDefinitions>
      <BasicRuntimeChecks>EnableFastChecks</BasicRuntimeChecks>
      <RuntimeLibrary>MultiThreadedDebug</RuntimeLibrary>
      <DisableLanguageExtensions>false</DisableLanguageExtensions>
      <ForceConformanceInForLoopScope>true</ForceConformanceInForLoopScope>
      <RuntimeTypeInfo>true</RuntimeTypeInfo>
      <PrecompiledHeader>
      </PrecompiledHeader>
      <PrecompiledHeaderOutputFile>.\build\$(qlCompilerTag)\$(Platform)\$(Configuration)\QuantExt.pch</PrecompiledHeaderOutputFile>
      <AssemblerListingLocation>.\build\$(qlCompilerTag)\$(Platform)\$(Configuration)\</AssemblerListingLocation>
      <ObjectFileName>.\build\$(qlCompilerTag)\$(Platform)\$(Configuration)\</ObjectFileName>
      <ProgramDataBaseFileName>.\build\$(qlCompilerTag)\$(Platform)\$(Configuration)\</ProgramDataBaseFileName>
      <BrowseInformation>
      </BrowseInformation>
      <BrowseInformationFile>.\build\$(qlCompilerTag)\$(Platform)\$(Configuration)\</BrowseInformationFile>
      <WarningLevel>Level3</WarningLevel>
      <SuppressStartupBanner>true</SuppressStartupBanner>
      <DebugInformationFormat>ProgramDatabase</DebugInformationFormat>
      <CompileAs>Default</CompileAs>
      <MultiProcessorCompilation>true</MultiProcessorCompilation>
    </ClCompile>
    <ResourceCompile>
      <PreprocessorDefinitions>_DEBUG;%(PreprocessorDefinitions)</PreprocessorDefinitions>
      <Culture>0x0409</Culture>
    </ResourceCompile>
    <PreLinkEvent>
      <Message>Make build directory</Message>
      <Command>if not exist lib mkdir lib</Command>
    </PreLinkEvent>
    <Lib>
      <OutputFile>$(OutDir)$(TargetName)$(TargetExt)</OutputFile>
      <SuppressStartupBanner>true</SuppressStartupBanner>
    </Lib>
    <Bscmake>
      <SuppressStartupBanner>false</SuppressStartupBanner>
    </Bscmake>
  </ItemDefinitionGroup>
  <ItemGroup>
    <ClInclude Include="qle\auto_link.hpp" />
<<<<<<< HEAD
    <ClInclude Include="qle\currencies\africa.hpp" />
    <ClInclude Include="qle\currencies\all.hpp" />
=======
    <ClInclude Include="qle\cashflows\all.hpp" />
    <ClInclude Include="qle\cashflows\averageonindexedcoupon.hpp" />
    <ClInclude Include="qle\cashflows\averageonindexedcouponpricer.hpp" />
    <ClInclude Include="qle\cashflows\couponpricer.hpp" />
    <ClInclude Include="qle\cashflows\subperiodscoupon.hpp" />
    <ClInclude Include="qle\cashflows\subperiodscouponpricer.hpp" />
    <ClInclude Include="qle\currencies\africa.hpp" />
    <ClInclude Include="qle\currencies\all.hpp" />
    <ClInclude Include="qle\currencies\america.hpp" />
    <ClInclude Include="qle\currencies\asia.hpp" />
    <ClInclude Include="qle\currencies\europe.hpp" />
    <ClInclude Include="qle\indexes\all.hpp" />
    <ClInclude Include="qle\indexes\genericiborindex.hpp" />
    <ClInclude Include="qle\indexes\ibor\all.hpp" />
    <ClInclude Include="qle\indexes\ibor\audbbsw.hpp" />
    <ClInclude Include="qle\indexes\ibor\averagebma.hpp" />
    <ClInclude Include="qle\indexes\ibor\chftois.hpp" />
    <ClInclude Include="qle\indexes\ibor\czkpribor.hpp" />
    <ClInclude Include="qle\indexes\ibor\dkkcibor.hpp" />
    <ClInclude Include="qle\indexes\ibor\hkdhibor.hpp" />
    <ClInclude Include="qle\indexes\ibor\hufbubor.hpp" />
    <ClInclude Include="qle\indexes\ibor\idridrfix.hpp" />
    <ClInclude Include="qle\indexes\ibor\inrmifor.hpp" />
    <ClInclude Include="qle\indexes\ibor\mxntiie.hpp" />
    <ClInclude Include="qle\indexes\ibor\noknibor.hpp" />
    <ClInclude Include="qle\indexes\ibor\nzdbkbm.hpp" />
    <ClInclude Include="qle\indexes\ibor\plnwibor.hpp" />
    <ClInclude Include="qle\indexes\ibor\sekstibor.hpp" />
    <ClInclude Include="qle\indexes\ibor\sgdsibor.hpp" />
    <ClInclude Include="qle\indexes\ibor\sgdsor.hpp" />
    <ClInclude Include="qle\indexes\ibor\skkbribor.hpp" />
    <ClInclude Include="qle\indexes\ibor\tonar.hpp" />
    <ClInclude Include="qle\instruments\all.hpp" />
    <ClInclude Include="qle\instruments\averageois.hpp" />
    <ClInclude Include="qle\instruments\crossccybasisswap.hpp" />
    <ClInclude Include="qle\instruments\crossccyswap.hpp" />
    <ClInclude Include="qle\instruments\fxforward.hpp" />
    <ClInclude Include="qle\instruments\makeaverageois.hpp" />
    <ClInclude Include="qle\instruments\tenorbasisswap.hpp" />
    <ClInclude Include="qle\pricingengines\all.hpp" />
    <ClInclude Include="qle\pricingengines\crossccyswapengine.hpp" />
    <ClInclude Include="qle\pricingengines\discountingfxforwardengine.hpp" />
    <ClInclude Include="qle\quotes\all.hpp" />
>>>>>>> b2c18aee
    <ClInclude Include="qle\quotes\logquote.hpp" />
    <ClInclude Include="qle\config.hpp" />
    <ClInclude Include="qle\quantext.hpp" />
    <ClInclude Include="qle\termstructures\all.hpp" />
    <ClInclude Include="qle\termstructures\averageoisratehelper.hpp" />
    <ClInclude Include="qle\termstructures\basistwoswaphelper.hpp" />
    <ClInclude Include="qle\termstructures\crossccybasisswaphelper.hpp" />
    <ClInclude Include="qle\termstructures\fxforwardhelper.hpp" />
    <ClInclude Include="qle\termstructures\interpolateddiscountcurve.hpp" />
    <ClInclude Include="qle\termstructures\oisratehelper.hpp" />
    <ClInclude Include="qle\termstructures\tenorbasisswaphelper.hpp" />
  </ItemGroup>
  <ItemGroup>
<<<<<<< HEAD
    <ClCompile Include="qle\currencies\africa.cpp" />
=======
    <ClCompile Include="qle\cashflows\averageonindexedcoupon.cpp" />
    <ClCompile Include="qle\cashflows\averageonindexedcouponpricer.cpp" />
    <ClCompile Include="qle\cashflows\couponpricer.cpp" />
    <ClCompile Include="qle\cashflows\subperiodscoupon.cpp" />
    <ClCompile Include="qle\cashflows\subperiodscouponpricer.cpp" />
    <ClCompile Include="qle\currencies\africa.cpp" />
    <ClCompile Include="qle\currencies\america.cpp" />
    <ClCompile Include="qle\currencies\asia.cpp" />
    <ClCompile Include="qle\currencies\europe.cpp" />
    <ClCompile Include="qle\instruments\averageois.cpp" />
    <ClCompile Include="qle\instruments\crossccybasisswap.cpp" />
    <ClCompile Include="qle\instruments\crossccyswap.cpp" />
    <ClCompile Include="qle\instruments\fxforward.cpp" />
    <ClCompile Include="qle\instruments\makeaverageois.cpp" />
    <ClCompile Include="qle\instruments\tenorbasisswap.cpp" />
    <ClCompile Include="qle\pricingengines\crossccyswapengine.cpp" />
    <ClCompile Include="qle\pricingengines\discountingfxforwardengine.cpp" />
>>>>>>> b2c18aee
    <ClCompile Include="qle\quotes\logquote.cpp" />
    <ClCompile Include="qle\termstructures\averageoisratehelper.cpp" />
    <ClCompile Include="qle\termstructures\basistwoswaphelper.cpp" />
    <ClCompile Include="qle\termstructures\crossccybasisswaphelper.cpp" />
    <ClCompile Include="qle\termstructures\fxforwardhelper.cpp" />
    <ClCompile Include="qle\termstructures\oisratehelper.cpp" />
    <ClCompile Include="qle\termstructures\tenorbasisswaphelper.cpp" />
  </ItemGroup>
  <Import Project="$(VCTargetsPath)\Microsoft.Cpp.targets" />
  <ImportGroup Label="ExtensionTargets">
  </ImportGroup>
</Project><|MERGE_RESOLUTION|>--- conflicted
+++ resolved
@@ -482,10 +482,6 @@
   </ItemDefinitionGroup>
   <ItemGroup>
     <ClInclude Include="qle\auto_link.hpp" />
-<<<<<<< HEAD
-    <ClInclude Include="qle\currencies\africa.hpp" />
-    <ClInclude Include="qle\currencies\all.hpp" />
-=======
     <ClInclude Include="qle\cashflows\all.hpp" />
     <ClInclude Include="qle\cashflows\averageonindexedcoupon.hpp" />
     <ClInclude Include="qle\cashflows\averageonindexedcouponpricer.hpp" />
@@ -529,7 +525,6 @@
     <ClInclude Include="qle\pricingengines\crossccyswapengine.hpp" />
     <ClInclude Include="qle\pricingengines\discountingfxforwardengine.hpp" />
     <ClInclude Include="qle\quotes\all.hpp" />
->>>>>>> b2c18aee
     <ClInclude Include="qle\quotes\logquote.hpp" />
     <ClInclude Include="qle\config.hpp" />
     <ClInclude Include="qle\quantext.hpp" />
@@ -543,9 +538,6 @@
     <ClInclude Include="qle\termstructures\tenorbasisswaphelper.hpp" />
   </ItemGroup>
   <ItemGroup>
-<<<<<<< HEAD
-    <ClCompile Include="qle\currencies\africa.cpp" />
-=======
     <ClCompile Include="qle\cashflows\averageonindexedcoupon.cpp" />
     <ClCompile Include="qle\cashflows\averageonindexedcouponpricer.cpp" />
     <ClCompile Include="qle\cashflows\couponpricer.cpp" />
@@ -563,7 +555,6 @@
     <ClCompile Include="qle\instruments\tenorbasisswap.cpp" />
     <ClCompile Include="qle\pricingengines\crossccyswapengine.cpp" />
     <ClCompile Include="qle\pricingengines\discountingfxforwardengine.cpp" />
->>>>>>> b2c18aee
     <ClCompile Include="qle\quotes\logquote.cpp" />
     <ClCompile Include="qle\termstructures\averageoisratehelper.cpp" />
     <ClCompile Include="qle\termstructures\basistwoswaphelper.cpp" />
