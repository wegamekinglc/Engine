﻿<?xml version="1.0" encoding="utf-8"?>
<Project ToolsVersion="4.0" xmlns="http://schemas.microsoft.com/developer/msbuild/2003">
  <ItemGroup>
    <ClInclude Include="qle\quantext.hpp" />
    <ClInclude Include="qle\quotes\logquote.hpp">
      <Filter>quotes</Filter>
    </ClInclude>
    <ClInclude Include="qle\auto_link.hpp" />
    <ClInclude Include="qle\currencies\africa.hpp">
      <Filter>currencies</Filter>
    </ClInclude>
    <ClInclude Include="qle\currencies\america.hpp">
      <Filter>currencies</Filter>
    </ClInclude>
    <ClInclude Include="qle\currencies\asia.hpp">
      <Filter>currencies</Filter>
    </ClInclude>
    <ClInclude Include="qle\indexes\genericiborindex.hpp">
      <Filter>indexes</Filter>
    </ClInclude>
    <ClInclude Include="qle\indexes\ibor\audbbsw.hpp">
      <Filter>indexes\ibor</Filter>
    </ClInclude>
    <ClInclude Include="qle\indexes\ibor\chftois.hpp">
      <Filter>indexes\ibor</Filter>
    </ClInclude>
    <ClInclude Include="qle\indexes\ibor\czkpribor.hpp">
      <Filter>indexes\ibor</Filter>
    </ClInclude>
    <ClInclude Include="qle\indexes\ibor\dkkcibor.hpp">
      <Filter>indexes\ibor</Filter>
    </ClInclude>
    <ClInclude Include="qle\indexes\ibor\hkdhibor.hpp">
      <Filter>indexes\ibor</Filter>
    </ClInclude>
    <ClInclude Include="qle\indexes\ibor\hufbubor.hpp">
      <Filter>indexes\ibor</Filter>
    </ClInclude>
    <ClInclude Include="qle\indexes\ibor\idridrfix.hpp">
      <Filter>indexes\ibor</Filter>
    </ClInclude>
    <ClInclude Include="qle\indexes\ibor\inrmifor.hpp">
      <Filter>indexes\ibor</Filter>
    </ClInclude>
    <ClInclude Include="qle\indexes\ibor\mxntiie.hpp">
      <Filter>indexes\ibor</Filter>
    </ClInclude>
    <ClInclude Include="qle\indexes\ibor\noknibor.hpp">
      <Filter>indexes\ibor</Filter>
    </ClInclude>
    <ClInclude Include="qle\indexes\ibor\nzdbkbm.hpp">
      <Filter>indexes\ibor</Filter>
    </ClInclude>
    <ClInclude Include="qle\indexes\ibor\plnwibor.hpp">
      <Filter>indexes\ibor</Filter>
    </ClInclude>
    <ClInclude Include="qle\indexes\ibor\sekstibor.hpp">
      <Filter>indexes\ibor</Filter>
    </ClInclude>
    <ClInclude Include="qle\indexes\ibor\sgdsibor.hpp">
      <Filter>indexes\ibor</Filter>
    </ClInclude>
    <ClInclude Include="qle\indexes\ibor\sgdsor.hpp">
      <Filter>indexes\ibor</Filter>
    </ClInclude>
    <ClInclude Include="qle\indexes\ibor\skkbribor.hpp">
      <Filter>indexes\ibor</Filter>
    </ClInclude>
    <ClInclude Include="qle\indexes\ibor\tonar.hpp">
      <Filter>indexes\ibor</Filter>
    </ClInclude>
    <ClInclude Include="qle\termstructures\interpolateddiscountcurve.hpp">
      <Filter>termstructures</Filter>
    </ClInclude>
    <ClInclude Include="qle\cashflows\averageonindexedcoupon.hpp">
      <Filter>cashflows</Filter>
    </ClInclude>
    <ClInclude Include="qle\cashflows\averageonindexedcouponpricer.hpp">
      <Filter>cashflows</Filter>
    </ClInclude>
    <ClInclude Include="qle\cashflows\couponpricer.hpp">
      <Filter>cashflows</Filter>
    </ClInclude>
    <ClInclude Include="qle\cashflows\subperiodscoupon.hpp">
      <Filter>cashflows</Filter>
    </ClInclude>
    <ClInclude Include="qle\cashflows\subperiodscouponpricer.hpp">
      <Filter>cashflows</Filter>
    </ClInclude>
    <ClInclude Include="qle\instruments\averageois.hpp">
      <Filter>instruments</Filter>
    </ClInclude>
    <ClInclude Include="qle\instruments\crossccybasisswap.hpp">
      <Filter>instruments</Filter>
    </ClInclude>
    <ClInclude Include="qle\instruments\crossccyswap.hpp">
      <Filter>instruments</Filter>
    </ClInclude>
    <ClInclude Include="qle\instruments\fxforward.hpp">
      <Filter>instruments</Filter>
    </ClInclude>
    <ClInclude Include="qle\instruments\makeaverageois.hpp">
      <Filter>instruments</Filter>
    </ClInclude>
    <ClInclude Include="qle\instruments\tenorbasisswap.hpp">
      <Filter>instruments</Filter>
    </ClInclude>
    <ClInclude Include="qle\pricingengines\crossccyswapengine.hpp">
      <Filter>pricingengines</Filter>
    </ClInclude>
    <ClInclude Include="qle\pricingengines\discountingfxforwardengine.hpp">
      <Filter>pricingengines</Filter>
    </ClInclude>
    <ClInclude Include="qle\termstructures\averageoisratehelper.hpp">
      <Filter>termstructures</Filter>
    </ClInclude>
    <ClInclude Include="qle\termstructures\basistwoswaphelper.hpp">
      <Filter>termstructures</Filter>
    </ClInclude>
    <ClInclude Include="qle\termstructures\crossccybasisswaphelper.hpp">
      <Filter>termstructures</Filter>
    </ClInclude>
    <ClInclude Include="qle\termstructures\oisratehelper.hpp">
      <Filter>termstructures</Filter>
    </ClInclude>
    <ClInclude Include="qle\termstructures\tenorbasisswaphelper.hpp">
      <Filter>termstructures</Filter>
    </ClInclude>
    <ClInclude Include="qle\instruments\currencyswap.hpp">
      <Filter>instruments</Filter>
    </ClInclude>
    <ClInclude Include="qle\instruments\oibasisswap.hpp">
      <Filter>instruments</Filter>
    </ClInclude>
    <ClInclude Include="qle\instruments\oiccbasisswap.hpp">
      <Filter>instruments</Filter>
    </ClInclude>
    <ClInclude Include="qle\models\crossassetanalytics.hpp">
      <Filter>models</Filter>
    </ClInclude>
    <ClInclude Include="qle\models\crossassetanalyticsbase.hpp">
      <Filter>models</Filter>
    </ClInclude>
    <ClInclude Include="qle\models\crossassetmodel.hpp">
      <Filter>models</Filter>
    </ClInclude>
    <ClInclude Include="qle\models\fxbsconstantparametrization.hpp">
      <Filter>models</Filter>
    </ClInclude>
    <ClInclude Include="qle\models\fxbsparametrization.hpp">
      <Filter>models</Filter>
    </ClInclude>
    <ClInclude Include="qle\models\fxbspiecewiseconstantparametrization.hpp">
      <Filter>models</Filter>
    </ClInclude>
    <ClInclude Include="qle\models\gaussian1dcrossassetadaptor.hpp">
      <Filter>models</Filter>
    </ClInclude>
    <ClInclude Include="qle\models\irlgm1fconstantparametrization.hpp">
      <Filter>models</Filter>
    </ClInclude>
    <ClInclude Include="qle\models\irlgm1fparametrization.hpp">
      <Filter>models</Filter>
    </ClInclude>
    <ClInclude Include="qle\models\irlgm1fpiecewiseconstanthullwhiteadaptor.hpp">
      <Filter>models</Filter>
    </ClInclude>
    <ClInclude Include="qle\models\irlgm1fpiecewiseconstantparametrization.hpp">
      <Filter>models</Filter>
    </ClInclude>
    <ClInclude Include="qle\models\irlgm1fpiecewiselinearparametrization.hpp">
      <Filter>models</Filter>
    </ClInclude>
    <ClInclude Include="qle\models\lgm.hpp">
      <Filter>models</Filter>
    </ClInclude>
    <ClInclude Include="qle\models\lgmimpliedyieldtermstructure.hpp">
      <Filter>models</Filter>
    </ClInclude>
    <ClInclude Include="qle\models\linkablecalibratedmodel.hpp">
      <Filter>models</Filter>
    </ClInclude>
    <ClInclude Include="qle\models\parametrization.hpp">
      <Filter>models</Filter>
    </ClInclude>
    <ClInclude Include="qle\models\piecewiseconstanthelper.hpp">
      <Filter>models</Filter>
    </ClInclude>
    <ClInclude Include="qle\models\pseudoparameter.hpp">
      <Filter>models</Filter>
    </ClInclude>
    <ClInclude Include="qle\methods\multipathgeneratorbase.hpp">
      <Filter>methods</Filter>
    </ClInclude>
    <ClInclude Include="qle\pricingengines\analyticcclgmfxoptionengine.hpp">
      <Filter>pricingengines</Filter>
    </ClInclude>
    <ClInclude Include="qle\pricingengines\analyticlgmswaptionengine.hpp">
      <Filter>pricingengines</Filter>
    </ClInclude>
    <ClInclude Include="qle\pricingengines\discountingcurrencyswapengine.hpp">
      <Filter>pricingengines</Filter>
    </ClInclude>
    <ClInclude Include="qle\pricingengines\numericlgmswaptionengine.hpp">
      <Filter>pricingengines</Filter>
    </ClInclude>
    <ClInclude Include="qle\pricingengines\oiccbasisswapengine.hpp">
      <Filter>pricingengines</Filter>
    </ClInclude>
    <ClInclude Include="qle\processes\crossassetstateprocess.hpp">
      <Filter>processes</Filter>
    </ClInclude>
    <ClInclude Include="qle\processes\irlgm1fstateprocess.hpp">
      <Filter>processes</Filter>
    </ClInclude>
    <ClInclude Include="qle\termstructures\blackinvertedvoltermstructure.hpp">
      <Filter>termstructures</Filter>
    </ClInclude>
    <ClInclude Include="qle\termstructures\dynamicblackvoltermstructure.hpp">
      <Filter>termstructures</Filter>
    </ClInclude>
    <ClInclude Include="qle\termstructures\dynamicswaptionvolmatrix.hpp">
      <Filter>termstructures</Filter>
    </ClInclude>
    <ClInclude Include="qle\termstructures\oibasisswaphelper.hpp">
      <Filter>termstructures</Filter>
    </ClInclude>
    <ClInclude Include="qle\termstructures\oiccbasisswaphelper.hpp">
      <Filter>termstructures</Filter>
    </ClInclude>
    <ClInclude Include="qle\termstructures\staticallycorrectedyieldtermstructure.hpp">
      <Filter>termstructures</Filter>
    </ClInclude>
    <ClInclude Include="qle\termstructures\hazardspreadeddefaulttermstructure.hpp">
      <Filter>termstructures</Filter>
    </ClInclude>
    <ClInclude Include="qle\models\crossassetmodelimpliedfxvoltermstructure.hpp">
      <Filter>models</Filter>
    </ClInclude>
    <ClInclude Include="qle\termstructures\blackvariancecurve3.hpp">
      <Filter>termstructures</Filter>
    </ClInclude>
    <ClInclude Include="qle\termstructures\blackvariancesurfacemoneyness.hpp">
      <Filter>termstructures</Filter>
    </ClInclude>
    <ClInclude Include="qle\pricingengines\discountingswapenginemulticurve.hpp">
      <Filter>pricingengines</Filter>
    </ClInclude>
    <ClInclude Include="qle\termstructures\datedstrippedoptionlet.hpp">
      <Filter>termstructures</Filter>
    </ClInclude>
    <ClInclude Include="qle\termstructures\datedstrippedoptionletadapter.hpp">
      <Filter>termstructures</Filter>
    </ClInclude>
    <ClInclude Include="qle\termstructures\datedstrippedoptionletbase.hpp">
      <Filter>termstructures</Filter>
    </ClInclude>
    <ClInclude Include="qle\termstructures\dynamicoptionletvolatilitystructure.hpp">
      <Filter>termstructures</Filter>
    </ClInclude>
    <ClInclude Include="qle\indexes\fxindex.hpp">
      <Filter>indexes</Filter>
    </ClInclude>
    <ClInclude Include="qle\cashflows\floatingratefxlinkednotionalcoupon.hpp">
      <Filter>cashflows</Filter>
    </ClInclude>
    <ClInclude Include="qle\cashflows\fxlinkedcashflow.hpp">
      <Filter>cashflows</Filter>
    </ClInclude>
    <ClInclude Include="qle\termstructures\optionletstripper1.hpp">
      <Filter>termstructures</Filter>
    </ClInclude>
    <ClInclude Include="qle\termstructures\optionletstripper2.hpp">
      <Filter>termstructures</Filter>
    </ClInclude>
    <ClInclude Include="qle\termstructures\swaptionvolatilityconverter.hpp">
      <Filter>termstructures</Filter>
    </ClInclude>
    <ClInclude Include="qle\termstructures\interpolateddiscountcurve2.hpp">
      <Filter>termstructures</Filter>
    </ClInclude>
    <ClInclude Include="qle\termstructures\spreadedoptionletvolatility.hpp">
      <Filter>termstructures</Filter>
    </ClInclude>
    <ClInclude Include="qle\termstructures\spreadedsmilesection.hpp">
      <Filter>termstructures</Filter>
    </ClInclude>
    <ClInclude Include="qle\termstructures\spreadedswaptionvolatility.hpp">
      <Filter>termstructures</Filter>
    </ClInclude>
    <ClInclude Include="qle\termstructures\dynamicstype.hpp">
      <Filter>termstructures</Filter>
    </ClInclude>
    <ClInclude Include="qle\instruments\deposit.hpp">
      <Filter>instruments</Filter>
    </ClInclude>
    <ClInclude Include="qle\pricingengines\depositengine.hpp">
      <Filter>pricingengines</Filter>
    </ClInclude>
    <ClInclude Include="qle\termstructures\strippedoptionletadapter2.hpp">
      <Filter>termstructures</Filter>
    </ClInclude>
    <ClInclude Include="qle\pricingengines\discountingequityforwardengine.hpp">
      <Filter>pricingengines</Filter>
    </ClInclude>
    <ClInclude Include="qle\instruments\equityforward.hpp">
      <Filter>instruments</Filter>
    </ClInclude>
    <ClInclude Include="qle\indexes\inflationindexwrapper.hpp">
      <Filter>indexes</Filter>
    </ClInclude>
    <ClInclude Include="qle\indexes\ibor\twdtaibor.hpp">
      <Filter>indexes\ibor</Filter>
    </ClInclude>
    <ClInclude Include="qle\indexes\ibor\myrklibor.hpp">
      <Filter>indexes\ibor</Filter>
    </ClInclude>
    <ClInclude Include="qle\indexes\ibor\krwkoribor.hpp">
      <Filter>indexes\ibor</Filter>
    </ClInclude>
    <ClInclude Include="qle\pricingengines\discountingriskybondengine.hpp">
      <Filter>pricingengines</Filter>
    </ClInclude>
    <ClInclude Include="qle\models\crossassetmodelimpliedeqvoltermstructure.hpp">
      <Filter>models</Filter>
    </ClInclude>
    <ClInclude Include="qle\models\eqbsconstantparametrization.hpp">
      <Filter>models</Filter>
    </ClInclude>
    <ClInclude Include="qle\models\eqbsparametrization.hpp">
      <Filter>models</Filter>
    </ClInclude>
    <ClInclude Include="qle\models\eqbspiecewiseconstantparametrization.hpp">
      <Filter>models</Filter>
    </ClInclude>
    <ClInclude Include="qle\pricingengines\analyticxassetlgmeqoptionengine.hpp">
      <Filter>pricingengines</Filter>
    </ClInclude>
    <ClInclude Include="qle\models\fxeqoptionhelper.hpp">
      <Filter>models</Filter>
    </ClInclude>
    <ClInclude Include="qle\instruments\subperiodsswap.hpp">
      <Filter>instruments</Filter>
    </ClInclude>
    <ClInclude Include="qle\termstructures\subperiodsswaphelper.hpp">
      <Filter>termstructures</Filter>
    </ClInclude>
    <ClInclude Include="qle\instruments\cdsoption.hpp">
      <Filter>instruments</Filter>
    </ClInclude>
    <ClInclude Include="qle\models\cdsoptionhelper.hpp">
      <Filter>models</Filter>
    </ClInclude>
    <ClInclude Include="qle\models\cpicapfloorhelper.hpp">
      <Filter>models</Filter>
    </ClInclude>
    <ClInclude Include="qle\models\crlgm1fparametrization.hpp">
      <Filter>models</Filter>
    </ClInclude>
    <ClInclude Include="qle\models\infdkparametrization.hpp">
      <Filter>models</Filter>
    </ClInclude>
    <ClInclude Include="qle\models\lgmimplieddefaulttermstructure.hpp">
      <Filter>models</Filter>
    </ClInclude>
    <ClInclude Include="qle\pricingengines\analyticdkcpicapfloorengine.hpp">
      <Filter>pricingengines</Filter>
    </ClInclude>
    <ClInclude Include="qle\pricingengines\analyticlgmcdsoptionengine.hpp">
      <Filter>pricingengines</Filter>
    </ClInclude>
    <ClInclude Include="qle\pricingengines\blackcdsoptionengine.hpp">
      <Filter>pricingengines</Filter>
    </ClInclude>
    <ClInclude Include="qle\termstructures\survivalprobabilitycurve.hpp">
      <Filter>termstructures</Filter>
    </ClInclude>
    <ClInclude Include="qle\termstructures\blackvolsurfacewithatm.hpp">
      <Filter>termstructures</Filter>
    </ClInclude>
    <ClInclude Include="qle\pricingengines\midpointcdsengine.hpp">
      <Filter>pricingengines</Filter>
    </ClInclude>
    <ClInclude Include="qle\indexes\ibor\twdtaibor.hpp">
      <Filter>indexes\ibor</Filter>
    </ClInclude>
    <ClInclude Include="qle\indexes\ibor\myrklibor.hpp">
      <Filter>indexes\ibor</Filter>
    </ClInclude>
    <ClInclude Include="qle\indexes\ibor\krwkoribor.hpp">
      <Filter>indexes\ibor</Filter>
    </ClInclude>
    <ClInclude Include="qle\instruments\makecds.hpp">
      <Filter>instruments</Filter>
    </ClInclude>
    <ClInclude Include="qle\instruments\creditdefaultswap.hpp">
      <Filter>instruments</Filter>
    </ClInclude>
    <ClInclude Include="qle\termstructures\defaultprobabilityhelpers.hpp">
      <Filter>termstructures</Filter>
    </ClInclude>
    <ClInclude Include="qle\pricingengines\discountingriskybondengine.hpp">
      <Filter>pricingengines</Filter>
    </ClInclude>
    <ClInclude Include="qle\termstructures\swaptionvolcubewithatm.hpp">
      <Filter>termstructures</Filter>
    </ClInclude>
    <ClInclude Include="qle\termstructures\swaptionvolcube2.hpp">
      <Filter>termstructures</Filter>
    </ClInclude>
    <ClInclude Include="qle\termstructures\swaptionvolconstantspread.hpp">
      <Filter>termstructures</Filter>
    </ClInclude>
    <ClInclude Include="qle\termstructures\fxblackvolsurface.hpp">
      <Filter>termstructures</Filter>
    </ClInclude>
    <ClInclude Include="qle\termstructures\fxsmilesection.hpp">
      <Filter>termstructures</Filter>
    </ClInclude>
    <ClInclude Include="qle\termstructures\fxvannavolgasmilesection.hpp">
      <Filter>termstructures</Filter>
    </ClInclude>
    <ClInclude Include="qle\instruments\payment.hpp">
      <Filter>instruments</Filter>
    </ClInclude>
    <ClInclude Include="qle\pricingengines\paymentdiscountingengine.hpp">
      <Filter>pricingengines</Filter>
    </ClInclude>
    <ClInclude Include="qle\math\flatextrapolation.hpp">
      <Filter>math</Filter>
    </ClInclude>
    <ClInclude Include="qle\math\nadarayawatson.hpp">
      <Filter>math</Filter>
    </ClInclude>
    <ClInclude Include="qle\math\stabilisedglls.hpp">
      <Filter>math</Filter>
    </ClInclude>
    <ClInclude Include="qle\termstructures\equityvolconstantspread.hpp">
      <Filter>termstructures</Filter>
    </ClInclude>
    <ClInclude Include="qle\cashflows\floatingannuitycoupon.hpp">
      <Filter>cashflows</Filter>
    </ClInclude>
    <ClInclude Include="qle\cashflows\floatingannuitynominal.hpp">
      <Filter>cashflows</Filter>
    </ClInclude>
    <ClInclude Include="qle\indexes\ibor\corra.hpp">
      <Filter>indexes\ibor</Filter>
    </ClInclude>
    <ClInclude Include="qle\termstructures\immfraratehelper.hpp">
      <Filter>termstructures</Filter>
    </ClInclude>
    <ClInclude Include="qle\math\trace.hpp">
      <Filter>math</Filter>
    </ClInclude>
    <ClInclude Include="qle\math\deltagammavar.hpp">
      <Filter>math</Filter>
    </ClInclude>
    <ClInclude Include="qle\models\dkimpliedzeroinflationtermstructure.hpp">
      <Filter>models</Filter>
    </ClInclude>
    <ClInclude Include="qle\indexes\inflationindexobserver.hpp">
      <Filter>indexes</Filter>
    </ClInclude>
    <ClInclude Include="qle\termstructures\zeroinflationcurveobserverstatic.hpp">
      <Filter>termstructures</Filter>
    </ClInclude>
    <ClInclude Include="qle\models\dkimpliedyoyinflationtermstructure.hpp">
      <Filter>models</Filter>
    </ClInclude>
    <ClInclude Include="qle\termstructures\zeroinflationcurveobservermoving.hpp">
      <Filter>termstructures</Filter>
    </ClInclude>
    <ClInclude Include="qle\termstructures\yoyinflationcurveobservermoving.hpp">
      <Filter>termstructures</Filter>
    </ClInclude>
    <ClInclude Include="qle\termstructures\yoyinflationcurveobserverstatic.hpp">
      <Filter>termstructures</Filter>
    </ClInclude>
    <ClInclude Include="qle\termstructures\pricecurve.hpp">
      <Filter>termstructures</Filter>
    </ClInclude>
    <ClInclude Include="qle\termstructures\pricetermstructure.hpp">
      <Filter>termstructures</Filter>
    </ClInclude>
    <ClInclude Include="qle\pricingengines\discountingcommodityforwardengine.hpp">
      <Filter>pricingengines</Filter>
    </ClInclude>
    <ClInclude Include="qle\instruments\commodityforward.hpp">
      <Filter>instruments</Filter>
    </ClInclude>
    <ClInclude Include="qle\termstructures\pricetermstructureadapter.hpp">
      <Filter>termstructures</Filter>
    </ClInclude>
    <ClInclude Include="qle\cashflows\quantocouponpricer.hpp">
      <Filter>cashflows</Filter>
    </ClInclude>
    <ClInclude Include="qle\instruments\impliedbondspread.hpp">
      <Filter>instruments</Filter>
    </ClInclude>
    <ClInclude Include="qle\termstructures\yoyoptionletvolatilitysurface.hpp">
      <Filter>termstructures</Filter>
    </ClInclude>
    <ClInclude Include="qle\termstructures\yoyinflationoptionletvolstripper.hpp">
      <Filter>termstructures</Filter>
    </ClInclude>
    <ClInclude Include="qle\termstructures\interpolatedyoycapfloortermpricesurface.hpp">
      <Filter>termstructures</Filter>
    </ClInclude>
    <ClInclude Include="qle\cashflows\quantocouponpricer.hpp">
      <Filter>cashflows</Filter>
    </ClInclude>
    <ClInclude Include="qle\indexes\equityindex.hpp">
      <Filter>indexes</Filter>
    </ClInclude>
    <ClInclude Include="qle\indexes\ibor\dkkois.hpp">
      <Filter>indexes\ibor</Filter>
    </ClInclude>
    <ClInclude Include="qle\indexes\ibor\demlibor.hpp">
      <Filter>indexes\ibor</Filter>
    </ClInclude>
    <ClInclude Include="qle\indexes\ibor\chfsaron.hpp">
      <Filter>indexes\ibor</Filter>
    </ClInclude>
    <ClInclude Include="qle\indexes\ibor\saibor.hpp">
      <Filter>indexes\ibor</Filter>
    </ClInclude>
    <ClInclude Include="qle\indexes\ibor\seksior.hpp">
      <Filter>indexes\ibor</Filter>
    </ClInclude>
    <ClInclude Include="qle\indexes\bmaindexwrapper.hpp">
      <Filter>indexes</Filter>
    </ClInclude>
    <ClInclude Include="qle\instruments\fixedbmaswap.hpp">
      <Filter>instruments</Filter>
    </ClInclude>
    <ClInclude Include="qle\calendars\chile.hpp">
      <Filter>time\calendars</Filter>
    </ClInclude>
    <ClInclude Include="qle\calendars\colombia.hpp">
      <Filter>time\calendars</Filter>
    </ClInclude>
    <ClInclude Include="qle\calendars\malaysia.hpp">
      <Filter>time\calendars</Filter>
    </ClInclude>
    <ClInclude Include="qle\calendars\peru.hpp">
      <Filter>time\calendars</Filter>
    </ClInclude>
    <ClInclude Include="qle\calendars\philippines.hpp">
      <Filter>time\calendars</Filter>
    </ClInclude>
    <ClInclude Include="qle\calendars\thailand.hpp">
      <Filter>time\calendars</Filter>
    </ClInclude>
    <ClInclude Include="qle\cashflows\equitycoupon.hpp">
      <Filter>cashflows</Filter>
    </ClInclude>
    <ClInclude Include="qle\cashflows\equitycouponpricer.hpp">
      <Filter>cashflows</Filter>
    </ClInclude>
    <ClInclude Include="qle\indexes\ibor\brlcdi.hpp">
      <Filter>indexes\ibor</Filter>
    </ClInclude>
    <ClInclude Include="qle\indexes\ibor\clpcamara.hpp">
      <Filter>indexes\ibor</Filter>
    </ClInclude>
    <ClInclude Include="qle\indexes\ibor\copibr.hpp">
      <Filter>indexes\ibor</Filter>
    </ClInclude>
    <ClInclude Include="qle\indexes\ibor\thbbibor.hpp">
      <Filter>indexes\ibor</Filter>
    </ClInclude>
    <ClInclude Include="qle\indexes\ibor\rubmosprime.hpp">
      <Filter>indexes\ibor</Filter>
    </ClInclude>
    <ClInclude Include="qle\indexes\ibor\phpphiref.hpp">
      <Filter>indexes\ibor</Filter>
    </ClInclude>
    <ClInclude Include="qle\termstructures\discountratiomodifiedcurve.hpp">
      <Filter>termstructures</Filter>
    </ClInclude>
    <ClInclude Include="qle\instruments\crossccyfixfloatswap.hpp">
      <Filter>instruments</Filter>
    </ClInclude>
    <ClInclude Include="qle\termstructures\crossccyfixfloatswaphelper.hpp">
      <Filter>termstructures</Filter>
    </ClInclude>
    <ClInclude Include="qle\indexes\region.hpp">
      <Filter>indexes</Filter>
    </ClInclude>
    <ClInclude Include="qle\indexes\secpi.hpp">
      <Filter>indexes</Filter>
    </ClInclude>
    <ClInclude Include="qle\indexes\dkcpi.hpp">
      <Filter>indexes</Filter>
    </ClInclude>
    <ClInclude Include="qle\indexes\ibor\nowa.hpp">
      <Filter>indexes\ibor</Filter>
    </ClInclude>
    <ClInclude Include="qle\cashflows\lognormalcmsspreadpricer.hpp">
      <Filter>cashflows</Filter>
    </ClInclude>
    <ClInclude Include="qle\instruments\crossccybasismtmresetswap.hpp">
      <Filter>instruments</Filter>
    </ClInclude>
    <ClInclude Include="qle\termstructures\crossccybasismtmresetswaphelper.hpp">
      <Filter>termstructures</Filter>
    </ClInclude>
    <ClInclude Include="qle\termstructures\probabilitytraits.hpp">
      <Filter>termstructures</Filter>
    </ClInclude>
    <ClInclude Include="qle\termstructures\capfloortermvolsurface.hpp">
      <Filter>termstructures</Filter>
    </ClInclude>
    <ClInclude Include="qle\termstructures\optionletstripper.hpp">
      <Filter>termstructures</Filter>
    </ClInclude>
    <ClInclude Include="qle\pricingengines\cpibacheliercapfloorengine.hpp">
      <Filter>pricingengines</Filter>
    </ClInclude>
    <ClInclude Include="qle\pricingengines\cpiblackcapfloorengine.hpp">
      <Filter>pricingengines</Filter>
    </ClInclude>
    <ClInclude Include="qle\pricingengines\cpicapfloorengines.hpp">
      <Filter>pricingengines</Filter>
    </ClInclude>
    <ClInclude Include="qle\currencies\metals.hpp">
      <Filter>currencies</Filter>
    </ClInclude>
    <ClInclude Include="qle\calendars\france.hpp">
      <Filter>time\calendars</Filter>
    </ClInclude>
    <ClInclude Include="qle\calendars\netherlands.hpp">
      <Filter>time\calendars</Filter>
    </ClInclude>
    <ClInclude Include="qle\models\cmscaphelper.hpp">
      <Filter>models</Filter>
    </ClInclude>
    <ClInclude Include="qle\quotes\exceptionquote.hpp">
      <Filter>quotes</Filter>
    </ClInclude>
    <ClInclude Include="qle\termstructures\correlationtermstructure.hpp">
      <Filter>termstructures</Filter>
    </ClInclude>
    <ClInclude Include="qle\termstructures\flatcorrelation.hpp">
      <Filter>termstructures</Filter>
    </ClInclude>
    <ClInclude Include="qle\termstructures\interpolatedcorrelationcurve.hpp">
      <Filter>termstructures</Filter>
    </ClInclude>
    <ClInclude Include="qle\termstructures\dynamicyoyoptionletvolatilitystructure.hpp">
      <Filter>termstructures</Filter>
    </ClInclude>
    <ClInclude Include="qle\termstructures\strippedyoyinflationoptionletvol.hpp">
      <Filter>termstructures</Filter>
    </ClInclude>
    <ClInclude Include="qle\math\fillemptymatrix.hpp">
      <Filter>math</Filter>
    </ClInclude>
    <ClInclude Include="qle\cashflows\brlcdicouponpricer.hpp">
      <Filter>cashflows</Filter>
    </ClInclude>
    <ClInclude Include="qle\instruments\brlcdiswap.hpp">
      <Filter>instruments</Filter>
    </ClInclude>
    <ClInclude Include="qle\termstructures\brlcdiratehelper.hpp">
      <Filter>termstructures</Filter>
    </ClInclude>
    <ClInclude Include="qle\time\yearcounter.hpp">
      <Filter>time</Filter>
    </ClInclude>
    <ClInclude Include="qle\math\fillemptymatrix.hpp">
      <Filter>math</Filter>
    </ClInclude>
<<<<<<< HEAD
    <ClInclude Include="qle\termstructures\blackvariancesurfacesparse.hpp">
      <Filter>termstructures</Filter>
    </ClInclude>
    <ClInclude Include="qle\indexes\ibor\krwcd.hpp">
      <Filter>indexes\ibor</Filter>
=======
    <ClInclude Include="qle\cashflows\strippedcapflooredyoyinflationcoupon.hpp">
      <Filter>cashflows</Filter>
>>>>>>> f465aa48
    </ClInclude>
  </ItemGroup>
  <ItemGroup>
    <Filter Include="cashflows">
      <UniqueIdentifier>{ac57ee4f-9a17-4951-81ac-3e12860a9758}</UniqueIdentifier>
    </Filter>
    <Filter Include="currencies">
      <UniqueIdentifier>{79e30257-9bec-4d68-80fd-a59215cc688d}</UniqueIdentifier>
    </Filter>
    <Filter Include="indexes">
      <UniqueIdentifier>{82767bdf-47a1-403a-9b50-1eae878635bf}</UniqueIdentifier>
    </Filter>
    <Filter Include="instruments">
      <UniqueIdentifier>{60e1a5ca-8e4a-4485-b7a9-b649d652d75f}</UniqueIdentifier>
    </Filter>
    <Filter Include="math">
      <UniqueIdentifier>{0596e69d-c306-44c7-a7af-5f511518e5d4}</UniqueIdentifier>
    </Filter>
    <Filter Include="models">
      <UniqueIdentifier>{740551aa-03ff-4017-89bb-2a031ea2308c}</UniqueIdentifier>
    </Filter>
    <Filter Include="pricingengines">
      <UniqueIdentifier>{ac2c272c-98ad-484a-ba8f-e3150a89e598}</UniqueIdentifier>
    </Filter>
    <Filter Include="quotes">
      <UniqueIdentifier>{1b1252f6-4c99-48e1-a82c-203520ed8d9f}</UniqueIdentifier>
    </Filter>
    <Filter Include="termstructures">
      <UniqueIdentifier>{c9ba9e6b-491e-44f6-99c5-1b560aff60df}</UniqueIdentifier>
    </Filter>
    <Filter Include="processes">
      <UniqueIdentifier>{a1c64987-285d-4622-b1bf-432f5c274486}</UniqueIdentifier>
    </Filter>
    <Filter Include="indexes\ibor">
      <UniqueIdentifier>{77001a78-e7fc-4940-b0db-d00314230010}</UniqueIdentifier>
    </Filter>
    <Filter Include="methods">
      <UniqueIdentifier>{dae20b1f-586f-4e4a-994a-73bda11865fd}</UniqueIdentifier>
    </Filter>
    <Filter Include="utilities">
      <UniqueIdentifier>{e0dfc578-ff16-4b64-a977-3cf9e8ebd310}</UniqueIdentifier>
    </Filter>
    <Filter Include="time">
      <UniqueIdentifier>{a613e638-0ceb-4ac4-8d1a-9533b2d31270}</UniqueIdentifier>
    </Filter>
    <Filter Include="time\calendars">
      <UniqueIdentifier>{127ebe18-cbb6-4387-b8ac-95cae7669e94}</UniqueIdentifier>
    </Filter>
  </ItemGroup>
  <ItemGroup>
    <ClCompile Include="qle\quotes\logquote.cpp">
      <Filter>quotes</Filter>
    </ClCompile>
    <ClCompile Include="qle\currencies\africa.cpp">
      <Filter>currencies</Filter>
    </ClCompile>
    <ClCompile Include="qle\currencies\america.cpp">
      <Filter>currencies</Filter>
    </ClCompile>
    <ClCompile Include="qle\currencies\asia.cpp">
      <Filter>currencies</Filter>
    </ClCompile>
    <ClCompile Include="qle\cashflows\averageonindexedcoupon.cpp">
      <Filter>cashflows</Filter>
    </ClCompile>
    <ClCompile Include="qle\cashflows\averageonindexedcouponpricer.cpp">
      <Filter>cashflows</Filter>
    </ClCompile>
    <ClCompile Include="qle\cashflows\couponpricer.cpp">
      <Filter>cashflows</Filter>
    </ClCompile>
    <ClCompile Include="qle\cashflows\subperiodscoupon.cpp">
      <Filter>cashflows</Filter>
    </ClCompile>
    <ClCompile Include="qle\cashflows\subperiodscouponpricer.cpp">
      <Filter>cashflows</Filter>
    </ClCompile>
    <ClCompile Include="qle\instruments\averageois.cpp">
      <Filter>instruments</Filter>
    </ClCompile>
    <ClCompile Include="qle\instruments\crossccybasisswap.cpp">
      <Filter>instruments</Filter>
    </ClCompile>
    <ClCompile Include="qle\instruments\crossccyswap.cpp">
      <Filter>instruments</Filter>
    </ClCompile>
    <ClCompile Include="qle\instruments\fxforward.cpp">
      <Filter>instruments</Filter>
    </ClCompile>
    <ClCompile Include="qle\instruments\makeaverageois.cpp">
      <Filter>instruments</Filter>
    </ClCompile>
    <ClCompile Include="qle\instruments\tenorbasisswap.cpp">
      <Filter>instruments</Filter>
    </ClCompile>
    <ClCompile Include="qle\pricingengines\crossccyswapengine.cpp">
      <Filter>pricingengines</Filter>
    </ClCompile>
    <ClCompile Include="qle\pricingengines\discountingfxforwardengine.cpp">
      <Filter>pricingengines</Filter>
    </ClCompile>
    <ClCompile Include="qle\termstructures\averageoisratehelper.cpp">
      <Filter>termstructures</Filter>
    </ClCompile>
    <ClCompile Include="qle\termstructures\basistwoswaphelper.cpp">
      <Filter>termstructures</Filter>
    </ClCompile>
    <ClCompile Include="qle\termstructures\crossccybasisswaphelper.cpp">
      <Filter>termstructures</Filter>
    </ClCompile>
    <ClCompile Include="qle\termstructures\oisratehelper.cpp">
      <Filter>termstructures</Filter>
    </ClCompile>
    <ClCompile Include="qle\termstructures\tenorbasisswaphelper.cpp">
      <Filter>termstructures</Filter>
    </ClCompile>
    <ClCompile Include="qle\instruments\currencyswap.cpp">
      <Filter>instruments</Filter>
    </ClCompile>
    <ClCompile Include="qle\instruments\oibasisswap.cpp">
      <Filter>instruments</Filter>
    </ClCompile>
    <ClCompile Include="qle\instruments\oiccbasisswap.cpp">
      <Filter>instruments</Filter>
    </ClCompile>
    <ClCompile Include="qle\models\crossassetanalytics.cpp">
      <Filter>models</Filter>
    </ClCompile>
    <ClCompile Include="qle\models\crossassetmodel.cpp">
      <Filter>models</Filter>
    </ClCompile>
    <ClCompile Include="qle\models\fxbsconstantparametrization.cpp">
      <Filter>models</Filter>
    </ClCompile>
    <ClCompile Include="qle\models\fxbsparametrization.cpp">
      <Filter>models</Filter>
    </ClCompile>
    <ClCompile Include="qle\models\fxbspiecewiseconstantparametrization.cpp">
      <Filter>models</Filter>
    </ClCompile>
    <ClCompile Include="qle\models\gaussian1dcrossassetadaptor.cpp">
      <Filter>models</Filter>
    </ClCompile>
    <ClCompile Include="qle\models\lgm.cpp">
      <Filter>models</Filter>
    </ClCompile>
    <ClCompile Include="qle\models\lgmimpliedyieldtermstructure.cpp">
      <Filter>models</Filter>
    </ClCompile>
    <ClCompile Include="qle\models\linkablecalibratedmodel.cpp">
      <Filter>models</Filter>
    </ClCompile>
    <ClCompile Include="qle\models\parametrization.cpp">
      <Filter>models</Filter>
    </ClCompile>
    <ClCompile Include="qle\models\piecewiseconstanthelper.cpp">
      <Filter>models</Filter>
    </ClCompile>
    <ClCompile Include="qle\methods\multipathgeneratorbase.cpp">
      <Filter>methods</Filter>
    </ClCompile>
    <ClCompile Include="qle\pricingengines\analyticcclgmfxoptionengine.cpp">
      <Filter>pricingengines</Filter>
    </ClCompile>
    <ClCompile Include="qle\pricingengines\analyticlgmswaptionengine.cpp">
      <Filter>pricingengines</Filter>
    </ClCompile>
    <ClCompile Include="qle\pricingengines\discountingcurrencyswapengine.cpp">
      <Filter>pricingengines</Filter>
    </ClCompile>
    <ClCompile Include="qle\pricingengines\numericlgmswaptionengine.cpp">
      <Filter>pricingengines</Filter>
    </ClCompile>
    <ClCompile Include="qle\pricingengines\oiccbasisswapengine.cpp">
      <Filter>pricingengines</Filter>
    </ClCompile>
    <ClCompile Include="qle\processes\crossassetstateprocess.cpp">
      <Filter>processes</Filter>
    </ClCompile>
    <ClCompile Include="qle\processes\irlgm1fstateprocess.cpp">
      <Filter>processes</Filter>
    </ClCompile>
    <ClCompile Include="qle\termstructures\dynamicswaptionvolmatrix.cpp">
      <Filter>termstructures</Filter>
    </ClCompile>
    <ClCompile Include="qle\termstructures\oibasisswaphelper.cpp">
      <Filter>termstructures</Filter>
    </ClCompile>
    <ClCompile Include="qle\termstructures\oiccbasisswaphelper.cpp">
      <Filter>termstructures</Filter>
    </ClCompile>
    <ClCompile Include="qle\termstructures\hazardspreadeddefaulttermstructure.cpp">
      <Filter>termstructures</Filter>
    </ClCompile>
    <ClCompile Include="qle\models\crossassetmodelimpliedfxvoltermstructure.cpp">
      <Filter>models</Filter>
    </ClCompile>
    <ClCompile Include="qle\termstructures\blackvariancecurve3.cpp">
      <Filter>termstructures</Filter>
    </ClCompile>
    <ClCompile Include="qle\termstructures\blackvariancesurfacemoneyness.cpp">
      <Filter>termstructures</Filter>
    </ClCompile>
    <ClCompile Include="qle\pricingengines\discountingswapenginemulticurve.cpp">
      <Filter>pricingengines</Filter>
    </ClCompile>
    <ClCompile Include="qle\termstructures\datedstrippedoptionlet.cpp">
      <Filter>termstructures</Filter>
    </ClCompile>
    <ClCompile Include="qle\termstructures\datedstrippedoptionletadapter.cpp">
      <Filter>termstructures</Filter>
    </ClCompile>
    <ClCompile Include="qle\termstructures\dynamicoptionletvolatilitystructure.cpp">
      <Filter>termstructures</Filter>
    </ClCompile>
    <ClCompile Include="qle\indexes\fxindex.cpp">
      <Filter>indexes</Filter>
    </ClCompile>
    <ClCompile Include="qle\cashflows\fxlinkedcashflow.cpp">
      <Filter>cashflows</Filter>
    </ClCompile>
    <ClCompile Include="qle\termstructures\optionletstripper1.cpp">
      <Filter>termstructures</Filter>
    </ClCompile>
    <ClCompile Include="qle\termstructures\optionletstripper2.cpp">
      <Filter>termstructures</Filter>
    </ClCompile>
    <ClCompile Include="qle\termstructures\swaptionvolatilityconverter.cpp">
      <Filter>termstructures</Filter>
    </ClCompile>
    <ClCompile Include="qle\termstructures\swaptionvolcube2.cpp">
      <Filter>termstructures</Filter>
    </ClCompile>
    <ClCompile Include="qle\termstructures\spreadedoptionletvolatility.cpp">
      <Filter>termstructures</Filter>
    </ClCompile>
    <ClCompile Include="qle\termstructures\spreadedsmilesection.cpp">
      <Filter>termstructures</Filter>
    </ClCompile>
    <ClCompile Include="qle\termstructures\spreadedswaptionvolatility.cpp">
      <Filter>termstructures</Filter>
    </ClCompile>
    <ClCompile Include="qle\pricingengines\discountingriskybondengine.cpp">
      <Filter>pricingengines</Filter>
    </ClCompile>
    <ClCompile Include="qle\instruments\deposit.cpp">
      <Filter>instruments</Filter>
    </ClCompile>
    <ClCompile Include="qle\pricingengines\depositengine.cpp">
      <Filter>pricingengines</Filter>
    </ClCompile>
    <ClCompile Include="qle\termstructures\strippedoptionletadapter2.cpp">
      <Filter>termstructures</Filter>
    </ClCompile>
    <ClCompile Include="qle\pricingengines\discountingequityforwardengine.cpp">
      <Filter>pricingengines</Filter>
    </ClCompile>
    <ClCompile Include="qle\instruments\equityforward.cpp">
      <Filter>instruments</Filter>
    </ClCompile>
    <ClCompile Include="qle\indexes\inflationindexwrapper.cpp">
      <Filter>indexes</Filter>
    </ClCompile>
    <ClCompile Include="qle\pricingengines\discountingriskybondengine.cpp">
      <Filter>pricingengines</Filter>
    </ClCompile>
    <ClCompile Include="qle\models\crossassetmodelimpliedeqvoltermstructure.cpp">
      <Filter>models</Filter>
    </ClCompile>
    <ClCompile Include="qle\models\eqbsconstantparametrization.cpp">
      <Filter>models</Filter>
    </ClCompile>
    <ClCompile Include="qle\models\eqbsparametrization.cpp">
      <Filter>models</Filter>
    </ClCompile>
    <ClCompile Include="qle\models\eqbspiecewiseconstantparametrization.cpp">
      <Filter>models</Filter>
    </ClCompile>
    <ClCompile Include="qle\pricingengines\analyticxassetlgmeqoptionengine.cpp">
      <Filter>pricingengines</Filter>
    </ClCompile>
    <ClCompile Include="qle\models\fxeqoptionhelper.cpp">
      <Filter>models</Filter>
    </ClCompile>
    <ClCompile Include="qle\instruments\subperiodsswap.cpp">
      <Filter>instruments</Filter>
    </ClCompile>
    <ClCompile Include="qle\termstructures\subperiodsswaphelper.cpp">
      <Filter>termstructures</Filter>
    </ClCompile>
    <ClCompile Include="qle\instruments\cdsoption.cpp">
      <Filter>instruments</Filter>
    </ClCompile>
    <ClCompile Include="qle\models\cdsoptionhelper.cpp">
      <Filter>models</Filter>
    </ClCompile>
    <ClCompile Include="qle\models\cpicapfloorhelper.cpp">
      <Filter>models</Filter>
    </ClCompile>
    <ClCompile Include="qle\models\lgmimplieddefaulttermstructure.cpp">
      <Filter>models</Filter>
    </ClCompile>
    <ClCompile Include="qle\pricingengines\analyticdkcpicapfloorengine.cpp">
      <Filter>pricingengines</Filter>
    </ClCompile>
    <ClCompile Include="qle\pricingengines\analyticlgmcdsoptionengine.cpp">
      <Filter>pricingengines</Filter>
    </ClCompile>
    <ClCompile Include="qle\pricingengines\blackcdsoptionengine.cpp">
      <Filter>pricingengines</Filter>
    </ClCompile>
    <ClCompile Include="qle\termstructures\blackvolsurfacewithatm.cpp">
      <Filter>termstructures</Filter>
    </ClCompile>
    <ClCompile Include="qle\pricingengines\midpointcdsengine.cpp">
      <Filter>pricingengines</Filter>
    </ClCompile>
    <ClCompile Include="qle\instruments\makecds.cpp">
      <Filter>instruments</Filter>
    </ClCompile>
    <ClCompile Include="qle\instruments\creditdefaultswap.cpp">
      <Filter>instruments</Filter>
    </ClCompile>
    <ClCompile Include="qle\termstructures\defaultprobabilityhelpers.cpp">
      <Filter>termstructures</Filter>
    </ClCompile>
    <ClCompile Include="qle\termstructures\fxblackvolsurface.cpp">
      <Filter>termstructures</Filter>
    </ClCompile>
    <ClCompile Include="qle\termstructures\fxvannavolgasmilesection.cpp">
      <Filter>termstructures</Filter>
    </ClCompile>
    <ClCompile Include="qle\instruments\payment.cpp">
      <Filter>instruments</Filter>
    </ClCompile>
    <ClCompile Include="qle\pricingengines\paymentdiscountingengine.cpp">
      <Filter>pricingengines</Filter>
    </ClCompile>
    <ClCompile Include="qle\cashflows\floatingannuitycoupon.cpp">
      <Filter>cashflows</Filter>
    </ClCompile>
    <ClCompile Include="qle\cashflows\floatingannuitynominal.cpp">
      <Filter>cashflows</Filter>
    </ClCompile>
    <ClCompile Include="qle\termstructures\immfraratehelper.cpp">
      <Filter>termstructures</Filter>
    </ClCompile>
    <ClCompile Include="qle\math\deltagammavar.cpp">
      <Filter>math</Filter>
    </ClCompile>
    <ClCompile Include="qle\models\dkimpliedzeroinflationtermstructure.cpp">
      <Filter>models</Filter>
    </ClCompile>
    <ClCompile Include="qle\models\dkimpliedyoyinflationtermstructure.cpp">
      <Filter>models</Filter>
    </ClCompile>
    <ClCompile Include="qle\pricingengines\discountingcommodityforwardengine.cpp">
      <Filter>pricingengines</Filter>
    </ClCompile>
    <ClCompile Include="qle\instruments\commodityforward.cpp">
      <Filter>instruments</Filter>
    </ClCompile>
    <ClCompile Include="qle\termstructures\pricetermstructure.cpp">
      <Filter>termstructures</Filter>
    </ClCompile>
    <ClCompile Include="qle\termstructures\pricetermstructureadapter.cpp">
      <Filter>termstructures</Filter>
    </ClCompile>
    <ClCompile Include="qle\cashflows\quantocouponpricer.cpp">
      <Filter>cashflows</Filter>
    </ClCompile>
    <ClCompile Include="qle\instruments\impliedbondspread.cpp">
      <Filter>instruments</Filter>
    </ClCompile>
    <ClCompile Include="qle\termstructures\yoyinflationoptionletvolstripper.cpp">
      <Filter>termstructures</Filter>
    </ClCompile>
    <ClCompile Include="qle\cashflows\quantocouponpricer.cpp">
      <Filter>cashflows</Filter>
    </ClCompile>
    <ClCompile Include="qle\indexes\equityindex.cpp">
      <Filter>indexes</Filter>
    </ClCompile>
    <ClCompile Include="qle\instruments\fixedbmaswap.cpp">
      <Filter>instruments</Filter>
    </ClCompile>
    <ClCompile Include="qle\calendars\chile.cpp">
      <Filter>time\calendars</Filter>
    </ClCompile>
    <ClCompile Include="qle\calendars\colombia.cpp">
      <Filter>time\calendars</Filter>
    </ClCompile>
    <ClCompile Include="qle\calendars\malaysia.cpp">
      <Filter>time\calendars</Filter>
    </ClCompile>
    <ClCompile Include="qle\calendars\peru.cpp">
      <Filter>time\calendars</Filter>
    </ClCompile>
    <ClCompile Include="qle\calendars\philippines.cpp">
      <Filter>time\calendars</Filter>
    </ClCompile>
    <ClCompile Include="qle\calendars\thailand.cpp">
      <Filter>time\calendars</Filter>
    </ClCompile>
    <ClCompile Include="qle\cashflows\equitycoupon.cpp">
      <Filter>cashflows</Filter>
    </ClCompile>
    <ClCompile Include="qle\cashflows\equitycouponpricer.cpp">
      <Filter>cashflows</Filter>
    </ClCompile>
    <ClCompile Include="qle\termstructures\discountratiomodifiedcurve.cpp">
      <Filter>termstructures</Filter>
    </ClCompile>
    <ClCompile Include="qle\instruments\crossccyfixfloatswap.cpp">
      <Filter>instruments</Filter>
    </ClCompile>
    <ClCompile Include="qle\termstructures\crossccyfixfloatswaphelper.cpp">
      <Filter>termstructures</Filter>
    </ClCompile>
    <ClCompile Include="qle\indexes\region.cpp">
      <Filter>indexes</Filter>
    </ClCompile>
    <ClCompile Include="qle\cashflows\lognormalcmsspreadpricer.cpp">
      <Filter>cashflows</Filter>
    </ClCompile>
    <ClCompile Include="qle\instruments\crossccybasismtmresetswap.cpp">
      <Filter>instruments</Filter>
    </ClCompile>
    <ClCompile Include="qle\termstructures\crossccybasismtmresetswaphelper.cpp">
      <Filter>termstructures</Filter>
    </ClCompile>
    <ClCompile Include="qle\termstructures\capfloortermvolsurface.cpp">
      <Filter>termstructures</Filter>
    </ClCompile>
    <ClCompile Include="qle\termstructures\optionletstripper.cpp">
      <Filter>termstructures</Filter>
    </ClCompile>
    <ClCompile Include="qle\pricingengines\cpibacheliercapfloorengine.cpp">
      <Filter>pricingengines</Filter>
    </ClCompile>
    <ClCompile Include="qle\pricingengines\cpiblackcapfloorengine.cpp">
      <Filter>pricingengines</Filter>
    </ClCompile>
    <ClCompile Include="qle\pricingengines\cpicapfloorengines.cpp">
      <Filter>pricingengines</Filter>
    </ClCompile>
    <ClCompile Include="qle\currencies\metals.cpp">
      <Filter>currencies</Filter>
    </ClCompile>
    <ClCompile Include="qle\calendars\france.cpp">
      <Filter>time\calendars</Filter>
    </ClCompile>
    <ClCompile Include="qle\calendars\netherlands.cpp">
      <Filter>time\calendars</Filter>
    </ClCompile>
    <ClCompile Include="qle\models\cmscaphelper.cpp">
      <Filter>models</Filter>
    </ClCompile>
    <ClCompile Include="qle\termstructures\correlationtermstructure.cpp">
      <Filter>termstructures</Filter>
    </ClCompile>
    <ClCompile Include="qle\termstructures\flatcorrelation.cpp">
      <Filter>termstructures</Filter>
    </ClCompile>
    <ClCompile Include="qle\termstructures\dynamicyoyoptionletvolatilitystructure.cpp">
      <Filter>termstructures</Filter>
    </ClCompile>
    <ClCompile Include="qle\termstructures\strippedyoyinflationoptionletvol.cpp">
      <Filter>termstructures</Filter>
    </ClCompile>
    <ClCompile Include="qle\math\fillemptymatrix.cpp">
      <Filter>math</Filter>
    </ClCompile>
    <ClCompile Include="qle\cashflows\brlcdicouponpricer.cpp">
      <Filter>cashflows</Filter>
    </ClCompile>
    <ClCompile Include="qle\instruments\brlcdiswap.cpp">
      <Filter>instruments</Filter>
    </ClCompile>
    <ClCompile Include="qle\termstructures\brlcdiratehelper.cpp">
      <Filter>termstructures</Filter>
    </ClCompile>
    <ClCompile Include="qle\indexes\ibor\brlcdi.cpp">
      <Filter>indexes\ibor</Filter>
    </ClCompile>
    <ClCompile Include="qle\time\yearcounter.cpp">
      <Filter>time</Filter>
    </ClCompile>
    <ClCompile Include="qle\math\fillemptymatrix.cpp">
      <Filter>math</Filter>
    </ClCompile>
<<<<<<< HEAD
    <ClCompile Include="qle\termstructures\blackvariancesurfacesparse.cpp">
      <Filter>termstructures</Filter>
=======
    <ClCompile Include="qle\cashflows\strippedcapflooredyoyinflationcoupon.cpp">
      <Filter>cashflows</Filter>
>>>>>>> f465aa48
    </ClCompile>
  </ItemGroup>
</Project><|MERGE_RESOLUTION|>--- conflicted
+++ resolved
@@ -1,4 +1,4 @@
-﻿<?xml version="1.0" encoding="utf-8"?>
+<?xml version="1.0" encoding="utf-8"?>
 <Project ToolsVersion="4.0" xmlns="http://schemas.microsoft.com/developer/msbuild/2003">
   <ItemGroup>
     <ClInclude Include="qle\quantext.hpp" />
@@ -672,16 +672,14 @@
     <ClInclude Include="qle\math\fillemptymatrix.hpp">
       <Filter>math</Filter>
     </ClInclude>
-<<<<<<< HEAD
     <ClInclude Include="qle\termstructures\blackvariancesurfacesparse.hpp">
       <Filter>termstructures</Filter>
     </ClInclude>
     <ClInclude Include="qle\indexes\ibor\krwcd.hpp">
       <Filter>indexes\ibor</Filter>
-=======
+    </ClInclude>
     <ClInclude Include="qle\cashflows\strippedcapflooredyoyinflationcoupon.hpp">
       <Filter>cashflows</Filter>
->>>>>>> f465aa48
     </ClInclude>
   </ItemGroup>
   <ItemGroup>
@@ -1173,13 +1171,11 @@
     <ClCompile Include="qle\math\fillemptymatrix.cpp">
       <Filter>math</Filter>
     </ClCompile>
-<<<<<<< HEAD
     <ClCompile Include="qle\termstructures\blackvariancesurfacesparse.cpp">
       <Filter>termstructures</Filter>
-=======
+    </ClCompile>
     <ClCompile Include="qle\cashflows\strippedcapflooredyoyinflationcoupon.cpp">
       <Filter>cashflows</Filter>
->>>>>>> f465aa48
     </ClCompile>
   </ItemGroup>
 </Project>