--- conflicted
+++ resolved
@@ -339,7 +339,6 @@
     <ClInclude Include="qle\instruments\equityforward.hpp">
       <Filter>instruments</Filter>
     </ClInclude>
-<<<<<<< HEAD
     <ClInclude Include="qle\indexes\inflationindexwrapper.hpp">
       <Filter>indexes</Filter>
     </ClInclude>
@@ -355,7 +354,6 @@
     <ClInclude Include="qle\pricingengines\discountingriskybondengine.hpp">
       <Filter>pricingengines</Filter>
     </ClInclude>
-=======
     <ClInclude Include="qle\models\crossassetmodelimpliedeqvoltermstructure.hpp">
       <Filter>models</Filter>
     </ClInclude>
@@ -377,7 +375,6 @@
     <ClInclude Include="qle\models\fxeqoptionhelper.hpp">
       <Filter>models</Filter>
     </ClInclude>
->>>>>>> 8904dcf1
   </ItemGroup>
   <ItemGroup>
     <Filter Include="cashflows">
@@ -610,14 +607,12 @@
     <ClCompile Include="qle\instruments\equityforward.cpp">
       <Filter>instruments</Filter>
     </ClCompile>
-<<<<<<< HEAD
     <ClCompile Include="qle\indexes\inflationindexwrapper.cpp">
       <Filter>indexes</Filter>
     </ClCompile>
     <ClCompile Include="qle\pricingengines\discountingriskybondengine.cpp">
       <Filter>pricingengines</Filter>
     </ClCompile>
-=======
     <ClCompile Include="qle\models\crossassetmodelimpliedeqvoltermstructure.cpp">
       <Filter>models</Filter>
     </ClCompile>
@@ -636,6 +631,5 @@
     <ClCompile Include="qle\models\fxeqoptionhelper.cpp">
       <Filter>models</Filter>
     </ClCompile>
->>>>>>> 8904dcf1
   </ItemGroup>
 </Project>