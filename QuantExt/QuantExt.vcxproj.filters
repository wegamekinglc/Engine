--- conflicted
+++ resolved
@@ -1050,13 +1050,11 @@
     <ClInclude Include="qle\models\annuitymapping.hpp">
       <Filter>models</Filter>
     </ClInclude>
-<<<<<<< HEAD
     <ClInclude Include="qle\indexes\ibor\cnyrepofix.hpp">
       <Filter>indexes\ibor</Filter>
-=======
+    </ClInclude>
     <ClInclude Include="qle\cashflows\commoditycashflow.hpp">
       <Filter>cashflows</Filter>
->>>>>>> c32a3092
     </ClInclude>
   </ItemGroup>
   <ItemGroup>
