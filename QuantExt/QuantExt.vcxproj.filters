--- conflicted
+++ resolved
@@ -1,4 +1,4 @@
-﻿<?xml version="1.0" encoding="utf-8"?>
+<?xml version="1.0" encoding="utf-8"?>
 <Project ToolsVersion="4.0" xmlns="http://schemas.microsoft.com/developer/msbuild/2003">
   <ItemGroup>
     <ClInclude Include="qle\quantext.hpp" />
@@ -333,8 +333,6 @@
     <ClInclude Include="qle\termstructures\dynamicstype.hpp">
       <Filter>termstructures</Filter>
     </ClInclude>
-<<<<<<< HEAD
-=======
     <ClInclude Include="qle\pricingengines\discountingriskybondengine.hpp" />
     <ClInclude Include="qle\indexes\ibor\krwkoribor.hpp" />
     <ClInclude Include="qle\indexes\ibor\twdtaibor.hpp" />
@@ -348,7 +346,6 @@
     <ClInclude Include="qle\termstructures\strippedoptionletadapter2.hpp">
       <Filter>termstructures</Filter>
     </ClInclude>
->>>>>>> 474b90a1
     <ClInclude Include="qle\pricingengines\discountingequityforwardengine.hpp">
       <Filter>pricingengines</Filter>
     </ClInclude>
@@ -623,8 +620,6 @@
     <ClCompile Include="qle\termstructures\spreadedswaptionvolatility.cpp">
       <Filter>termstructures</Filter>
     </ClCompile>
-<<<<<<< HEAD
-=======
     <ClCompile Include="qle\pricingengines\discountingriskybondengine.cpp">
       <Filter>pricingengines</Filter>
     </ClCompile>
@@ -637,7 +632,6 @@
     <ClCompile Include="qle\termstructures\strippedoptionletadapter2.cpp">
       <Filter>termstructures</Filter>
     </ClCompile>
->>>>>>> 474b90a1
     <ClCompile Include="qle\pricingengines\discountingequityforwardengine.cpp">
       <Filter>pricingengines</Filter>
     </ClCompile>
