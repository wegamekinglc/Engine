--- conflicted
+++ resolved
@@ -35,12 +35,8 @@
 	crossccyfixfloatswap.cpp \
 	crossccyfixfloatswaphelper.cpp \
 	crossccybasismtmresetswap.cpp \
-<<<<<<< HEAD
-	crossccybasismtmresetswaphelper.cpp
-=======
 	crossccybasismtmresetswaphelper.cpp \
-	cpicapfloor.cpp
->>>>>>> 36140676
+	cpicapfloor.cpp 
 
 dist-hook:
 	mkdir -p $(distdir)/build
