--- conflicted
+++ resolved
@@ -5,14 +5,11 @@
 	analyticlgmswaptionengine.hpp analyticlgmswaptionengine.cpp \
 	discountcurve.hpp discountcurve.cpp \
 	logquote.hpp logquote.cpp \
-<<<<<<< HEAD
 	currency.hpp currency.cpp \
-	index.hpp index.cpp
-=======
+	index.hpp index.cpp \
 	xassetmodel.hpp xassetmodel.cpp \
 	xassetmodel2.hpp xassetmodel2.cpp \
 	xassetmodelparametrizations.hpp xassetmodelparametrizations.cpp
->>>>>>> 8a12ed22
 
 dist-hook:
 	mkdir -p $(distdir)/build
