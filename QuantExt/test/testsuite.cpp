/*
 Copyright (C) 2016 Quaternion Risk Management Ltd
 All rights reserved.

 This file is part of ORE, a free-software/open-source library
 for transparent pricing and risk analysis - http://opensourcerisk.org

 ORE is free software: you can redistribute it and/or modify it
 under the terms of the Modified BSD License.  You should have received a
 copy of the license along with this program.
 The license is also available online at <http://opensourcerisk.org>

 This program is distributed on the basis that it will form a useful
 contribution to risk analytics and model standardisation, but WITHOUT
 ANY WARRANTY; without even the implied warranty of MERCHANTABILITY or
 FITNESS FOR A PARTICULAR PURPOSE. See the license for more details.
*/

/*! \file testsuite.cpp
    \brief wrapper calling all individual test cases
    \ingroup
*/

#include <iomanip>
#include <iostream>
using namespace std;

// Boost
#include <boost/timer.hpp>
using namespace boost;

// Boost.Test
#define BOOST_TEST_MODULE QuantExtTestSuite
#include <boost/test/unit_test.hpp>
using boost::unit_test::test_suite;
using boost::unit_test::framework::master_test_suite;

#include "toplevelfixture.hpp"

#ifdef BOOST_MSVC
#include <ql/auto_link.hpp>
#include <qle/auto_link.hpp>
#endif

<<<<<<< HEAD
// Lib test suites
#include "analyticlgmswaptionengine.hpp"
#include "blackvariancecurve.hpp"
#include "bonds.hpp"
#include "qle_calendars.hpp"
#include "cashflow.hpp"
#include "commodityforward.hpp"
#include "crossassetmodel.hpp"
#include "crossassetmodel2.hpp"
#include "crossassetmodelparametrizations.hpp"
#include "currency.hpp"
#include "deltagammavar.hpp"
#include "deposit.hpp"
#include "discountcurve.hpp"
#include "discountingcommodityforwardengine.hpp"
#include "dynamicblackvoltermstructure.hpp"
#include "dynamicswaptionvolmatrix.hpp"
#include "fxvolsmile.hpp"
#include "index.hpp"
#include "logquote.hpp"
#include "optionletstripper.hpp"
#include "payment.hpp"
#include "pricecurve.hpp"
#include "ratehelpers.hpp"
#include "stabilisedglls.hpp"
#include "staticallycorrectedyieldtermstructure.hpp"
#include "survivalprobabilitycurve.hpp"
#include "swaptionvolatilityconverter.hpp"
#include "swaptionvolconstantspread.hpp"
#include "pricetermstructureadapter.hpp"
#include "interpolatedyoycapfloortermpricesurface.hpp"
#include "discountratiomodifiedcurve.hpp"
#include "crossccyfixfloatswap.hpp"
#include "crossccyfixfloatswaphelper.hpp"
#include "crossccybasismtmresetswap.hpp"
#include "crossccybasismtmresetswaphelper.hpp"
#include "correlationtermstructure.hpp"

namespace {

boost::timer t;

void startTimer() {
    BOOST_CHECK(true);
    t.restart();
}
void stopTimer() {
    BOOST_CHECK(true);
    double seconds = t.elapsed();
    int hours = int(seconds / 3600);
    seconds -= hours * 3600;
    int minutes = int(seconds / 60);
    seconds -= minutes * 60;
    std::cout << endl << " QuantExt tests completed in ";
    if (hours > 0)
        cout << hours << " h ";
    if (hours > 0 || minutes > 0)
        cout << minutes << " m ";
    cout << fixed << setprecision(0) << seconds << " s" << endl << endl;
}
} // namespace

test_suite* init_unit_test_suite(int, char* []) {

    test_suite* test = BOOST_TEST_SUITE("QuantExtTestSuite");

    test->add(BOOST_TEST_CASE(startTimer));
    
    test->add(testsuite::CashFlowTest::suite());
    test->add(testsuite::AnalyticLgmSwaptionEngineTest::suite());
    test->add(testsuite::CrossAssetModelTest::suite());
    test->add(testsuite::CrossAssetModelTest2::suite());
    test->add(testsuite::CrossAssetModelParametrizationsTest::suite());
    test->add(testsuite::DiscountCurveTest::suite());
    test->add(testsuite::DynamicBlackVolTermStructureTest::suite());
    test->add(testsuite::DynamicSwaptionVolMatrixTest::suite());
    test->add(testsuite::CurrencyTest::suite());
    test->add(testsuite::IndexTest::suite());
    test->add(testsuite::LogQuoteTest::suite());
    test->add(testsuite::StaticallyCorrectedYieldTermStructureTest::suite());
    test->add(testsuite::BlackVarianceCurveTest::suite());
    test->add(testsuite::SwaptionVolatilityConverterTest::suite());
    test->add(testsuite::OptionletStripperTest::suite());
    test->add(testsuite::DepositTest::suite());
    test->add(testsuite::RateHelpersTest::suite());
    test->add(testsuite::StabilisedGLLSTest::suite());
    test->add(testsuite::SurvivalProbabilityCurveTest::suite());
    test->add(testsuite::SwaptionVolConstantSpreadTest::suite());
    test->add(testsuite::FxVolSmileTest::suite());
    test->add(testsuite::PaymentTest::suite());
    test->add(testsuite::DeltaGammaVarTest::suite());
    test->add(testsuite::PriceCurveTest::suite());
    test->add(testsuite::CommodityForwardTest::suite());
    test->add(testsuite::DiscountingCommodityForwardEngineTest::suite());
    test->add(testsuite::PriceTermStructureAdapterTest::suite());
    test->add(testsuite::BondsTest::suite());
    test->add(testsuite::InterpolatedYoyCapFloorTermPriceSurfaceTest::suite());
    test->add(testsuite::CalendarsTest::suite());
    test->add(testsuite::DiscountingRatioModifiedCurveTest::suite());
    test->add(testsuite::CrossCurrencyFixFloatSwapTest::suite());
    test->add(testsuite::CrossCurrencyFixFloatSwapHelperTest::suite());
    test->add(testsuite::CrossCcyBasisMtMResetSwapTest::suite());
    test->add(testsuite::CrossCcyBasisMtMResetSwapHelperTest::suite());
    test->add(testsuite::CorrelationTermstructureTest::suite());

    test->add(BOOST_TEST_CASE(stopTimer));

    return test;
}
=======
class QleGlobalFixture {
public:
    QleGlobalFixture() {
    }

    ~QleGlobalFixture() {
        stopTimer();
    }

    //Method called in destructor to log time taken
    void stopTimer() {
        double seconds = t.elapsed();
        int hours = int(seconds / 3600);
        seconds -= hours * 3600;
        int minutes = int(seconds / 60);
        seconds -= minutes * 60;
        cout << endl << "QuantExt tests completed in ";
        if (hours > 0)
            cout << hours << " h ";
        if (hours > 0 || minutes > 0)
            cout << minutes << " m ";
        cout << fixed << setprecision(0) << seconds << " s" << endl;
    }

private:
    // Timing the test run
    boost::timer t;
};


// Breaking change in 1.65.0
// https://www.boost.org/doc/libs/1_65_0/libs/test/doc/html/boost_test/change_log.html
// Deprecating BOOST_GLOBAL_FIXTURE in favor of BOOST_TEST_GLOBAL_FIXTURE
#if BOOST_VERSION<106500
BOOST_GLOBAL_FIXTURE(QleGlobalFixture);
#else
BOOST_TEST_GLOBAL_FIXTURE(QleGlobalFixture);
#endif
>>>>>>> 930596a9
<|MERGE_RESOLUTION|>--- conflicted
+++ resolved
@@ -42,117 +42,6 @@
 #include <qle/auto_link.hpp>
 #endif
 
-<<<<<<< HEAD
-// Lib test suites
-#include "analyticlgmswaptionengine.hpp"
-#include "blackvariancecurve.hpp"
-#include "bonds.hpp"
-#include "qle_calendars.hpp"
-#include "cashflow.hpp"
-#include "commodityforward.hpp"
-#include "crossassetmodel.hpp"
-#include "crossassetmodel2.hpp"
-#include "crossassetmodelparametrizations.hpp"
-#include "currency.hpp"
-#include "deltagammavar.hpp"
-#include "deposit.hpp"
-#include "discountcurve.hpp"
-#include "discountingcommodityforwardengine.hpp"
-#include "dynamicblackvoltermstructure.hpp"
-#include "dynamicswaptionvolmatrix.hpp"
-#include "fxvolsmile.hpp"
-#include "index.hpp"
-#include "logquote.hpp"
-#include "optionletstripper.hpp"
-#include "payment.hpp"
-#include "pricecurve.hpp"
-#include "ratehelpers.hpp"
-#include "stabilisedglls.hpp"
-#include "staticallycorrectedyieldtermstructure.hpp"
-#include "survivalprobabilitycurve.hpp"
-#include "swaptionvolatilityconverter.hpp"
-#include "swaptionvolconstantspread.hpp"
-#include "pricetermstructureadapter.hpp"
-#include "interpolatedyoycapfloortermpricesurface.hpp"
-#include "discountratiomodifiedcurve.hpp"
-#include "crossccyfixfloatswap.hpp"
-#include "crossccyfixfloatswaphelper.hpp"
-#include "crossccybasismtmresetswap.hpp"
-#include "crossccybasismtmresetswaphelper.hpp"
-#include "correlationtermstructure.hpp"
-
-namespace {
-
-boost::timer t;
-
-void startTimer() {
-    BOOST_CHECK(true);
-    t.restart();
-}
-void stopTimer() {
-    BOOST_CHECK(true);
-    double seconds = t.elapsed();
-    int hours = int(seconds / 3600);
-    seconds -= hours * 3600;
-    int minutes = int(seconds / 60);
-    seconds -= minutes * 60;
-    std::cout << endl << " QuantExt tests completed in ";
-    if (hours > 0)
-        cout << hours << " h ";
-    if (hours > 0 || minutes > 0)
-        cout << minutes << " m ";
-    cout << fixed << setprecision(0) << seconds << " s" << endl << endl;
-}
-} // namespace
-
-test_suite* init_unit_test_suite(int, char* []) {
-
-    test_suite* test = BOOST_TEST_SUITE("QuantExtTestSuite");
-
-    test->add(BOOST_TEST_CASE(startTimer));
-    
-    test->add(testsuite::CashFlowTest::suite());
-    test->add(testsuite::AnalyticLgmSwaptionEngineTest::suite());
-    test->add(testsuite::CrossAssetModelTest::suite());
-    test->add(testsuite::CrossAssetModelTest2::suite());
-    test->add(testsuite::CrossAssetModelParametrizationsTest::suite());
-    test->add(testsuite::DiscountCurveTest::suite());
-    test->add(testsuite::DynamicBlackVolTermStructureTest::suite());
-    test->add(testsuite::DynamicSwaptionVolMatrixTest::suite());
-    test->add(testsuite::CurrencyTest::suite());
-    test->add(testsuite::IndexTest::suite());
-    test->add(testsuite::LogQuoteTest::suite());
-    test->add(testsuite::StaticallyCorrectedYieldTermStructureTest::suite());
-    test->add(testsuite::BlackVarianceCurveTest::suite());
-    test->add(testsuite::SwaptionVolatilityConverterTest::suite());
-    test->add(testsuite::OptionletStripperTest::suite());
-    test->add(testsuite::DepositTest::suite());
-    test->add(testsuite::RateHelpersTest::suite());
-    test->add(testsuite::StabilisedGLLSTest::suite());
-    test->add(testsuite::SurvivalProbabilityCurveTest::suite());
-    test->add(testsuite::SwaptionVolConstantSpreadTest::suite());
-    test->add(testsuite::FxVolSmileTest::suite());
-    test->add(testsuite::PaymentTest::suite());
-    test->add(testsuite::DeltaGammaVarTest::suite());
-    test->add(testsuite::PriceCurveTest::suite());
-    test->add(testsuite::CommodityForwardTest::suite());
-    test->add(testsuite::DiscountingCommodityForwardEngineTest::suite());
-    test->add(testsuite::PriceTermStructureAdapterTest::suite());
-    test->add(testsuite::BondsTest::suite());
-    test->add(testsuite::InterpolatedYoyCapFloorTermPriceSurfaceTest::suite());
-    test->add(testsuite::CalendarsTest::suite());
-    test->add(testsuite::DiscountingRatioModifiedCurveTest::suite());
-    test->add(testsuite::CrossCurrencyFixFloatSwapTest::suite());
-    test->add(testsuite::CrossCurrencyFixFloatSwapHelperTest::suite());
-    test->add(testsuite::CrossCcyBasisMtMResetSwapTest::suite());
-    test->add(testsuite::CrossCcyBasisMtMResetSwapHelperTest::suite());
-    test->add(testsuite::CorrelationTermstructureTest::suite());
-
-    test->add(BOOST_TEST_CASE(stopTimer));
-
-    return test;
-}
-=======
 class QleGlobalFixture {
 public:
     QleGlobalFixture() {
@@ -191,4 +80,3 @@
 #else
 BOOST_TEST_GLOBAL_FIXTURE(QleGlobalFixture);
 #endif
->>>>>>> 930596a9
