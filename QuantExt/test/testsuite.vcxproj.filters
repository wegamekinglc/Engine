--- conflicted
+++ resolved
@@ -1,4 +1,3 @@
-<<<<<<< HEAD
 ﻿<?xml version="1.0" encoding="utf-8"?>
 <Project ToolsVersion="4.0" xmlns="http://schemas.microsoft.com/developer/msbuild/2003">
   <ItemGroup>
@@ -131,120 +130,4 @@
       <Filter>headers</Filter>
     </ClInclude>
   </ItemGroup>
-=======
-﻿<?xml version="1.0" encoding="utf-8"?>
-<Project ToolsVersion="4.0" xmlns="http://schemas.microsoft.com/developer/msbuild/2003">
-  <ItemGroup>
-    <ClCompile Include="testsuite.cpp" />
-    <ClCompile Include="currency.cpp">
-      <Filter>source</Filter>
-    </ClCompile>
-    <ClCompile Include="discountcurve.cpp">
-      <Filter>source</Filter>
-    </ClCompile>
-    <ClCompile Include="index.cpp">
-      <Filter>source</Filter>
-    </ClCompile>
-    <ClCompile Include="logquote.cpp">
-      <Filter>source</Filter>
-    </ClCompile>
-    <ClCompile Include="analyticlgmswaptionengine.cpp">
-      <Filter>source</Filter>
-    </ClCompile>
-    <ClCompile Include="crossassetmodel.cpp">
-      <Filter>source</Filter>
-    </ClCompile>
-    <ClCompile Include="crossassetmodel2.cpp">
-      <Filter>source</Filter>
-    </ClCompile>
-    <ClCompile Include="crossassetmodelparametrizations.cpp">
-      <Filter>source</Filter>
-    </ClCompile>
-    <ClCompile Include="dynamicblackvoltermstructure.cpp">
-      <Filter>source</Filter>
-    </ClCompile>
-    <ClCompile Include="dynamicswaptionvolmatrix.cpp">
-      <Filter>source</Filter>
-    </ClCompile>
-    <ClCompile Include="staticallycorrectedyieldtermstructure.cpp">
-      <Filter>source</Filter>
-    </ClCompile>
-    <ClCompile Include="blackvariancecurve.cpp">
-      <Filter>source</Filter>
-    </ClCompile>
-    <ClCompile Include="cashflow.cpp">
-      <Filter>source</Filter>
-    </ClCompile>
-    <ClCompile Include="swaptionvolatilityconverter.cpp">
-      <Filter>source</Filter>
-    </ClCompile>
-    <ClCompile Include="optionletstripper.cpp">
-      <Filter>source</Filter>
-    </ClCompile>
-  </ItemGroup>
-  <ItemGroup>
-    <Filter Include="source">
-      <UniqueIdentifier>{8bf6c172-3cec-4354-a7ae-d1634454ff15}</UniqueIdentifier>
-    </Filter>
-    <Filter Include="headers">
-      <UniqueIdentifier>{f43de631-e8f3-49f7-be00-bbe4d2cc9863}</UniqueIdentifier>
-    </Filter>
-  </ItemGroup>
-  <ItemGroup>
-    <ClInclude Include="currency.hpp">
-      <Filter>headers</Filter>
-    </ClInclude>
-    <ClInclude Include="discountcurve.hpp">
-      <Filter>headers</Filter>
-    </ClInclude>
-    <ClInclude Include="index.hpp">
-      <Filter>headers</Filter>
-    </ClInclude>
-    <ClInclude Include="logquote.hpp">
-      <Filter>headers</Filter>
-    </ClInclude>
-    <ClInclude Include="analyticlgmswaptionengine.hpp">
-      <Filter>headers</Filter>
-    </ClInclude>
-    <ClInclude Include="crossassetmodel.hpp">
-      <Filter>headers</Filter>
-    </ClInclude>
-    <ClInclude Include="crossassetmodel2.hpp">
-      <Filter>headers</Filter>
-    </ClInclude>
-    <ClInclude Include="crossassetmodelparametrizations.hpp">
-      <Filter>headers</Filter>
-    </ClInclude>
-    <ClInclude Include="dynamicblackvoltermstructure.hpp">
-      <Filter>headers</Filter>
-    </ClInclude>
-    <ClInclude Include="dynamicswaptionvolmatrix.hpp">
-      <Filter>headers</Filter>
-    </ClInclude>
-    <ClInclude Include="staticallycorrectedyieldtermstructure.hpp">
-      <Filter>headers</Filter>
-    </ClInclude>
-    <ClInclude Include="blackvariancecurve.hpp">
-      <Filter>headers</Filter>
-    </ClInclude>
-    <ClInclude Include="cashflow.hpp">
-      <Filter>headers</Filter>
-    </ClInclude>
-    <ClInclude Include="swaptionvolatilityconverter.hpp">
-      <Filter>headers</Filter>
-    </ClInclude>
-    <ClInclude Include="swaptionmarketdata.hpp">
-      <Filter>headers</Filter>
-    </ClInclude>
-    <ClInclude Include="yieldcurvemarketdata.hpp">
-      <Filter>headers</Filter>
-    </ClInclude>
-    <ClInclude Include="capfloormarketdata.hpp">
-      <Filter>headers</Filter>
-    </ClInclude>
-    <ClInclude Include="optionletstripper.hpp">
-      <Filter>headers</Filter>
-    </ClInclude>
-  </ItemGroup>
->>>>>>> cbbd5e8b
 </Project>