/*
 Copyright (C) 2017 Quaternion Risk Management Ltd
 All rights reserved.

 This file is part of ORE, a free-software/open-source library
 for transparent pricing and risk analysis - http://opensourcerisk.org

 ORE is free software: you can redistribute it and/or modify it
 under the terms of the Modified BSD License.  You should have received a
 copy of the license along with this program.
 The license is also available online at <http://opensourcerisk.org>

 This program is distributed on the basis that it will form a useful
 contribution to risk analytics and model standardisation, but WITHOUT
 ANY WARRANTY; without even the implied warranty of MERCHANTABILITY or
 FITNESS FOR A PARTICULAR PURPOSE. See the license for more details.
*/

/*! \file scenario/sensitivityscenariodata.hpp
    \brief A class to hold the parametrisation for building sensitivity scenarios
    \ingroup scenario
*/

#pragma once

#include <orea/scenario/scenario.hpp>
#include <ored/utilities/parsers.hpp>
#include <ored/utilities/xmlutils.hpp>
#include <qle/termstructures/dynamicstype.hpp>

namespace ore {
namespace analytics {
using QuantLib::Period;
using QuantLib::Rate;
using std::vector;
using std::string;
using std::pair;
using std::map;
using ore::data::XMLSerializable;
using ore::data::XMLNode;
using ore::data::XMLUtils;

//! Description of sensitivity shift scenarios
/*! \ingroup scenario
 */
class SensitivityScenarioData : public XMLSerializable {
public:
    struct ShiftData {
        virtual ~ShiftData() {}
        ShiftData() : shiftSize(0.0) {}
        string shiftType;
        Real shiftSize;
    };

    struct CurveShiftData : ShiftData {
        virtual ~CurveShiftData() {}
        vector<Period> shiftTenors;
    };

    struct SpotShiftData : ShiftData {};

    struct CdsVolShiftData : ShiftData {
        string ccy;
        vector<Period> shiftExpiries;
    };

    struct BaseCorrelationShiftData : ShiftData {
        vector<Period> shiftTerms;
        vector<Real> shiftLossLevels;
        string indexName;
    };

    struct VolShiftData : ShiftData {
        VolShiftData() : shiftStrikes({0.0}), isRelative(false) {}
        vector<Period> shiftExpiries;
        vector<Real> shiftStrikes;
        bool isRelative;
    };

    struct CapFloorVolShiftData : VolShiftData {
        string indexName;
    };

    struct GenericYieldVolShiftData : VolShiftData {
        vector<Period> shiftTerms;
    };

    //! Default constructor
    SensitivityScenarioData() : computeGamma_(true){};

    //! \name Inspectors
    //@{
    const map<string, boost::shared_ptr<CurveShiftData>>& discountCurveShiftData() const {
        return discountCurveShiftData_;
    }
    const map<string, boost::shared_ptr<CurveShiftData>>& indexCurveShiftData() const { return indexCurveShiftData_; }
    const map<string, boost::shared_ptr<CurveShiftData>>& yieldCurveShiftData() const { return yieldCurveShiftData_; }
    const map<string, SpotShiftData>& fxShiftData() const { return fxShiftData_; }
    const map<string, boost::shared_ptr<CapFloorVolShiftData>>& capFloorVolShiftData() const {
        return capFloorVolShiftData_;
    }
    const map<string, GenericYieldVolShiftData>& swaptionVolShiftData() const { return swaptionVolShiftData_; }
    const map<string, GenericYieldVolShiftData>& yieldVolShiftData() const { return yieldVolShiftData_; }
    const map<string, VolShiftData>& fxVolShiftData() const { return fxVolShiftData_; }
    const map<string, CdsVolShiftData>& cdsVolShiftData() const { return cdsVolShiftData_; }
    const map<string, BaseCorrelationShiftData>& baseCorrelationShiftData() const { return baseCorrelationShiftData_; }
    const map<string, boost::shared_ptr<CurveShiftData>>& zeroInflationCurveShiftData() const {
        return zeroInflationCurveShiftData_;
    }
    const map<string, boost::shared_ptr<CurveShiftData>>& yoyInflationCurveShiftData() const {
        return yoyInflationCurveShiftData_;
    }
<<<<<<< HEAD
    const map<string, boost::shared_ptr<CapFloorVolShiftData>>& yoyInflationCapFloorVolShiftData() const {
        return yoyInflationCapFloorVolShiftData_;
    }
=======
    const map<string, VolShiftData>& yoyInflationCapFloorVolShiftData() const { return yoyInflationCapFloorVolShiftData_; }
    const map<string, boost::shared_ptr<CapFloorVolShiftData>>& zeroInflationCapFloorVolShiftData() const { return zeroInflationCapFloorVolShiftData_; }
>>>>>>> ca8bf59d
    const map<string, string>& creditCcys() const { return creditCcys_; }
    const map<string, boost::shared_ptr<CurveShiftData>>& creditCurveShiftData() const { return creditCurveShiftData_; }
    const map<string, SpotShiftData>& equityShiftData() const { return equityShiftData_; }
    const map<string, VolShiftData>& equityVolShiftData() const { return equityVolShiftData_; }
    const map<string, boost::shared_ptr<CurveShiftData>>& dividendYieldShiftData() const {
        return dividendYieldShiftData_;
    }
    const map<string, string>& commodityCurrencies() const { return commodityCurrencies_; }
    const map<string, boost::shared_ptr<CurveShiftData>>& commodityCurveShiftData() const {
        return commodityCurveShiftData_;
    }
    const map<string, VolShiftData>& commodityVolShiftData() const { return commodityVolShiftData_; }
    const map<string, VolShiftData>& correlationShiftData() const { return correlationShiftData_; }
    const map<string, SpotShiftData>& securityShiftData() const { return securityShiftData_; }

    const vector<pair<string, string>>& crossGammaFilter() const { return crossGammaFilter_; }
    const bool computeGamma() const { return computeGamma_; }

    //! Give back the shift data for the given risk factor type, \p keyType, with the given \p name
    const ShiftData& shiftData(const ore::analytics::RiskFactorKey::KeyType& keyType, const std::string& name) const;
    //@}

    //! \name Setters
    //@{
    map<string, boost::shared_ptr<CurveShiftData>>& discountCurveShiftData() { return discountCurveShiftData_; }
    map<string, boost::shared_ptr<CurveShiftData>>& indexCurveShiftData() { return indexCurveShiftData_; }
    map<string, boost::shared_ptr<CurveShiftData>>& yieldCurveShiftData() { return yieldCurveShiftData_; }
    map<string, SpotShiftData>& fxShiftData() { return fxShiftData_; }
    map<string, GenericYieldVolShiftData>& swaptionVolShiftData() { return swaptionVolShiftData_; }
    map<string, GenericYieldVolShiftData>& yieldVolShiftData() { return yieldVolShiftData_; }
    map<string, boost::shared_ptr<CapFloorVolShiftData>>& capFloorVolShiftData() { return capFloorVolShiftData_; }
    map<string, VolShiftData>& fxVolShiftData() { return fxVolShiftData_; }
    map<string, CdsVolShiftData>& cdsVolShiftData() { return cdsVolShiftData_; }
    map<string, BaseCorrelationShiftData>& baseCorrelationShiftData() { return baseCorrelationShiftData_; }
    map<string, boost::shared_ptr<CurveShiftData>>& zeroInflationCurveShiftData() {
        return zeroInflationCurveShiftData_;
    }
    map<string, string>& creditCcys() { return creditCcys_; }
    map<string, boost::shared_ptr<CurveShiftData>>& creditCurveShiftData() { return creditCurveShiftData_; }
    map<string, boost::shared_ptr<CurveShiftData>>& yoyInflationCurveShiftData() { return yoyInflationCurveShiftData_; }
<<<<<<< HEAD
    map<string, boost::shared_ptr<CapFloorVolShiftData>>& yoyInflationCapFloorVolShiftData() {
        return yoyInflationCapFloorVolShiftData_;
    }
=======
    map<string, VolShiftData>& yoyInflationCapFloorVolShiftData() { return yoyInflationCapFloorVolShiftData_; }
    map<string, boost::shared_ptr<CapFloorVolShiftData>>& zeroInflationCapFloorVolShiftData() { return zeroInflationCapFloorVolShiftData_; }
>>>>>>> ca8bf59d
    map<string, SpotShiftData>& equityShiftData() { return equityShiftData_; }
    map<string, boost::shared_ptr<CurveShiftData>>& dividendYieldShiftData() { return dividendYieldShiftData_; }
    map<string, VolShiftData>& equityVolShiftData() { return equityVolShiftData_; }
    map<string, string>& commodityCurrencies() { return commodityCurrencies_; }
    map<string, boost::shared_ptr<CurveShiftData>>& commodityCurveShiftData() { return commodityCurveShiftData_; }
    map<string, VolShiftData>& commodityVolShiftData() { return commodityVolShiftData_; }
    map<string, VolShiftData>& correlationShiftData() { return correlationShiftData_; }
    map<string, SpotShiftData>& securityShiftData() { return securityShiftData_; }

    vector<pair<string, string>>& crossGammaFilter() { return crossGammaFilter_; }
    bool& computeGamma() { return computeGamma_; }

    //@}

    //! \name Serialisation
    //@{
    virtual void fromXML(XMLNode* node);
    virtual XMLNode* toXML(ore::data::XMLDocument& doc);
    //@}

    //! \name Equality Operators
    //@{
    // bool operator==(const SensitivityScenarioData& rhs);
    // bool operator!=(const SensitivityScenarioData& rhs);
    //@}

    //! Utilities
    //@{
    string getIndexCurrency(string indexName);
    //@}

protected:
    void shiftDataFromXML(XMLNode* child, ShiftData& data);
    void curveShiftDataFromXML(XMLNode* child, CurveShiftData& data);
    void volShiftDataFromXML(XMLNode* child, VolShiftData& data, const bool requireShiftStrikes = true);

    //! toXML helper methods
    //@{
    void shiftDataToXML(ore::data::XMLDocument& doc, XMLNode* node, const ShiftData& data) const;
    void curveShiftDataToXML(ore::data::XMLDocument& doc, XMLNode* node, const CurveShiftData& data) const;
    void volShiftDataToXML(ore::data::XMLDocument& doc, XMLNode* node, const VolShiftData& data) const;
    //@}

    map<string, boost::shared_ptr<CurveShiftData>> discountCurveShiftData_; // key: ccy
    map<string, boost::shared_ptr<CurveShiftData>> indexCurveShiftData_;    // key: indexName
    map<string, boost::shared_ptr<CurveShiftData>> yieldCurveShiftData_;    // key: yieldCurveName
    map<string, SpotShiftData> fxShiftData_;                                // key: ccy pair
    map<string, boost::shared_ptr<CapFloorVolShiftData>> capFloorVolShiftData_; // key: ccy
    map<string, GenericYieldVolShiftData> swaptionVolShiftData_;            // key: ccy
    map<string, GenericYieldVolShiftData> yieldVolShiftData_;               // key: securityId
    map<string, VolShiftData> fxVolShiftData_;                              // key: ccy pair
    map<string, CdsVolShiftData> cdsVolShiftData_;                          // key: ccy pair
    map<string, BaseCorrelationShiftData> baseCorrelationShiftData_;
    map<string, boost::shared_ptr<CurveShiftData>> zeroInflationCurveShiftData_; // key: inflation index name
    map<string, boost::shared_ptr<CurveShiftData>> yoyInflationCurveShiftData_;  // key: yoy inflation index name
<<<<<<< HEAD
    map<string, boost::shared_ptr<CapFloorVolShiftData>> yoyInflationCapFloorVolShiftData_;  // key: inflation index name
=======
    map<string, VolShiftData> yoyInflationCapFloorVolShiftData_;  // key: inflation index name
    map<string, boost::shared_ptr<CapFloorVolShiftData>> zeroInflationCapFloorVolShiftData_;  // key: inflation index name
>>>>>>> ca8bf59d
    map<string, string> creditCcys_;
    map<string, boost::shared_ptr<CurveShiftData>> creditCurveShiftData_;         // key: credit name
    map<string, SpotShiftData> equityShiftData_;                                  // key: equity name
    map<string, VolShiftData> equityVolShiftData_;                                // key: equity name
    map<string, boost::shared_ptr<CurveShiftData>> dividendYieldShiftData_;       // key: equity name
    map<string, std::string> commodityCurrencies_;
    map<string, boost::shared_ptr<CurveShiftData>> commodityCurveShiftData_;
    map<string, VolShiftData> correlationShiftData_;
    map<string, VolShiftData> commodityVolShiftData_;
    map<string, SpotShiftData> securityShiftData_; // key: security name

    vector<pair<string, string>> crossGammaFilter_;
    bool computeGamma_;
};
} // namespace analytics
} // namespace ore<|MERGE_RESOLUTION|>--- conflicted
+++ resolved
@@ -110,14 +110,10 @@
     const map<string, boost::shared_ptr<CurveShiftData>>& yoyInflationCurveShiftData() const {
         return yoyInflationCurveShiftData_;
     }
-<<<<<<< HEAD
     const map<string, boost::shared_ptr<CapFloorVolShiftData>>& yoyInflationCapFloorVolShiftData() const {
         return yoyInflationCapFloorVolShiftData_;
     }
-=======
-    const map<string, VolShiftData>& yoyInflationCapFloorVolShiftData() const { return yoyInflationCapFloorVolShiftData_; }
     const map<string, boost::shared_ptr<CapFloorVolShiftData>>& zeroInflationCapFloorVolShiftData() const { return zeroInflationCapFloorVolShiftData_; }
->>>>>>> ca8bf59d
     const map<string, string>& creditCcys() const { return creditCcys_; }
     const map<string, boost::shared_ptr<CurveShiftData>>& creditCurveShiftData() const { return creditCurveShiftData_; }
     const map<string, SpotShiftData>& equityShiftData() const { return equityShiftData_; }
@@ -158,14 +154,10 @@
     map<string, string>& creditCcys() { return creditCcys_; }
     map<string, boost::shared_ptr<CurveShiftData>>& creditCurveShiftData() { return creditCurveShiftData_; }
     map<string, boost::shared_ptr<CurveShiftData>>& yoyInflationCurveShiftData() { return yoyInflationCurveShiftData_; }
-<<<<<<< HEAD
     map<string, boost::shared_ptr<CapFloorVolShiftData>>& yoyInflationCapFloorVolShiftData() {
         return yoyInflationCapFloorVolShiftData_;
     }
-=======
-    map<string, VolShiftData>& yoyInflationCapFloorVolShiftData() { return yoyInflationCapFloorVolShiftData_; }
     map<string, boost::shared_ptr<CapFloorVolShiftData>>& zeroInflationCapFloorVolShiftData() { return zeroInflationCapFloorVolShiftData_; }
->>>>>>> ca8bf59d
     map<string, SpotShiftData>& equityShiftData() { return equityShiftData_; }
     map<string, boost::shared_ptr<CurveShiftData>>& dividendYieldShiftData() { return dividendYieldShiftData_; }
     map<string, VolShiftData>& equityVolShiftData() { return equityVolShiftData_; }
@@ -221,12 +213,8 @@
     map<string, BaseCorrelationShiftData> baseCorrelationShiftData_;
     map<string, boost::shared_ptr<CurveShiftData>> zeroInflationCurveShiftData_; // key: inflation index name
     map<string, boost::shared_ptr<CurveShiftData>> yoyInflationCurveShiftData_;  // key: yoy inflation index name
-<<<<<<< HEAD
     map<string, boost::shared_ptr<CapFloorVolShiftData>> yoyInflationCapFloorVolShiftData_;  // key: inflation index name
-=======
-    map<string, VolShiftData> yoyInflationCapFloorVolShiftData_;  // key: inflation index name
     map<string, boost::shared_ptr<CapFloorVolShiftData>> zeroInflationCapFloorVolShiftData_;  // key: inflation index name
->>>>>>> ca8bf59d
     map<string, string> creditCcys_;
     map<string, boost::shared_ptr<CurveShiftData>> creditCurveShiftData_;         // key: credit name
     map<string, SpotShiftData> equityShiftData_;                                  // key: equity name
