--- conflicted
+++ resolved
@@ -189,11 +189,8 @@
     RiskFactorKey getOptionletVolKey(const std::string& ccy, Size index);
     RiskFactorKey getFxVolKey(const std::string& ccypair, Size index);
     RiskFactorKey getEquityVolKey(const std::string& equity, Size index);
-<<<<<<< HEAD
     RiskFactorKey getEquityForecastKey(const std::string& equity, Size index);
-=======
     RiskFactorKey getDividendYieldKey(const std::string& equity, Size index);
->>>>>>> 8173bb30
     RiskFactorKey getSurvivalProbabilityKey(const std::string& curveName, Size index);
     RiskFactorKey getCdsVolKey(const std::string& issuerName, Size index);
     RiskFactorKey getBaseCorrelationKey(const std::string& indexName, Size index);
@@ -205,17 +202,10 @@
     const std::string configuration_;
     std::vector<RiskFactorKey> discountCurveKeys_, indexCurveKeys_, yieldCurveKeys_, fxKeys_, swaptionVolKeys_,
         fxVolKeys_, optionletVolKeys_, survivalProbabilityKeys_, cdsVolKeys_, baseCorrelationKeys_, equityKeys_,
-<<<<<<< HEAD
-        equityVolKeys_, equityForecastKeys_;
+        equityVolKeys_, equityForecastKeys_, dividendYieldKeys_;
     std::map<RiskFactorKey, Real> discountCurveCache_, indexCurveCache_, yieldCurveCache_, fxCache_, swaptionVolCache_,
         fxVolCache_, optionletVolCache_, survivalProbabilityCache_, cdsVolCache_, baseCorrelationCache_, equityCache_,
-        equityVolCache_, equityForecastCache_;
-=======
-        equityVolKeys_, dividendYieldKeys_;
-    std::map<RiskFactorKey, Real> discountCurveCache_, indexCurveCache_, yieldCurveCache_, fxCache_, swaptionVolCache_,
-        fxVolCache_, optionletVolCache_, survivalProbabilityCache_, cdsVolCache_, baseCorrelationCache_, equityCache_,
-        equityVolCache_, dividendYieldCache_;
->>>>>>> 8173bb30
+        equityVolCache_, equityForecastCache_, dividendYieldCache_;
     Real numeraireCache_;
     std::vector<boost::shared_ptr<Scenario>> scenarios_;
     boost::shared_ptr<Scenario> baseScenario_;
@@ -223,11 +213,7 @@
 
     vector<string> discountCurrencies_, indexNames_, yieldCurveNames_, fxCcyPairs_, fxVolCcyPairs_,
         swaptionVolCurrencies_, capFloorVolCurrencies_, crNames_, infIndexNames_, cdsVolNames_, baseCorrelationNames_,
-<<<<<<< HEAD
-        equityNames_, equityVolNames_, equityForecastNames_;
-=======
-        equityNames_, equityVolNames_, dividendYieldNames_;
->>>>>>> 8173bb30
+        equityNames_, equityVolNames_, equityForecastNames_, dividendYieldNames_;
 
     std::vector<ScenarioDescription> scenarioDescriptions_;
 
