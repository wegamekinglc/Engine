--- conflicted
+++ resolved
@@ -452,7 +452,6 @@
         if (!scenario->has(key))
             scenario->add(key, equityCache_[key]);
     }
-<<<<<<< HEAD
     for (auto key : zeroInfIndexKeys_) {
         if (!scenario->has(key))
             scenario->add(key, zeroInfIndexCache_[key]);
@@ -460,11 +459,10 @@
     for (auto key : yoyInfIndexKeys_) {
         if (!scenario->has(key))
             scenario->add(key, yoyInfIndexCache_[key]);
-=======
+    }
     for (auto key : dividendYieldKeys_) {
         if (!scenario->has(key))
             scenario->add(key, dividendYieldCache_[key]);
->>>>>>> 5d72e5da
     }
     if (simMarketData_->simulateFXVols()) {
         for (auto key : fxVolKeys_) {
