--- conflicted
+++ resolved
@@ -80,7 +80,6 @@
     }
 }
 
-<<<<<<< HEAD
 RiskFactorKey::KeyType yieldCurveRiskFactor(ore::data::YieldCurveType y) {
 
     if (y == ore::data::YieldCurveType::Discount) {
@@ -93,31 +92,6 @@
         return RiskFactorKey::KeyType::EquityForecastCurve;
     } else {
         QL_FAIL("yieldCurveType not supported");
-=======
-ScenarioSimMarket::ScenarioSimMarket(boost::shared_ptr<ScenarioGenerator>& scenarioGenerator,
-                                     boost::shared_ptr<Market>& initMarket,
-                                     boost::shared_ptr<ScenarioSimMarketParameters>& parameters,
-                                     Conventions conventions, const std::string& configuration)
-    : SimMarket(conventions), scenarioGenerator_(scenarioGenerator), parameters_(parameters), 
-      filter_(new ScenarioFilter()) {
-
-    LOG("building ScenarioSimMarket...");
-    asof_ = initMarket->asofDate();
-    LOG("AsOf " << QuantLib::io::iso_date(asof_));
-
-    // Build fixing manager
-    fixingManager_ = boost::make_shared<FixingManager>(asof_);
-
-    // constructing fxSpots_
-    LOG("building FX triangulation..");
-    for (const auto& ccyPair : parameters->fxCcyPairs()) {
-        LOG("adding " << ccyPair << " FX rates");
-        boost::shared_ptr<SimpleQuote> q(new SimpleQuote(initMarket->fxSpot(ccyPair, configuration)->value()));
-        Handle<Quote> qh(q);
-        fxSpots_[Market::defaultConfiguration].addQuote(ccyPair, qh);
-        simData_.emplace(std::piecewise_construct, std::forward_as_tuple(RiskFactorKey::KeyType::FXSpot, ccyPair),
-                         std::forward_as_tuple(q));
->>>>>>> 60fd57cb
     }
 }
 
@@ -175,7 +149,7 @@
                                      boost::shared_ptr<Market>& initMarket,
                                      boost::shared_ptr<ScenarioSimMarketParameters>& parameters,
                                      Conventions conventions, const std::string& configuration)
-    : SimMarket(conventions), scenarioGenerator_(scenarioGenerator), parameters_(parameters) {
+    : SimMarket(conventions), scenarioGenerator_(scenarioGenerator), parameters_(parameters), filter_(new ScenarioFilter()) {
 
     LOG("building ScenarioSimMarket...");
     asof_ = initMarket->asofDate();
@@ -700,8 +674,9 @@
                 // If true, the strikes are fixed, if false they move with the spot handle
                 // Should probably be false, but some people like true for sensi runs.
                 bool stickyStrike = true;
+
                 eqVolCurve = boost::shared_ptr<BlackVolTermStructure> (
-                    new BlackVarianceSurfaceMoneynessSpot(NullCalendar(), spot, times, parameters->equityVolMoneyness(), quotes, dc, stickyStrike));
+                    new BlackVarianceSurfaceMoneynessSpot(cal, spot, times, parameters->equityVolMoneyness(), quotes, dc, stickyStrike));
                 eqVolCurve->enableExtrapolation();
             } else {
             LOG("Simulating EQ Vols (BlackVarianceCurve3) for " << equityName);
