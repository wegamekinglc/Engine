--- conflicted
+++ resolved
@@ -33,6 +33,8 @@
 namespace ore {
 namespace analytics {
 
+using RiskType = CrifRecord::RiskType;
+
 SimmConfiguration_ISDA_V2_1::SimmConfiguration_ISDA_V2_1(const boost::shared_ptr<SimmBucketMapper>& simmBucketMapper,
                                                          const std::string& name, const std::string version)
     : SimmConfigurationBase(simmBucketMapper, name, version) {
@@ -46,58 +48,51 @@
     // Explanations of all these members are given in the hpp file
     
     mapBuckets_ = { 
-        { CrifRecord::RiskType::IRCurve, { "1", "2", "3" } },
-        { CrifRecord::RiskType::CreditQ, { "1", "2", "3", "4", "5", "6", "7", "8", "9", "10", "11", "12", "Residual" } },
-        { CrifRecord::RiskType::CreditVol, { "1", "2", "3", "4", "5", "6", "7", "8", "9", "10", "11", "12", "Residual" } },
-        { CrifRecord::RiskType::CreditNonQ, { "1", "2", "Residual" } },
-        { CrifRecord::RiskType::CreditVolNonQ, { "1", "2", "Residual" } },
-        { CrifRecord::RiskType::Equity, { "1", "2", "3", "4", "5", "6", "7", "8", "9", "10", "11", "12", "Residual" } },
-        { CrifRecord::RiskType::EquityVol, { "1", "2", "3", "4", "5", "6", "7", "8", "9", "10", "11", "12", "Residual" } },
-        { CrifRecord::RiskType::Commodity, { "1", "2", "3", "4", "5", "6", "7", "8", "9", "10", "11", "12", "13", "14", "15", "16", "17" } },
-        { CrifRecord::RiskType::CommodityVol, { "1", "2", "3", "4", "5", "6", "7", "8", "9", "10", "11", "12", "13", "14", "15", "16", "17" } }
+        { RiskType::IRCurve, { "1", "2", "3" } },
+        { RiskType::CreditQ, { "1", "2", "3", "4", "5", "6", "7", "8", "9", "10", "11", "12", "Residual" } },
+        { RiskType::CreditVol, { "1", "2", "3", "4", "5", "6", "7", "8", "9", "10", "11", "12", "Residual" } },
+        { RiskType::CreditNonQ, { "1", "2", "Residual" } },
+        { RiskType::CreditVolNonQ, { "1", "2", "Residual" } },
+        { RiskType::Equity, { "1", "2", "3", "4", "5", "6", "7", "8", "9", "10", "11", "12", "Residual" } },
+        { RiskType::EquityVol, { "1", "2", "3", "4", "5", "6", "7", "8", "9", "10", "11", "12", "Residual" } },
+        { RiskType::Commodity, { "1", "2", "3", "4", "5", "6", "7", "8", "9", "10", "11", "12", "13", "14", "15", "16", "17" } },
+        { RiskType::CommodityVol, { "1", "2", "3", "4", "5", "6", "7", "8", "9", "10", "11", "12", "13", "14", "15", "16", "17" } }
     };
 
     mapLabels_1_ = {
-        { CrifRecord::RiskType::IRCurve, { "2w", "1m", "3m", "6m", "1y", "2y", "3y", "5y", "10y", "15y", "20y", "30y" } },
-        { CrifRecord::RiskType::CreditQ, { "1y", "2y", "3y", "5y", "10y" } },
-        { CrifRecord::RiskType::CreditNonQ, { "1y", "2y", "3y", "5y", "10y" } },
-        { CrifRecord::RiskType::IRVol, { "2w", "1m", "3m", "6m", "1y", "2y", "3y", "5y", "10y", "15y", "20y", "30y" } },
-        { CrifRecord::RiskType::InflationVol, { "2w", "1m", "3m", "6m", "1y", "2y", "3y", "5y", "10y", "15y", "20y", "30y" } },
-        { CrifRecord::RiskType::CreditVol, { "1y", "2y", "3y", "5y", "10y" } },
-        { CrifRecord::RiskType::CreditVolNonQ, { "1y", "2y", "3y", "5y", "10y" } },
-        { CrifRecord::RiskType::EquityVol, { "2w", "1m", "3m", "6m", "1y", "2y", "3y", "5y", "10y", "15y", "20y", "30y" } },
-        { CrifRecord::RiskType::CommodityVol, { "2w", "1m", "3m", "6m", "1y", "2y", "3y", "5y", "10y", "15y", "20y", "30y" } },
-        { CrifRecord::RiskType::FXVol, { "2w", "1m", "3m", "6m", "1y", "2y", "3y", "5y", "10y", "15y", "20y", "30y" } }
+        { RiskType::IRCurve, { "2w", "1m", "3m", "6m", "1y", "2y", "3y", "5y", "10y", "15y", "20y", "30y" } },
+        { RiskType::CreditQ, { "1y", "2y", "3y", "5y", "10y" } },
+        { RiskType::CreditNonQ, { "1y", "2y", "3y", "5y", "10y" } },
+        { RiskType::IRVol, { "2w", "1m", "3m", "6m", "1y", "2y", "3y", "5y", "10y", "15y", "20y", "30y" } },
+        { RiskType::InflationVol, { "2w", "1m", "3m", "6m", "1y", "2y", "3y", "5y", "10y", "15y", "20y", "30y" } },
+        { RiskType::CreditVol, { "1y", "2y", "3y", "5y", "10y" } },
+        { RiskType::CreditVolNonQ, { "1y", "2y", "3y", "5y", "10y" } },
+        { RiskType::EquityVol, { "2w", "1m", "3m", "6m", "1y", "2y", "3y", "5y", "10y", "15y", "20y", "30y" } },
+        { RiskType::CommodityVol, { "2w", "1m", "3m", "6m", "1y", "2y", "3y", "5y", "10y", "15y", "20y", "30y" } },
+        { RiskType::FXVol, { "2w", "1m", "3m", "6m", "1y", "2y", "3y", "5y", "10y", "15y", "20y", "30y" } }
     };
 
     mapLabels_2_ = {
-        { CrifRecord::RiskType::IRCurve, { "OIS", "Libor1m", "Libor3m", "Libor6m", "Libor12m", "Prime", "Municipal" } },
-        { CrifRecord::RiskType::CreditQ, { "", "Sec" } }
+        { RiskType::IRCurve, { "OIS", "Libor1m", "Libor3m", "Libor6m", "Libor12m", "Prime", "Municipal" } },
+        { RiskType::CreditQ, { "", "Sec" } }
     };
 
    
     // Risk weights 
     rwRiskType_ = {
-        { CrifRecord::RiskType::Inflation, 48 },
-        { CrifRecord::RiskType::XCcyBasis, 21 },
-        { CrifRecord::RiskType::IRVol, 0.16 },
-        { CrifRecord::RiskType::InflationVol, 0.16 },   
-        { CrifRecord::RiskType::CreditVol, 0.27 },
-        { CrifRecord::RiskType::CreditVolNonQ, 0.27 },
-        { CrifRecord::RiskType::CommodityVol, 0.27 },
-        { CrifRecord::RiskType::FX, 8.1 },
-        { CrifRecord::RiskType::FXVol, 0.30 },
-        { CrifRecord::RiskType::BaseCorr, 19.0 }
+        { RiskType::Inflation, 48 },
+        { RiskType::XCcyBasis, 21 },
+        { RiskType::IRVol, 0.16 },
+        { RiskType::InflationVol, 0.16 },   
+        { RiskType::CreditVol, 0.27 },
+        { RiskType::CreditVolNonQ, 0.27 },
+        { RiskType::CommodityVol, 0.27 },
+        { RiskType::FX, 8.1 },
+        { RiskType::FXVol, 0.30 },
+        { RiskType::BaseCorr, 19.0 }
     };
 
     rwBucket_ = {
-<<<<<<< HEAD
-        { CrifRecord::RiskType::CreditQ, { 69.0, 107.0, 72.0, 55.0, 48.0, 41.0, 166.0, 187.0, 177.0, 187.0, 129.0, 136.0, 187.0 } },
-        { CrifRecord::RiskType::CreditNonQ, { 150.0, 1200.0, 1200.0 } },
-        { CrifRecord::RiskType::Equity, { 24.0, 30.0, 31.0, 25.0, 21.0, 22.0, 27.0, 24.0, 33.0, 34.0, 17.0, 17.0, 34.0 } },
-        { CrifRecord::RiskType::Commodity, { 19.0, 20.0, 17.0, 19.0, 24.0, 22.0, 26.0, 50.0, 27.0, 54.0, 20.0, 20.0, 17.0, 14.0, 10.0, 54.0, 16.0 } },
-        { CrifRecord::RiskType::EquityVol, { 0.28, 0.28, 0.28, 0.28, 0.28, 0.28, 0.28, 0.28, 0.28, 0.28, 0.28, 0.63, 0.28 } }, 
-=======
         {RiskType::CreditQ,
          {{{"1", "", ""}, 69.0},
           {{"2", "", ""}, 107.0},
@@ -162,15 +157,9 @@
           {{"11", "", ""}, 0.28},
           {{"12", "", ""}, 0.63},
           {{"Residual", "", ""}, 0.28}}}
->>>>>>> d993676d
     };
 
     rwLabel_1_ = {
-<<<<<<< HEAD
-        { { CrifRecord::RiskType::IRCurve, "1" }, { 114.0, 115.0, 102.0, 71.0, 61.0, 52.0, 50.0, 51.0, 51.0, 51.0, 54.0, 62.0 } },
-        { { CrifRecord::RiskType::IRCurve, "2" }, { 33.0, 20.0, 10.0, 11.0, 14.0, 20.0, 22.0, 20.0, 20.0, 21.0, 23.0, 27.0 } },
-        { { CrifRecord::RiskType::IRCurve, "3" }, { 91.0, 91.0, 95.0, 88.0, 99.0, 101.0, 101.0, 99.0, 108.0, 100.0, 101.0, 101.0 } }
-=======
         {RiskType::IRCurve,
             {{{"1", "2w", ""}, 114.0},
              {{"1", "1m", ""}, 115.0},
@@ -209,12 +198,11 @@
              {{"3", "20y", ""}, 101.0},
              {{"3", "30y", ""}, 101.0}}
         }
->>>>>>> d993676d
     };
 
     // Curvature weights 
     curvatureWeights_ = {
-        { CrifRecord::RiskType::IRVol, { 0.5, 
+        { RiskType::IRVol, { 0.5, 
                              0.5 * 14.0 / (365.0 / 12.0), 
                              0.5 * 14.0 / (3.0 * 365.0 / 12.0), 
                              0.5 * 14.0 / (6.0 * 365.0 / 12.0), 
@@ -227,47 +215,47 @@
                              0.5 * 14.0 / (20.0 * 365.0), 
                              0.5 * 14.0 / (30.0 * 365.0) } 
         },
-        { CrifRecord::RiskType::CreditVol, { 0.5 * 14.0 / 365.0, 
+        { RiskType::CreditVol, { 0.5 * 14.0 / 365.0, 
                                  0.5 * 14.0 / (2.0 * 365.0), 
                                  0.5 * 14.0 / (3.0 * 365.0), 
                                  0.5 * 14.0 / (5.0 * 365.0), 
                                  0.5 * 14.0 / (10.0 * 365.0) } 
         }
     };
-    curvatureWeights_[CrifRecord::RiskType::InflationVol] = curvatureWeights_[CrifRecord::RiskType::IRVol];
-    curvatureWeights_[CrifRecord::RiskType::EquityVol] = curvatureWeights_[CrifRecord::RiskType::IRVol];
-    curvatureWeights_[CrifRecord::RiskType::CommodityVol] = curvatureWeights_[CrifRecord::RiskType::IRVol];
-    curvatureWeights_[CrifRecord::RiskType::FXVol] = curvatureWeights_[CrifRecord::RiskType::IRVol];
-    curvatureWeights_[CrifRecord::RiskType::CreditVolNonQ] = curvatureWeights_[CrifRecord::RiskType::CreditVol];
+    curvatureWeights_[RiskType::InflationVol] = curvatureWeights_[RiskType::IRVol];
+    curvatureWeights_[RiskType::EquityVol] = curvatureWeights_[RiskType::IRVol];
+    curvatureWeights_[RiskType::CommodityVol] = curvatureWeights_[RiskType::IRVol];
+    curvatureWeights_[RiskType::FXVol] = curvatureWeights_[RiskType::IRVol];
+    curvatureWeights_[RiskType::CreditVolNonQ] = curvatureWeights_[RiskType::CreditVol];
 
     // Historical volatility ratios 
-    historicalVolatilityRatios_[CrifRecord::RiskType::EquityVol] = 0.59;
-    historicalVolatilityRatios_[CrifRecord::RiskType::CommodityVol] = 0.74;
-    historicalVolatilityRatios_[CrifRecord::RiskType::FXVol] = 0.63;
+    historicalVolatilityRatios_[RiskType::EquityVol] = 0.59;
+    historicalVolatilityRatios_[RiskType::CommodityVol] = 0.74;
+    historicalVolatilityRatios_[RiskType::FXVol] = 0.63;
 
     // Valid risk types
     validRiskTypes_ = {
-        CrifRecord::RiskType::Commodity,
-        CrifRecord::RiskType::CommodityVol,
-        CrifRecord::RiskType::CreditNonQ,
-        CrifRecord::RiskType::CreditQ,
-        CrifRecord::RiskType::CreditVol,
-        CrifRecord::RiskType::CreditVolNonQ,
-        CrifRecord::RiskType::Equity,
-        CrifRecord::RiskType::EquityVol,
-        CrifRecord::RiskType::FX,
-        CrifRecord::RiskType::FXVol,
-        CrifRecord::RiskType::Inflation,
-        CrifRecord::RiskType::IRCurve,
-        CrifRecord::RiskType::IRVol,
-        CrifRecord::RiskType::InflationVol,
-        CrifRecord::RiskType::BaseCorr,
-        CrifRecord::RiskType::XCcyBasis,
-        CrifRecord::RiskType::ProductClassMultiplier,
-        CrifRecord::RiskType::AddOnNotionalFactor,
-        CrifRecord::RiskType::PV,
-        CrifRecord::RiskType::Notional,
-        CrifRecord::RiskType::AddOnFixedAmount
+        RiskType::Commodity,
+        RiskType::CommodityVol,
+        RiskType::CreditNonQ,
+        RiskType::CreditQ,
+        RiskType::CreditVol,
+        RiskType::CreditVolNonQ,
+        RiskType::Equity,
+        RiskType::EquityVol,
+        RiskType::FX,
+        RiskType::FXVol,
+        RiskType::Inflation,
+        RiskType::IRCurve,
+        RiskType::IRVol,
+        RiskType::InflationVol,
+        RiskType::BaseCorr,
+        RiskType::XCcyBasis,
+        RiskType::ProductClassMultiplier,
+        RiskType::AddOnNotionalFactor,
+        RiskType::PV,
+        RiskType::Notional,
+        RiskType::AddOnFixedAmount
     };
 
     // Risk class correlation matrix  
@@ -575,10 +563,6 @@
         {{"", "12", "10"}, 0.32},
         {{"", "12", "11"}, 0.33}
     };
-<<<<<<< HEAD
-    interBucketCorrelation_[CrifRecord::RiskType::CreditQ] = Matrix(12, 12, temp.begin(), temp.end());
-=======
->>>>>>> d993676d
 
     // Equity inter-bucket correlations
     interBucketCorrelation_[RiskType::Equity] = {
@@ -715,10 +699,6 @@
         {{"", "12", "10"}, 0.25},
         {{"", "12", "11"}, 0.51}
     };
-<<<<<<< HEAD
-    interBucketCorrelation_[CrifRecord::RiskType::Equity] = Matrix(12, 12, temp.begin(), temp.end());
-=======
->>>>>>> d993676d
 
     // Commodity inter-bucket correlations
     interBucketCorrelation_[RiskType::Commodity] = {
@@ -995,17 +975,6 @@
         {{"", "17", "15"}, 0.16},
         {{"", "17", "16"}, 0.0}
     };
-<<<<<<< HEAD
-    interBucketCorrelation_[CrifRecord::RiskType::Commodity] = Matrix(17, 17, temp.begin(), temp.end());
-
-    // Equity intra-bucket correlations (exclude Residual and deal with it in the method - it is 0%) - changed
-    intraBucketCorrelation_[CrifRecord::RiskType::Equity] = { 0.14, 0.20, 0.25, 0.23, 0.23, 0.32, 0.35,
-        0.32, 0.17, 0.16, 0.51, 0.51 };
-
-    // Commodity intra-bucket correlations
-    intraBucketCorrelation_[CrifRecord::RiskType::Commodity] = { 0.27, 0.97, 0.92, 0.97, 0.99, 1.00, 1.00, 0.40, 0.73, 
-        0.13, 0.53, 0.64, 0.63, 0.26, 0.26, 0.00, 0.38 };
-=======
 
     // Equity intra-bucket correlations (exclude Residual and deal with it in the method - it is 0%) - changed
     intraBucketCorrelation_[RiskType::Equity] = {
@@ -1042,7 +1011,6 @@
         {{"15", "", ""}, 0.26},
         {{"16", "", ""}, 0.00},
         {{"17", "", ""}, 0.38}};
->>>>>>> d993676d
 
     // Initialise the single, ad-hoc type, correlations 
     xccyCorr_ = 0.19;
@@ -1072,7 +1040,7 @@
     return pow(hvr, -2.0);
 }
 
-void SimmConfiguration_ISDA_V2_1::addLabels2(const CrifRecord::RiskType& rt, const string& label_2) {
+void SimmConfiguration_ISDA_V2_1::addLabels2(const RiskType& rt, const string& label_2) {
     // Call the shared implementation
     SimmConfigurationBase::addLabels2Impl(rt, label_2);
 }
