--- conflicted
+++ resolved
@@ -182,18 +182,11 @@
 
     QL_REQUIRE(marketConfig.hasConfiguration(configID), "curve configuration " << configID << " not found");
 
-<<<<<<< HEAD
     map<string, string> discountCurves = marketConfig.mapping(MarketObject::DiscountCurve, configID);
     map<string, string> YieldCurves = marketConfig.mapping(MarketObject::YieldCurve, configID);
     map<string, string> indexCurves = marketConfig.mapping(MarketObject::IndexCurve, configID);
     map<string, string> zeroInflationIndices = marketConfig.mapping(MarketObject::ZeroInflationCurve, configID);
-=======
-    map<string, string> discountCurves = marketConfig.discountingCurves(configID);
-    map<string, string> YieldCurves = marketConfig.yieldCurves(configID);
-    map<string, string> indexCurves = marketConfig.indexForwardingCurves(configID);
-    map<string, string> zeroInflationIndices = marketConfig.zeroInflationIndexCurves(configID);
-    map<string, string> defaultCurves = marketConfig.defaultCurves(configID);
->>>>>>> 127fc022
+    map<string, string> defaultCurves = marketConfig.mapping(MarketObject::DefaultCurve, configID);
 
     vector<Handle<YieldTermStructure>> yieldCurves;
     vector<Handle<ZeroInflationIndex>> zeroInflationFixings;
