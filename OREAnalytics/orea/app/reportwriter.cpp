--- conflicted
+++ resolved
@@ -427,11 +427,7 @@
                                         effectiveFloorVolatility = tmp->effectiveFloorletVolatility();
                                     if (capStrike != Null<Real>())
                                         effectiveCapVolatility = tmp->effectiveCapletVolatility();
-<<<<<<< HEAD
-                                } else if (auto tmp = boost::dynamic_pointer_cast<CappedFlooredAverageBMACoupon>(c)) {
-=======
                                 } else if (auto tmp = QuantLib::ext::dynamic_pointer_cast<CappedFlooredAverageBMACoupon>(c)) {
->>>>>>> 29782b33
                                     floorStrike = tmp->effectiveFloor();
                                     capStrike = tmp->effectiveCap();
                                     volFixingDate = tmp->underlying()->fixingDates().front();
@@ -1236,13 +1232,8 @@
     }
 }
 
-<<<<<<< HEAD
-void ReportWriter::writeAdditionalResultsReport(Report& report, boost::shared_ptr<Portfolio> portfolio,
-                                                boost::shared_ptr<Market> market, const std::string& baseCurrency,
-=======
 void ReportWriter::writeAdditionalResultsReport(Report& report, QuantLib::ext::shared_ptr<Portfolio> portfolio,
                                                 QuantLib::ext::shared_ptr<Market> market, const std::string& baseCurrency,
->>>>>>> 29782b33
                                                 const std::size_t precision) {
 
     LOG("Writing AdditionalResults report");
@@ -2042,11 +2033,7 @@
 }
 
 void ReportWriter::writeHistoricalScenarioDetails(
-<<<<<<< HEAD
-    const boost::shared_ptr<ore::analytics::HistoricalScenarioGenerator>& generator, ore::data::Report& report) {
-=======
     const QuantLib::ext::shared_ptr<ore::analytics::HistoricalScenarioGenerator>& generator, ore::data::Report& report) {
->>>>>>> 29782b33
 
     report.addColumn("PLDate1", Date())
         .addColumn("PLDate2", Date())
@@ -2081,17 +2068,10 @@
     report.end();
 }
 
-<<<<<<< HEAD
-void ReportWriter::writeStockSplitReport(const boost::shared_ptr<Scenario>& baseScenario,
-                                         const boost::shared_ptr<ore::analytics::HistoricalScenarioLoader>& hsloader,
-                                         const boost::shared_ptr<ore::data::AdjustmentFactors>& adjFactors,
-                                         const boost::shared_ptr<ore::data::Report>& report) {
-=======
 void ReportWriter::writeStockSplitReport(const QuantLib::ext::shared_ptr<Scenario>& baseScenario,
                                          const QuantLib::ext::shared_ptr<ore::analytics::HistoricalScenarioLoader>& hsloader,
                                          const QuantLib::ext::shared_ptr<ore::data::AdjustmentFactors>& adjFactors,
                                          const QuantLib::ext::shared_ptr<ore::data::Report>& report) {
->>>>>>> 29782b33
 
     report->addColumn("EquityId", string())
         .addColumn("Date", Date())
@@ -2136,19 +2116,11 @@
 }
 
 void ReportWriter::writeHistoricalScenarioDistributions(
-<<<<<<< HEAD
-    boost::shared_ptr<HistoricalScenarioGenerator>& hsgen,
-    const boost::shared_ptr<ore::analytics::ScenarioSimMarket>& simMarket,
-    const boost::shared_ptr<ore::analytics::ScenarioSimMarketParameters>& simMarketParams,
-    boost::shared_ptr<ore::data::Report> histScenDetailsReport, boost::shared_ptr<ore::data::Report> statReport,
-    boost::shared_ptr<ore::data::Report> distReport, Size distSteps) {
-=======
     QuantLib::ext::shared_ptr<HistoricalScenarioGenerator>& hsgen,
     const QuantLib::ext::shared_ptr<ore::analytics::ScenarioSimMarket>& simMarket,
     const QuantLib::ext::shared_ptr<ore::analytics::ScenarioSimMarketParameters>& simMarketParams,
     QuantLib::ext::shared_ptr<ore::data::Report> histScenDetailsReport, QuantLib::ext::shared_ptr<ore::data::Report> statReport,
     QuantLib::ext::shared_ptr<ore::data::Report> distReport, Size distSteps) {
->>>>>>> 29782b33
 
     // Don't leave it up to the caller to do this
     simMarket->scenarioGenerator() = hsgen;
@@ -2159,11 +2131,7 @@
         return;
 
     // Make a transformed generator i.e. discount -> zero etc.
-<<<<<<< HEAD
-    auto hsgent = boost::make_shared<HistoricalScenarioGeneratorTransform>(hsgen, simMarket, simMarketParams);
-=======
     auto hsgent = QuantLib::ext::make_shared<HistoricalScenarioGeneratorTransform>(hsgen, simMarket, simMarketParams);
->>>>>>> 29782b33
 
     const vector<RiskFactorKey>& keys = hsgen->baseScenario()->keys();
     Size numScen = hsgen->numScenarios();
@@ -2190,13 +2158,8 @@
     }
 }
 
-<<<<<<< HEAD
-void ReportWriter::writeHistoricalScenarios(const boost::shared_ptr<HistoricalScenarioLoader>& hsloader,
-                                            const boost::shared_ptr<ore::data::Report>& report) {
-=======
 void ReportWriter::writeHistoricalScenarios(const QuantLib::ext::shared_ptr<HistoricalScenarioLoader>& hsloader,
                                             const QuantLib::ext::shared_ptr<ore::data::Report>& report) {
->>>>>>> 29782b33
     // each scenario might have a different set of keys, so we collect the union of all keys
     // and write them out (missing keys will be written as NA to the report)
     std::set<RiskFactorKey> allKeys;
@@ -2210,8 +2173,6 @@
     }
 }
 
-<<<<<<< HEAD
-=======
 // Ease notation again
 typedef CrifRecord::ProductClass ProductClass;
 typedef SimmConfiguration::RiskClass RiskClass;
@@ -2408,6 +2369,5 @@
     LOG("IM Schedule trade results report written.");
 }
 
->>>>>>> 29782b33
 } // namespace analytics
 } // namespace ore