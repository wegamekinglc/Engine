/*
 Copyright (C) 2016 Quaternion Risk Management Ltd
 All rights reserved.

 This file is part of ORE, a free-software/open-source library
 for transparent pricing and risk analysis - http://opensourcerisk.org

 ORE is free software: you can redistribute it and/or modify it
 under the terms of the Modified BSD License.  You should have received a
 copy of the license along with this program.
 The license is also available online at <http://opensourcerisk.org>

 This program is distributed on the basis that it will form a useful
 contribution to risk analytics and model standardisation, but WITHOUT
 ANY WARRANTY; without even the implied warranty of MERCHANTABILITY or
 FITNESS FOR A PARTICULAR PURPOSE. See the license for more details.
*/

#include <boost/algorithm/string.hpp>
#include <boost/timer.hpp>

#ifdef BOOST_MSVC
// disable warning C4503: '__LINE__Var': decorated name length exceeded, name was truncated
// This pragma statement needs to be at the top of the file - lower and it will not work:
// http://stackoverflow.com/questions/9673504/is-it-possible-to-disable-compiler-warning-c4503
// http://boost.2283326.n4.nabble.com/General-Warnings-and-pragmas-in-MSVC-td2587449.html
#pragma warning(disable : 4503)
#endif

#include <boost/filesystem.hpp>

#include <orea/orea.hpp>
#include <ored/ored.hpp>
#include <ql/cashflows/floatingratecoupon.hpp>
#include <ql/time/calendars/all.hpp>
#include <ql/time/daycounters/all.hpp>

#include <orea/app/oreapp.hpp>

using namespace std;
using namespace ore::data;
using namespace ore::analytics;
using namespace ore::analytics::reports;

namespace {

vector<string> getFilenames(const string& fileString, const string& path) {
    vector<string> fileNames;
    boost::split(fileNames, fileString, boost::is_any_of(",;"), boost::token_compress_on);
    for (auto it = fileNames.begin(); it < fileNames.end(); it++) {
        boost::trim(*it);
        *it = path + "/" + *it;
    }
    return fileNames;
}

} // anonymous namespace

namespace ore {
namespace analytics {

int OREApp::run() {

    boost::timer timer;

    try {
        setupLog();
        out_ << "ORE starting" << std::endl;
        LOG("ORE starting");
        readSetup();

        /*************
         * Load Conventions
         */
        out_ << setw(tab_) << left << "Conventions... " << flush;
        getConventions();
        out_ << "OK" << endl;

        /*********
         * Build Markets
         */
        out_ << setw(tab_) << left << "Market... " << flush;
        getMarketParameters();
        buildMarket();
        out_ << "OK" << endl;

        /************************
         *Build Pricing Engine Factory
         */
        out_ << setw(tab_) << left << "Engine factory... " << flush;
        engineFactory_ = buildEngineFactory(market_);
        out_ << "OK" << endl;

        /******************************
         * Load and Build the Portfolio
         */
        out_ << setw(tab_) << left << "Portfolio... " << flush;
        portfolio_ = buildPortfolio(engineFactory_);
        out_ << "OK" << endl;

        /******************************
         * Write initial reports
         */
        out_ << setw(tab_) << left << "Write Reports... " << flush;
        writeInitialReports();
        out_ << "OK" << endl;

        /**************************
         * Write base scenario file
         */
        out_ << setw(tab_) << left << "Write Base Scenario... " << flush;
        if (writeBaseScenario_) {
            writeBaseScenario();
            out_ << "OK" << endl;
        } else {
            LOG("skip base scenario");
            out_ << "SKIP" << endl;
        }

        /**********************
         * Sensitivity analysis
         */
        if (sensitivity_) {
            out_ << setw(tab_) << left << "Sensitivity Report... " << flush;

            // We reset this here because the date grid building in sensitivity analysis depends on it.
            Settings::instance().evaluationDate() = asof_;
            getSensitivityRunner()->runSensitivityAnalysis(market_, conventions_);
            out_ << "OK" << endl;
        } else {
            LOG("skip sensitivity analysis");
            out_ << setw(tab_) << left << "Sensitivity... ";
            out_ << "SKIP" << endl;
        }

        /****************
         * Stress testing
         */
        if (stress_) {
            runStressTest();
        } else {
            LOG("skip stress test");
            out_ << setw(tab_) << left << "Stress testing... ";
            out_ << "SKIP" << endl;
        }

        /****************
         * Parametric VaR
         */
        if (parametricVar_) {
            runParametricVar();
        } else {
            LOG("skip parametric var");
            out_ << setw(tab_) << left << "Parametric VaR... ";
            out_ << "SKIP" << endl;
        }

        /******************************************
         * Simulation: Scenario and Cube Generation
         */

        if (simulate_) {
            generateNPVCube();
        } else {
            LOG("skip simulation");
            out_ << setw(tab_) << left << "Simulation... ";
            out_ << "SKIP" << endl;
        }

        /*****************************
         * Aggregation and XVA Reports
         */
        out_ << setw(tab_) << left << "Aggregation and XVA Reports... " << flush;
        if (xva_) {

            // We reset this here because the date grid building below depends on it.
            Settings::instance().evaluationDate() = asof_;

            // Use pre-generated cube
            if (!cube_)
                loadCube();

            QL_REQUIRE(cube_->numIds() == portfolio_->size(),
                       "cube x dimension (" << cube_->numIds() << ") does not match portfolio size ("
                                            << portfolio_->size() << ")");

            // Use pre-generared scenarios
            if (!scenarioData_)
                loadScenarioData();

            QL_REQUIRE(scenarioData_->dimDates() == cube_->dates().size(),
                       "scenario dates do not match cube grid size");
            QL_REQUIRE(scenarioData_->dimSamples() == cube_->samples(),
                       "scenario sample size does not match cube sample size");

            runPostProcessor();
            out_ << "OK" << endl;
            out_ << setw(tab_) << left << "Write Reports... " << flush;
            writeXVAReports();
            if (writeDIMReport_)
                writeDIMReport();
            out_ << "OK" << endl;
        } else {
            LOG("skip XVA reports");
            out_ << "SKIP" << endl;
        }

        /*****************************
         * Additional reports
         */
        writeAdditionalReports();

    } catch (std::exception& e) {
        ALOG("Error: " << e.what());
        out_ << "Error: " << e.what() << endl;
        return 1;
    }

    out_ << "run time: " << setprecision(2) << timer.elapsed() << " sec" << endl;
    out_ << "ORE done." << endl;

    LOG("ORE done.");
    closeLog();
    return 0;
}

void OREApp::readSetup() {

    params_->log();

    if (params_->has("setup", "observationModel")) {
        string om = params_->get("setup", "observationModel");
        ObservationMode::instance().setMode(om);
        LOG("Observation Mode is " << om);
    }

    writeInitialReports_ = true;
    simulate_ = (params_->hasGroup("simulation") && params_->get("simulation", "active") == "Y") ? true : false;
    buildSimMarket_ = true;
    xva_ = (params_->hasGroup("xva") && params_->get("xva", "active") == "Y") ? true : false;
    writeDIMReport_ = (params_->hasGroup("xva") && params_->has("xva", "dim") && parseBool(params_->get("xva", "dim")))
                          ? true
                          : false;
    sensitivity_ = (params_->hasGroup("sensitivity") && params_->get("sensitivity", "active") == "Y") ? true : false;
    stress_ = (params_->hasGroup("stress") && params_->get("stress", "active") == "Y") ? true : false;
    parametricVar_ =
        (params_->hasGroup("parametricVar") && params_->get("parametricVar", "active") == "Y") ? true : false;
    writeBaseScenario_ =
        (params_->hasGroup("baseScenario") && params_->get("baseScenario", "active") == "Y") ? true : false;
}

void OREApp::setupLog() {
    string outputPath = params_->get("setup", "outputPath");
    string logFile = outputPath + "/" + params_->get("setup", "logFile");
    Size logMask = 15; // Default level

    // Get log mask if available
    if (params_->has("setup", "logMask")) {
        logMask = static_cast<Size>(parseInteger(params_->get("setup", "logMask")));
    }

    boost::filesystem::path p{outputPath};
    if (!boost::filesystem::exists(p)) {
        boost::filesystem::create_directories(p);
    }
    QL_REQUIRE(boost::filesystem::is_directory(p), "output path '" << outputPath << "' is not a directory.");

    Log::instance().registerLogger(boost::make_shared<FileLogger>(logFile));
    Log::instance().setMask(logMask);
    Log::instance().switchOn();
}

void OREApp::closeLog() { Log::instance().removeAllLoggers(); }

void OREApp::getConventions() {
    if (params_->has("setup", "conventionsFile") && params_->get("setup", "conventionsFile") != "") {
        string inputPath = params_->get("setup", "inputPath");
        string conventionsFile = inputPath + "/" + params_->get("setup", "conventionsFile");
        conventions_.fromFile(conventionsFile);
    } else {
        WLOG("No conventions file loaded");
    }
}

void OREApp::buildMarket() {
    if (params_->has("setup", "marketDataFile") && params_->get("setup", "marketDataFile") != "") {
        /*******************************
         * Market and fixing data loader
         */
        out_ << endl << setw(tab_) << left << "Market data loader... " << flush;
        string inputPath = params_->get("setup", "inputPath");
        string marketFileString = params_->get("setup", "marketDataFile");
        vector<string> marketFiles = getFilenames(marketFileString, inputPath);
        string fixingFileString = params_->get("setup", "fixingDataFile");
        vector<string> fixingFiles = getFilenames(fixingFileString, inputPath);
        string implyTodaysFixingsString = params_->get("setup", "implyTodaysFixings");
        bool implyTodaysFixings = parseBool(implyTodaysFixingsString);
        CSVLoader loader(marketFiles, fixingFiles, implyTodaysFixings);
        out_ << "OK" << endl;

        /**********************
         * Curve configurations
         */
        CurveConfigurations curveConfigs;
        if (params_->has("setup", "curveConfigFile") && params_->get("setup", "curveConfigFile") != "") {
            out_ << setw(tab_) << left << "Curve configuration... " << flush;
            string curveConfigFile = inputPath + "/" + params_->get("setup", "curveConfigFile");
            curveConfigs.fromFile(curveConfigFile);
            out_ << "OK" << endl;
        } else {
            WLOG("No curve configurations loaded from file");
        }
        market_ = boost::make_shared<TodaysMarket>(asof_, marketParameters_, loader, curveConfigs, conventions_);
    } else {
        WLOG("No market data loaded from file");
    }
}

void OREApp::getMarketParameters() {
    if (params_->has("setup", "marketConfigFile") && params_->get("setup", "marketConfigFile") != "") {
        string inputPath = params_->get("setup", "inputPath");
        string marketConfigFile = inputPath + "/" + params_->get("setup", "marketConfigFile");
        marketParameters_.fromFile(marketConfigFile);
    } else {
        WLOG("No market parameters loaded");
    }
}

boost::shared_ptr<EngineFactory> OREApp::buildEngineFactory(const boost::shared_ptr<Market>& market,
                                                            const string& groupName) {
    map<MarketContext, string> configurations;
    boost::shared_ptr<EngineData> engineData = boost::make_shared<EngineData>();
    string inputPath = params_->get("setup", "inputPath");
    string pricingEnginesFile = inputPath + "/" + params_->get(groupName, "pricingEnginesFile");
    if (params_->get(groupName, "pricingEnginesFile") != "")
        engineData->fromFile(pricingEnginesFile);
    configurations[MarketContext::irCalibration] = params_->get("markets", "lgmcalibration");
    configurations[MarketContext::fxCalibration] = params_->get("markets", "fxcalibration");
    configurations[MarketContext::pricing] = params_->get("markets", "pricing");
    boost::shared_ptr<EngineFactory> factory = 
        boost::make_shared<EngineFactory>(engineData, market, configurations, getExtraEngineBuilders(), getExtraLegBuilders());
    return factory;
}

boost::shared_ptr<TradeFactory> OREApp::buildTradeFactory() { return boost::make_shared<TradeFactory>(getExtraTradeBuilders()); }

boost::shared_ptr<Portfolio> OREApp::buildPortfolio(const boost::shared_ptr<EngineFactory>& factory) {
    string inputPath = params_->get("setup", "inputPath");
    string portfoliosString = params_->get("setup", "portfolioFile");
    boost::shared_ptr<Portfolio> portfolio = boost::make_shared<Portfolio>();
    if (params_->get("setup", "portfolioFile") == "")
        return portfolio;
    vector<string> portfolioFiles = getFilenames(portfoliosString, inputPath);
    for (auto portfolioFile : portfolioFiles) {
        portfolio->load(portfolioFile, buildTradeFactory());
    }
    portfolio->build(factory);
    return portfolio;
}

boost::shared_ptr<ScenarioSimMarketParameters> OREApp::getSimMarketData() {
    string inputPath = params_->get("setup", "inputPath");
    string simulationConfigFile = inputPath + "/" + params_->get("simulation", "simulationConfigFile");
    boost::shared_ptr<ScenarioSimMarketParameters> simMarketData(new ScenarioSimMarketParameters);
    simMarketData->fromFile(simulationConfigFile);
    return simMarketData;
}

boost::shared_ptr<ScenarioGeneratorData> OREApp::getScenarioGeneratorData() {
    string inputPath = params_->get("setup", "inputPath");
    string simulationConfigFile = inputPath + "/" + params_->get("simulation", "simulationConfigFile");
    boost::shared_ptr<ScenarioGeneratorData> sgd(new ScenarioGeneratorData);
    sgd->fromFile(simulationConfigFile);
    return sgd;
}
boost::shared_ptr<ScenarioGenerator>
OREApp::buildScenarioGenerator(boost::shared_ptr<Market> market,
                               boost::shared_ptr<ScenarioSimMarketParameters> simMarketData,
                               boost::shared_ptr<ScenarioGeneratorData> sgd) {
    LOG("Build Simulation Model");
    string inputPath = params_->get("setup", "inputPath");
    string simulationConfigFile = inputPath + "/" + params_->get("simulation", "simulationConfigFile");
    LOG("Load simulation model data from file: " << simulationConfigFile);
    boost::shared_ptr<CrossAssetModelData> modelData = boost::make_shared<CrossAssetModelData>();
    modelData->fromFile(simulationConfigFile);
    string lgmCalibrationMarketStr = Market::defaultConfiguration;
    if (params_->has("markets", "lgmcalibration"))
        lgmCalibrationMarketStr = params_->get("markets", "lgmcalibration");
    string fxCalibrationMarketStr = Market::defaultConfiguration;
    if (params_->has("markets", "fxcalibration"))
        fxCalibrationMarketStr = params_->get("markets", "fxcalibration");
    string eqCalibrationMarketStr = Market::defaultConfiguration;
    if (params_->has("markets", "eqcalibration"))
        eqCalibrationMarketStr = params_->get("markets", "eqcalibration");
    string infCalibrationMarketStr = Market::defaultConfiguration;
    if (params_->has("markets", "infcalibration"))
        infCalibrationMarketStr = params_->get("markets", "infcalibration");
    string simulationMarketStr = Market::defaultConfiguration;
    if (params_->has("markets", "simulation"))
        simulationMarketStr = params_->get("markets", "simulation");

    CrossAssetModelBuilder modelBuilder(market, lgmCalibrationMarketStr, fxCalibrationMarketStr, eqCalibrationMarketStr,
                                        infCalibrationMarketStr, simulationMarketStr);
    boost::shared_ptr<QuantExt::CrossAssetModel> model = modelBuilder.build(modelData);

    LOG("Load Simulation Parameters");
    ScenarioGeneratorBuilder sgb(sgd);
    boost::shared_ptr<ScenarioFactory> sf = boost::make_shared<SimpleScenarioFactory>();
    boost::shared_ptr<ScenarioGenerator> sg = sgb.build(
        model, sf, simMarketData, asof_, market, params_->get("markets", "simulation")); // pricing or simulation?
    // Optionally write out scenarios
    if (params_->has("simulation", "scenariodump")) {
        string outputPath = params_->get("setup", "outputPath");
        string filename = outputPath + "/" + params_->get("simulation", "scenariodump");
        sg = boost::make_shared<ScenarioWriter>(sg, filename);
    }
    return sg;
}

void OREApp::writeInitialReports() {

    string outputPath = params_->get("setup", "outputPath");

    /************
     * Curve dump
     */
    out_ << endl << setw(tab_) << left << "Curve Report... " << flush;
    if (params_->hasGroup("curves") && params_->get("curves", "active") == "Y") {
        string fileName = outputPath + "/" + params_->get("curves", "outputFileName");
        CSVFileReport curvesReport(fileName);
        DateGrid grid(params_->get("curves", "grid"));
<<<<<<< HEAD
        writeCurves(curvesReport, params_->get("curves", "configuration"), grid, marketParameters_,
                                  market_);
=======
        getReportWriter()->writeCurves(curvesReport, params_->get("curves", "configuration"), grid, marketParameters_,
                                       market_);
>>>>>>> 2259c8e4
        out_ << "OK" << endl;
    } else {
        LOG("skip curve report");
        out_ << "SKIP" << endl;
    }

    /*********************
     * Portfolio valuation
     */
    out_ << setw(tab_) << left << "NPV Report... " << flush;
    if (params_->hasGroup("npv") && params_->get("npv", "active") == "Y") {
        string fileName = outputPath + "/" + params_->get("npv", "outputFileName");
        CSVFileReport npvReport(fileName);
<<<<<<< HEAD
        writeNpv(npvReport, params_->get("npv", "baseCurrency"), market_,
                               params_->get("markets", "pricing"), portfolio_);
=======
        getReportWriter()->writeNpv(npvReport, params_->get("npv", "baseCurrency"), market_,
                                    params_->get("markets", "pricing"), portfolio_);
>>>>>>> 2259c8e4
        out_ << "OK" << endl;
    } else {
        LOG("skip portfolio valuation");
        out_ << "SKIP" << endl;
    }

    /**********************
     * Cash flow generation
     */
    out_ << setw(tab_) << left << "Cashflow Report... " << flush;
    if (params_->hasGroup("cashflow") && params_->get("cashflow", "active") == "Y") {
        string fileName = outputPath + "/" + params_->get("cashflow", "outputFileName");
        CSVFileReport cashflowReport(fileName);
        writeCashflow(cashflowReport, portfolio_);
        out_ << "OK" << endl;
    } else {
        LOG("skip cashflow generation");
        out_ << "SKIP" << endl;
    }
}

<<<<<<< HEAD
void OREApp::runSensitivityAnalysis() {

    out_ << setw(tab_) << left << "Sensitivity Report... " << flush;

    boost::shared_ptr<ScenarioSimMarketParameters> simMarketData(new ScenarioSimMarketParameters);
    boost::shared_ptr<SensitivityScenarioData> sensiData(new SensitivityScenarioData);
    boost::shared_ptr<EngineData> engineData = boost::make_shared<EngineData>();
    boost::shared_ptr<Portfolio> sensiPortfolio = boost::make_shared<Portfolio>();
    string marketConfiguration = params_->get("markets", "sensitivity");

    sensiInputInitialize(simMarketData, sensiData, engineData, sensiPortfolio, marketConfiguration);

    bool recalibrateModels =
        params_->has("sensitivity", "recalibrateModels") && parseBool(params_->get("sensitivity", "recalibrateModels"));

    boost::shared_ptr<SensitivityAnalysis> sensiAnalysis =
        boost::make_shared<SensitivityAnalysis>(sensiPortfolio, market_, marketConfiguration, engineData, simMarketData,
                                                sensiData, conventions_, recalibrateModels);
    sensiAnalysis->generateSensitivities();

    sensiOutputReports(sensiAnalysis);

    out_ << "OK" << endl;
}

void OREApp::sensiInputInitialize(boost::shared_ptr<ScenarioSimMarketParameters>& simMarketData,
                                  boost::shared_ptr<SensitivityScenarioData>& sensiData,
                                  boost::shared_ptr<EngineData>& engineData,
                                  boost::shared_ptr<Portfolio>& sensiPortfolio, string& marketConfiguration) {

    // We reset this here because the date grid building below depends on it.
    Settings::instance().evaluationDate() = asof_;

    LOG("Get Simulation Market Parameters");
    string inputPath = params_->get("setup", "inputPath");
    string marketConfigFile = inputPath + "/" + params_->get("sensitivity", "marketConfigFile");
    simMarketData->fromFile(marketConfigFile);

    LOG("Get Sensitivity Parameters");
    string sensitivityConfigFile = inputPath + "/" + params_->get("sensitivity", "sensitivityConfigFile");
    sensiData->fromFile(sensitivityConfigFile);

    LOG("Get Engine Data");
    string sensiPricingEnginesFile = inputPath + "/" + params_->get("sensitivity", "pricingEnginesFile");
    engineData->fromFile(sensiPricingEnginesFile);

    LOG("Get Portfolio");
    string portfolioFile = inputPath + "/" + params_->get("setup", "portfolioFile");
    // Just load here. We build the portfolio in SensitivityAnalysis, after building SimMarket.
    sensiPortfolio->load(portfolioFile, buildTradeFactory());

    marketConfiguration = params_->get("markets", "pricing");

    return;
}

void OREApp::sensiOutputReports(const boost::shared_ptr<SensitivityAnalysis>& sensiAnalysis) {

    string outputPath = params_->get("setup", "outputPath");
    Real sensiThreshold = parseReal(params_->get("sensitivity", "outputSensitivityThreshold"));
    
    string outputFile = outputPath + "/" + params_->get("sensitivity", "scenarioOutputFile");
    CSVFileReport scenReport(outputFile);
    writeScenarioReport(scenReport, sensiAnalysis->sensiCube(), sensiThreshold);

    outputFile = outputPath + "/" + params_->get("sensitivity", "sensitivityOutputFile");
    CSVFileReport sensiReport(outputFile);
    writeSensitivityReport(sensiReport, sensiAnalysis->sensiCube(), sensiThreshold, sensiAnalysis->shiftSizes());

    outputFile = outputPath + "/" + params_->get("sensitivity", "crossGammaOutputFile");
    CSVFileReport cgReport(outputFile);
    writeCrossGammaReport(cgReport, sensiAnalysis->sensiCube(), sensiThreshold, sensiAnalysis->shiftSizes());
=======
boost::shared_ptr<ReportWriter> OREApp::getReportWriter() { return boost::make_shared<ReportWriter>(); }

boost::shared_ptr<SensitivityRunner> OREApp::getSensitivityRunner() { 
    return boost::make_shared<SensitivityRunner>(params_, getExtraTradeBuilders(), getExtraEngineBuilders(), getExtraLegBuilders()); 
>>>>>>> 2259c8e4
}

void OREApp::runStressTest() {

    out_ << setw(tab_) << left << "Stress Test Report... " << flush;
    // We reset this here because the date grid building below depends on it.
    Settings::instance().evaluationDate() = asof_;

    LOG("Get Simulation Market Parameters");
    string inputPath = params_->get("setup", "inputPath");
    string marketConfigFile = inputPath + "/" + params_->get("stress", "marketConfigFile");
    boost::shared_ptr<ScenarioSimMarketParameters> simMarketData(new ScenarioSimMarketParameters);
    simMarketData->fromFile(marketConfigFile);

    LOG("Get Stress Test Parameters");
    string stressConfigFile = inputPath + "/" + params_->get("stress", "stressConfigFile");
    boost::shared_ptr<StressTestScenarioData> stressData(new StressTestScenarioData);
    stressData->fromFile(stressConfigFile);

    LOG("Get Engine Data");
    string pricingEnginesFile = inputPath + "/" + params_->get("stress", "pricingEnginesFile");
    boost::shared_ptr<EngineData> engineData = boost::make_shared<EngineData>();
    engineData->fromFile(pricingEnginesFile);

    LOG("Get Portfolio");
    string portfolioFile = inputPath + "/" + params_->get("setup", "portfolioFile");
    boost::shared_ptr<Portfolio> portfolio = boost::make_shared<Portfolio>();
    // Just load here. We build the portfolio in SensitivityAnalysis, after building SimMarket.
    portfolio->load(portfolioFile);

    LOG("Build Stress Test");
    string marketConfiguration = params_->get("markets", "pricing");
    boost::shared_ptr<StressTest> stressTest = boost::make_shared<StressTest>(
        portfolio, market_, marketConfiguration, engineData, simMarketData, stressData, conventions_);

    string outputPath = params_->get("setup", "outputPath");
    string outputFile = outputPath + "/" + params_->get("stress", "scenarioOutputFile");
    Real threshold = parseReal(params_->get("stress", "outputThreshold"));
    boost::shared_ptr<Report> stressReport = boost::make_shared<CSVFileReport>(outputFile);
    stressTest->writeReport(stressReport, threshold);

    out_ << "OK" << endl;
}

void OREApp::runParametricVar() {

    out_ << setw(tab_) << left << "Parametric VaR Report... " << flush;
    string inputPath = params_->get("setup", "inputPath");
    string outputPath = params_->get("setup", "outputPath");

    LOG("Get sensitivity data");
    vector<string> sensiInputFiles = parseListOfValues(params_->get("parametricVar", "sensitivityInputFile"));
    auto sensiData = boost::make_shared<SensitivityDataInMemory>();
    for (auto const& f : sensiInputFiles) {
        loadSensitivityDataFromCsv(*sensiData, inputPath + "/" + f);
    }

    LOG("Build trade to portfolio id mapping");
    map<string, set<string>> tradePortfolio;
    for (auto const& t : portfolio_->trades()) {
        tradePortfolio[t->id()].insert(t->portfolioIds().begin(), t->portfolioIds().end());
    }

    LOG("Load covariance matrix data");
    map<std::pair<RiskFactorKey, RiskFactorKey>, Real> covarData;
    loadCovarianceDataFromCsv(covarData, inputPath + "/" + params_->get("parametricVar", "covarianceInputFile"));

    Size mcSamples = Null<Size>(), mcSeed = Null<Size>();
    string method = params_->get("parametricVar", "method");
    if (method == "MonteCarlo") {
        mcSamples = parseInteger(params_->get("parametricVar", "mcSamples"));
        mcSeed = parseInteger(params_->get("parametricVar", "mcSeed"));
    }

    string portfolioFilter =
        params_->has("parametricVar", "portfolioFilter") ? params_->get("parametricVar", "portfolioFilter") : "";

    LOG("Build parametric var report");
    auto calc =
        buildParametricVarCalculator(tradePortfolio, portfolioFilter, sensiData, covarData,
                                     parseListOfValues<Real>(params_->get("parametricVar", "quantiles"), &parseReal),
                                     method, mcSamples, mcSeed, parseBool(params_->get("parametricVar", "breakdown")),
                                     parseBool(params_->get("parametricVar", "salvageCovarianceMatrix")));

    CSVFileReport report(outputPath + "/" + params_->get("parametricVar", "outputFile"));
    calc->calculate(report);
    out_ << "OK" << endl;
}

boost::shared_ptr<ParametricVarCalculator>
OREApp::buildParametricVarCalculator(const std::map<std::string, std::set<std::string>>& tradePortfolio,
                                     const std::string& portfolioFilter,
                                     const boost::shared_ptr<SensitivityData>& sensitivities,
                                     const std::map<std::pair<RiskFactorKey, RiskFactorKey>, Real> covariance,
                                     const std::vector<Real>& p, const std::string& method, const Size mcSamples,
                                     const Size mcSeed, const bool breakdown, const bool salvageCovarianceMatrix) {
    return boost::make_shared<ParametricVarCalculator>(tradePortfolio, portfolioFilter, sensitivities, covariance, p,
                                                       method, mcSamples, mcSeed, breakdown, salvageCovarianceMatrix);
}

void OREApp::writeBaseScenario() {

    Date today = Settings::instance().evaluationDate();

    LOG("Get Market Configuration");
    string marketConfiguration = params_->get("baseScenario", "marketConfiguration");

    LOG("Get Simulation Market Parameters");
    string inputPath = params_->get("setup", "inputPath");
    string marketConfigFile = inputPath + "/" + params_->get("baseScenario", "marketConfigFile");
    boost::shared_ptr<ScenarioSimMarketParameters> simMarketData(new ScenarioSimMarketParameters);
    simMarketData->fromFile(marketConfigFile);

    auto simMarket = boost::make_shared<ScenarioSimMarket>(market_, simMarketData, conventions_, marketConfiguration);
    boost::shared_ptr<Scenario> scenario = simMarket->baseScenario();
    QL_REQUIRE(scenario->asof() == today, "dates do not match");

    string outputPath = params_->get("setup", "outputPath");
    string outputFile = outputPath + "/" + params_->get("baseScenario", "outputFileName");

    string separator = params_->get("baseScenario", "separator");
    QL_REQUIRE(separator.length() == 1, "separator needs length 1: " << separator);
    const char sep = separator.c_str()[0];

    bool append = parseBool(params_->get("baseScenario", "append"));
    bool writeHeader = parseBool(params_->get("baseScenario", "header"));
    string mode = append ? "a+" : "w+";

    ScenarioWriter sw(outputFile, sep, mode);
    sw.writeScenario(scenario, writeHeader);

    DLOG("Base scenario written to file " << outputFile);
}

void OREApp::initAggregationScenarioData() {
    scenarioData_ = boost::make_shared<InMemoryAggregationScenarioData>(grid_->size(), samples_);
}

void OREApp::initCube() {
    if (cubeDepth_ == 1)
        cube_ = boost::make_shared<SinglePrecisionInMemoryCube>(asof_, simPortfolio_->ids(), grid_->dates(), samples_);
    else if (cubeDepth_ == 2)
        cube_ = boost::make_shared<SinglePrecisionInMemoryCubeN>(asof_, simPortfolio_->ids(), grid_->dates(), samples_,
                                                                 cubeDepth_);
    else {
        QL_FAIL("cube depth 1 or 2 expected");
    }
}

void OREApp::buildNPVCube() {
    LOG("Build valuation cube engine");
    // Valuation calculators
    string baseCurrency = params_->get("simulation", "baseCurrency");
    vector<boost::shared_ptr<ValuationCalculator>> calculators;
    calculators.push_back(boost::make_shared<NPVCalculator>(baseCurrency));
    if (cubeDepth_ > 1)
        calculators.push_back(boost::make_shared<CashflowCalculator>(baseCurrency, asof_, grid_, 1));
    LOG("Build cube");
    ValuationEngine engine(asof_, grid_, simMarket_);
    ostringstream o;
    o.str("");
    o << "Build Cube " << simPortfolio_->size() << " x " << grid_->size() << " x " << samples_ << "... ";

    auto progressBar = boost::make_shared<SimpleProgressBar>(o.str(), tab_, progressBarWidth_);
    auto progressLog = boost::make_shared<ProgressLog>("Building cube...");
    engine.registerProgressIndicator(progressBar);
    engine.registerProgressIndicator(progressLog);
    engine.buildCube(simPortfolio_, cube_, calculators);
    out_ << "OK" << endl;
}

void OREApp::generateNPVCube() {
    out_ << setw(tab_) << left << "Simulation Setup... ";
    LOG("Load Simulation Market Parameters");
    boost::shared_ptr<ScenarioSimMarketParameters> simMarketData = getSimMarketData();
    boost::shared_ptr<ScenarioGeneratorData> sgd = getScenarioGeneratorData();
    grid_ = sgd->grid();
    samples_ = sgd->samples();
    boost::shared_ptr<ScenarioGenerator> sg = buildScenarioGenerator(market_, simMarketData, sgd);

    if (buildSimMarket_) {
        LOG("Build Simulation Market");
        simMarket_ = boost::make_shared<ScenarioSimMarket>(market_, simMarketData, conventions_,
                                                           params_->get("markets", "simulation"));
        simMarket_->scenarioGenerator() = sg;

        string groupName = "simulation";
        boost::shared_ptr<EngineFactory> simFactory = buildEngineFactory(simMarket_, groupName);

        LOG("Build portfolio linked to sim market");
        simPortfolio_ = buildPortfolio(simFactory);
        QL_REQUIRE(simPortfolio_->size() == portfolio_->size(),
                   "portfolio size mismatch, check simulation market setup");
        out_ << "OK" << endl;
    }

    if (params_->has("simulation", "storeFlows") && params_->get("simulation", "storeFlows") == "Y")
        cubeDepth_ = 2; // NPV and FLOW
    else
        cubeDepth_ = 1; // NPV only

    ostringstream o;
    o << "Aggregation Scenario Data " << grid_->size() << " x " << samples_ << "... ";
    out_ << setw(tab_) << o.str() << flush;

    initAggregationScenarioData();
    // Set AggregationScenarioData
    simMarket_->aggregationScenarioData() = scenarioData_;
    out_ << "OK" << endl;

    initCube();
    buildNPVCube();
    writeCube();
    writeScenarioData();
}

void OREApp::writeCube() {
    out_ << endl << setw(tab_) << left << "Write Cube... " << flush;
    LOG("Write cube");
    if (params_->has("simulation", "cubeFile")) {
        string outputPath = params_->get("setup", "outputPath");
        string cubeFileName = outputPath + "/" + params_->get("simulation", "cubeFile");
        cube_->save(cubeFileName);
        out_ << "OK" << endl;
    } else
        out_ << "SKIP" << endl;
}

void OREApp::writeScenarioData() {
    out_ << endl << setw(tab_) << left << "Write Aggregation Scenario Data... " << flush;
    LOG("Write scenario data");
    bool skipped = true;
    string outputPath = params_->get("setup", "outputPath");
    if (params_->has("simulation", "aggregationScenarioDataFileName")) {
        // binary output
        string outputFileNameAddScenData =
            outputPath + "/" + params_->get("simulation", "aggregationScenarioDataFileName");
        scenarioData_->save(outputFileNameAddScenData);
        out_ << "OK" << endl;
        skipped = false;
    }
    if (params_->has("simulation", "aggregationScenarioDataDump")) {
        // csv output
        string outputFileNameAddScenData = outputPath + "/" + params_->get("simulation", "aggregationScenarioDataDump");
        CSVFileReport report(outputFileNameAddScenData);
        writeAggregationScenarioData(report, *scenarioData_);
        skipped = false;
    }
    if (skipped)
        out_ << "SKIP" << endl;
}

void OREApp::loadScenarioData() {
    string outputPath = params_->get("setup", "outputPath");
    string scenarioFile = outputPath + "/" + params_->get("xva", "scenarioFile");
    scenarioData_ = boost::make_shared<InMemoryAggregationScenarioData>();
    scenarioData_->load(scenarioFile);
}

void OREApp::loadCube() {
    string outputPath = params_->get("setup", "outputPath");
    string cubeFile = outputPath + "/" + params_->get("xva", "cubeFile");
    cubeDepth_ = 1;
    if (params_->has("xva", "hyperCube"))
        cubeDepth_ = parseBool(params_->get("xva", "hyperCube")) ? 2 : 1;

    if (cubeDepth_ > 1)
        cube_ = boost::make_shared<SinglePrecisionInMemoryCubeN>();
    else
        cube_ = boost::make_shared<SinglePrecisionInMemoryCube>();
    LOG("Load cube from file " << cubeFile);
    cube_->load(cubeFile);
    LOG("Cube loading done");
}

boost::shared_ptr<NettingSetManager> OREApp::initNettingSetManager() {
    string inputPath = params_->get("setup", "inputPath");
    string csaFile = inputPath + "/" + params_->get("xva", "csaFile");
    boost::shared_ptr<NettingSetManager> netting = boost::make_shared<NettingSetManager>();
    netting->fromFile(csaFile);
    return netting;
}

void OREApp::runPostProcessor() {
    boost::shared_ptr<NettingSetManager> netting = initNettingSetManager();
    map<string, bool> analytics;
    analytics["exerciseNextBreak"] = parseBool(params_->get("xva", "exerciseNextBreak"));
    analytics["exposureProfiles"] = parseBool(params_->get("xva", "exposureProfiles"));
    analytics["cva"] = parseBool(params_->get("xva", "cva"));
    analytics["dva"] = parseBool(params_->get("xva", "dva"));
    analytics["fva"] = parseBool(params_->get("xva", "fva"));
    analytics["colva"] = parseBool(params_->get("xva", "colva"));
    analytics["collateralFloor"] = parseBool(params_->get("xva", "collateralFloor"));
    if (params_->has("xva", "mva"))
        analytics["mva"] = parseBool(params_->get("xva", "mva"));
    else
        analytics["mva"] = false;
    if (params_->has("xva", "dim"))
        analytics["dim"] = parseBool(params_->get("xva", "dim"));
    else
        analytics["dim"] = false;

    string baseCurrency = params_->get("xva", "baseCurrency");
    string calculationType = params_->get("xva", "calculationType");
    string allocationMethod = params_->get("xva", "allocationMethod");
    Real marginalAllocationLimit = parseReal(params_->get("xva", "marginalAllocationLimit"));
    Real quantile = parseReal(params_->get("xva", "quantile"));
    string dvaName = params_->get("xva", "dvaName");
    string fvaLendingCurve = params_->get("xva", "fvaLendingCurve");
    string fvaBorrowingCurve = params_->get("xva", "fvaBorrowingCurve");

    Real dimQuantile = 0.99;
    Size dimHorizonCalendarDays = 14;
    Size dimRegressionOrder = 0;
    vector<string> dimRegressors;
    Real dimScaling = 1.0;
    Size dimLocalRegressionEvaluations = 0;
    Real dimLocalRegressionBandwidth = 0.25;

    if (analytics["mva"] || analytics["dim"]) {
        dimQuantile = parseReal(params_->get("xva", "dimQuantile"));
        dimHorizonCalendarDays = parseInteger(params_->get("xva", "dimHorizonCalendarDays"));
        dimRegressionOrder = parseInteger(params_->get("xva", "dimRegressionOrder"));
        string dimRegressorsString = params_->get("xva", "dimRegressors");
        dimRegressors = parseListOfValues(dimRegressorsString);
        dimScaling = parseReal(params_->get("xva", "dimScaling"));
        dimLocalRegressionEvaluations = parseInteger(params_->get("xva", "dimLocalRegressionEvaluations"));
        dimLocalRegressionBandwidth = parseReal(params_->get("xva", "dimLocalRegressionBandwidth"));
    }

    string marketConfiguration = params_->get("markets", "simulation");

    bool fullInitialCollateralisation = false;
    if (params_->has("xva", "fullInitialCollateralisation")) {
        fullInitialCollateralisation = parseBool(params_->get("xva", "fullInitialCollateralisation"));
    }

    postProcess_ = boost::make_shared<PostProcess>(
        portfolio_, netting, market_, marketConfiguration, cube_, scenarioData_, analytics, baseCurrency,
        allocationMethod, marginalAllocationLimit, quantile, calculationType, dvaName, fvaBorrowingCurve,
        fvaLendingCurve, dimQuantile, dimHorizonCalendarDays, dimRegressionOrder, dimRegressors,
        dimLocalRegressionEvaluations, dimLocalRegressionBandwidth, dimScaling, fullInitialCollateralisation);
}

void OREApp::writeXVAReports() {
    string outputPath = params_->get("setup", "outputPath");
    for (auto t : postProcess_->tradeIds()) {
        ostringstream o;
        o << outputPath << "/exposure_trade_" << t << ".csv";
        string tradeExposureFile = o.str();
        CSVFileReport tradeExposureReport(tradeExposureFile);
        writeTradeExposures(tradeExposureReport, postProcess_, t);
    }
    for (auto n : postProcess_->nettingSetIds()) {
        ostringstream o1;
        o1 << outputPath << "/exposure_nettingset_" << n << ".csv";
        string nettingSetExposureFile = o1.str();
        CSVFileReport nettingSetExposureReport(nettingSetExposureFile);
        writeNettingSetExposures(nettingSetExposureReport, postProcess_, n);

        ostringstream o2;
        o2 << outputPath << "/colva_nettingset_" << n << ".csv";
        string nettingSetColvaFile = o2.str();
        CSVFileReport nettingSetColvaReport(nettingSetColvaFile);
        writeNettingSetColva(nettingSetColvaReport, postProcess_, n);
    }

    string XvaFile = outputPath + "/xva.csv";
    CSVFileReport xvaReport(XvaFile);
    writeXVA(xvaReport, params_->get("xva", "allocationMethod"), portfolio_, postProcess_);

    string rawCubeOutputFile = params_->get("xva", "rawCubeOutputFile");
    CubeWriter cw1(outputPath + "/" + rawCubeOutputFile);
    map<string, string> nettingSetMap = portfolio_->nettingSetMap();
    cw1.write(cube_, nettingSetMap);

    string netCubeOutputFile = params_->get("xva", "netCubeOutputFile");
    CubeWriter cw2(outputPath + "/" + netCubeOutputFile);
    cw2.write(postProcess_->netCube(), nettingSetMap);
}

void OREApp::writeDIMReport() {
    string outputPath = params_->get("setup", "outputPath");
    string dimFile1 = outputPath + "/" + params_->get("xva", "dimEvolutionFile");
    vector<string> dimFiles2;
    for (auto f : parseListOfValues(params_->get("xva", "dimRegressionFiles")))
        dimFiles2.push_back(outputPath + "/" + f);
    string nettingSet = params_->get("xva", "dimOutputNettingSet");
    std::vector<Size> dimOutputGridPoints =
        parseListOfValues<Size>(params_->get("xva", "dimOutputGridPoints"), &parseInteger);
    ore::data::CSVFileReport dimEvolutionReport(dimFile1);
    postProcess_->exportDimEvolution(dimEvolutionReport);
    vector<boost::shared_ptr<ore::data::Report>> reportVec;
    for (Size i = 0; i < dimOutputGridPoints.size(); ++i)
        reportVec.push_back(boost::make_shared<ore::data::CSVFileReport>(dimFiles2[i]));
    postProcess_->exportDimRegression(nettingSet, dimOutputGridPoints, reportVec);
}
} // namespace analytics
} // namespace ore<|MERGE_RESOLUTION|>--- conflicted
+++ resolved
@@ -429,13 +429,8 @@
         string fileName = outputPath + "/" + params_->get("curves", "outputFileName");
         CSVFileReport curvesReport(fileName);
         DateGrid grid(params_->get("curves", "grid"));
-<<<<<<< HEAD
         writeCurves(curvesReport, params_->get("curves", "configuration"), grid, marketParameters_,
                                   market_);
-=======
-        getReportWriter()->writeCurves(curvesReport, params_->get("curves", "configuration"), grid, marketParameters_,
-                                       market_);
->>>>>>> 2259c8e4
         out_ << "OK" << endl;
     } else {
         LOG("skip curve report");
@@ -449,13 +444,8 @@
     if (params_->hasGroup("npv") && params_->get("npv", "active") == "Y") {
         string fileName = outputPath + "/" + params_->get("npv", "outputFileName");
         CSVFileReport npvReport(fileName);
-<<<<<<< HEAD
         writeNpv(npvReport, params_->get("npv", "baseCurrency"), market_,
                                params_->get("markets", "pricing"), portfolio_);
-=======
-        getReportWriter()->writeNpv(npvReport, params_->get("npv", "baseCurrency"), market_,
-                                    params_->get("markets", "pricing"), portfolio_);
->>>>>>> 2259c8e4
         out_ << "OK" << endl;
     } else {
         LOG("skip portfolio valuation");
@@ -477,85 +467,8 @@
     }
 }
 
-<<<<<<< HEAD
-void OREApp::runSensitivityAnalysis() {
-
-    out_ << setw(tab_) << left << "Sensitivity Report... " << flush;
-
-    boost::shared_ptr<ScenarioSimMarketParameters> simMarketData(new ScenarioSimMarketParameters);
-    boost::shared_ptr<SensitivityScenarioData> sensiData(new SensitivityScenarioData);
-    boost::shared_ptr<EngineData> engineData = boost::make_shared<EngineData>();
-    boost::shared_ptr<Portfolio> sensiPortfolio = boost::make_shared<Portfolio>();
-    string marketConfiguration = params_->get("markets", "sensitivity");
-
-    sensiInputInitialize(simMarketData, sensiData, engineData, sensiPortfolio, marketConfiguration);
-
-    bool recalibrateModels =
-        params_->has("sensitivity", "recalibrateModels") && parseBool(params_->get("sensitivity", "recalibrateModels"));
-
-    boost::shared_ptr<SensitivityAnalysis> sensiAnalysis =
-        boost::make_shared<SensitivityAnalysis>(sensiPortfolio, market_, marketConfiguration, engineData, simMarketData,
-                                                sensiData, conventions_, recalibrateModels);
-    sensiAnalysis->generateSensitivities();
-
-    sensiOutputReports(sensiAnalysis);
-
-    out_ << "OK" << endl;
-}
-
-void OREApp::sensiInputInitialize(boost::shared_ptr<ScenarioSimMarketParameters>& simMarketData,
-                                  boost::shared_ptr<SensitivityScenarioData>& sensiData,
-                                  boost::shared_ptr<EngineData>& engineData,
-                                  boost::shared_ptr<Portfolio>& sensiPortfolio, string& marketConfiguration) {
-
-    // We reset this here because the date grid building below depends on it.
-    Settings::instance().evaluationDate() = asof_;
-
-    LOG("Get Simulation Market Parameters");
-    string inputPath = params_->get("setup", "inputPath");
-    string marketConfigFile = inputPath + "/" + params_->get("sensitivity", "marketConfigFile");
-    simMarketData->fromFile(marketConfigFile);
-
-    LOG("Get Sensitivity Parameters");
-    string sensitivityConfigFile = inputPath + "/" + params_->get("sensitivity", "sensitivityConfigFile");
-    sensiData->fromFile(sensitivityConfigFile);
-
-    LOG("Get Engine Data");
-    string sensiPricingEnginesFile = inputPath + "/" + params_->get("sensitivity", "pricingEnginesFile");
-    engineData->fromFile(sensiPricingEnginesFile);
-
-    LOG("Get Portfolio");
-    string portfolioFile = inputPath + "/" + params_->get("setup", "portfolioFile");
-    // Just load here. We build the portfolio in SensitivityAnalysis, after building SimMarket.
-    sensiPortfolio->load(portfolioFile, buildTradeFactory());
-
-    marketConfiguration = params_->get("markets", "pricing");
-
-    return;
-}
-
-void OREApp::sensiOutputReports(const boost::shared_ptr<SensitivityAnalysis>& sensiAnalysis) {
-
-    string outputPath = params_->get("setup", "outputPath");
-    Real sensiThreshold = parseReal(params_->get("sensitivity", "outputSensitivityThreshold"));
-    
-    string outputFile = outputPath + "/" + params_->get("sensitivity", "scenarioOutputFile");
-    CSVFileReport scenReport(outputFile);
-    writeScenarioReport(scenReport, sensiAnalysis->sensiCube(), sensiThreshold);
-
-    outputFile = outputPath + "/" + params_->get("sensitivity", "sensitivityOutputFile");
-    CSVFileReport sensiReport(outputFile);
-    writeSensitivityReport(sensiReport, sensiAnalysis->sensiCube(), sensiThreshold, sensiAnalysis->shiftSizes());
-
-    outputFile = outputPath + "/" + params_->get("sensitivity", "crossGammaOutputFile");
-    CSVFileReport cgReport(outputFile);
-    writeCrossGammaReport(cgReport, sensiAnalysis->sensiCube(), sensiThreshold, sensiAnalysis->shiftSizes());
-=======
-boost::shared_ptr<ReportWriter> OREApp::getReportWriter() { return boost::make_shared<ReportWriter>(); }
-
 boost::shared_ptr<SensitivityRunner> OREApp::getSensitivityRunner() { 
     return boost::make_shared<SensitivityRunner>(params_, getExtraTradeBuilders(), getExtraEngineBuilders(), getExtraLegBuilders()); 
->>>>>>> 2259c8e4
 }
 
 void OREApp::runStressTest() {
