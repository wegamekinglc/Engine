--- conflicted
+++ resolved
@@ -804,15 +804,11 @@
 
         tmp = params_->get("sensitivity", "outputSensitivityThreshold", false);
         if (tmp != "")
-<<<<<<< HEAD
             setSensiThreshold(parseReal(tmp));
-=======
-            inputs->setSensiThreshold(parseReal(tmp));
 
         tmp = params_->get("sensitivity", "recalibrateModels", false);
         if (tmp != "")
-            inputs->setSensiRecalibrateModels(parseBool(tmp));
->>>>>>> 00a5c820
+            setSensiRecalibrateModels(parseBool(tmp));
     }
 
     /************
