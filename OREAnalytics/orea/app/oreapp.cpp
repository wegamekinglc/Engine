--- conflicted
+++ resolved
@@ -615,11 +615,7 @@
     if (tmp != "") {
         string refDataFile = inputPath + "/" + tmp;
         LOG("Loading reference data from file: " << refDataFile);
-<<<<<<< HEAD
-        inputs->setRefDataManagerFromFile(refDataFile);
-=======
         setRefDataManagerFromFile(refDataFile);
->>>>>>> 168bb0e6
     } else {
         WLOG("Reference data not found");
     }
@@ -628,25 +624,15 @@
     if (tmp != "") {
         string scriptFile = inputPath + "/" + tmp;
         LOG("Loading script library from file: " << scriptFile);
-<<<<<<< HEAD
-        inputs->setScriptLibraryFromFile(scriptFile);        
-    }
-    else {
-=======
         setScriptLibraryFromFile(scriptFile);
     } else {
->>>>>>> 168bb0e6
         WLOG("Script library not loaded");
     }
 
     if (params_->has("setup", "conventionsFile") && params_->get("setup", "conventionsFile") != "") {
         string conventionsFile = inputPath + "/" + params_->get("setup", "conventionsFile");
         LOG("Loading conventions from file: " << conventionsFile);
-<<<<<<< HEAD
-        inputs->setConventionsFromFile(conventionsFile);
-=======
         setConventionsFromFile(conventionsFile);
->>>>>>> 168bb0e6
     } else {
         ALOG("Conventions not found");
     }
@@ -654,11 +640,7 @@
     if (params_->has("setup", "iborFallbackConfig") && params_->get("setup", "iborFallbackConfig") != "") {
         std::string tmp = inputPath + "/" + params_->get("setup", "iborFallbackConfig");
         LOG("Loading Ibor fallback config from file: " << tmp);
-<<<<<<< HEAD
-        inputs->setIborFallbackConfigFromFile(tmp);
-=======
         setIborFallbackConfigFromFile(tmp);
->>>>>>> 168bb0e6
     } else {
         WLOG("Using default Ibor fallback config");
     }
@@ -666,11 +648,7 @@
     if (params_->has("setup", "curveConfigFile") && params_->get("setup", "curveConfigFile") != "") {
         string curveConfigFile = inputPath + "/" + params_->get("setup", "curveConfigFile");
         LOG("Load curve configurations from file: ");
-<<<<<<< HEAD
-        inputs->setCurveConfigsFromFile(curveConfigFile);
-=======
         setCurveConfigsFromFile(curveConfigFile);
->>>>>>> 168bb0e6
     } else {
         ALOG("no curve configs loaded");
     }
@@ -679,11 +657,7 @@
     if (tmp != "") {
         string pricingEnginesFile = inputPath + "/" + tmp;
         LOG("Load pricing engine data from file: " << pricingEnginesFile);
-<<<<<<< HEAD
-        inputs->setPricingEngineFromFile(pricingEnginesFile);
-=======
         setPricingEngineFromFile(pricingEnginesFile);
->>>>>>> 168bb0e6
     } else {
         ALOG("Pricing engine data not found");
     }
@@ -692,11 +666,7 @@
     if (tmp != "") {
         string marketConfigFile = inputPath + "/" + tmp;
         LOG("Loading today's market parameters from file" << marketConfigFile);
-<<<<<<< HEAD
-        inputs->setTodaysMarketParamsFromFile(marketConfigFile);
-=======
         setTodaysMarketParamsFromFile(marketConfigFile);
->>>>>>> 168bb0e6
     } else {
         ALOG("Today's market parameters not found");
     }
@@ -1018,11 +988,7 @@
         tmp = params_->get("simm", "crif", false);
         if (tmp != "") {
             string file = inputPath + "/" + tmp;
-<<<<<<< HEAD
-            inputs->setCrifFromFile(file, inputs->csvEolChar(), inputs->csvSeparator(), '\"', inputs->csvEscapeChar());
-=======
             setCrifFromFile(file, csvEolChar(), csvSeparator(), '\"', csvEscapeChar());
->>>>>>> 168bb0e6
         }
 
         tmp = params_->get("simm", "simmCalibration", false);
@@ -1198,13 +1164,8 @@
         tmp = params_->get("xva", "csaFile", false);
         QL_REQUIRE(tmp != "", "Netting set manager is required for XVA");
         string csaFile = inputPath + "/" + tmp;
-<<<<<<< HEAD
-        LOG("Loading netting and csa data from file" << csaFile);
-        inputs->setNettingSetManagerFromFile(csaFile);
-=======
         LOG("Loading netting and csa data from file " << csaFile);
         setNettingSetManagerFromFile(csaFile);
->>>>>>> 168bb0e6
 
         tmp = params_->get("xva", "collateralBalancesFile", false);
         if (tmp != "") {
@@ -1483,11 +1444,7 @@
 
         tmp = params_->get("zeroToParSensiConversion", "sensitivityInputFile", false);
         if (tmp != "") {
-<<<<<<< HEAD
-            inputs->setParConversionInputFile(inputPath + "/" + tmp);
-=======
             setParConversionInputFile(inputPath + "/" + tmp);
->>>>>>> 168bb0e6
         }
 
         tmp = params_->get("zeroToParSensiConversion", "idColumn", false);
