--- conflicted
+++ resolved
@@ -567,11 +567,8 @@
     const std::string& simmResultCurrency() { return simmResultCurrency_; }
     const std::string& simmReportingCurrency() { return simmReportingCurrency_; }
     bool enforceIMRegulations() { return enforceIMRegulations_; }
-<<<<<<< HEAD
     boost::shared_ptr<SimmConfiguration> getSimmConfiguration();
-=======
     bool writeSimmIntermediateReports() { return writeSimmIntermediateReports_; }
->>>>>>> 5804ba26
 
     /**************************************************
      * Getters for Zero to Par Sensi conversion
