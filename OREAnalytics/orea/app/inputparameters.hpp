--- conflicted
+++ resolved
@@ -177,10 +177,7 @@
     void setHistoricalScenarioReader(const std::string& fileName);
     void setSensitivityStreamFromBuffer(const std::string& buffer);
     void setHistVarSimMarketParamsFromFile(const std::string& fileName);
-<<<<<<< HEAD
-=======
     void setOutputHistoricalScenarios(const bool b) { outputHistoricalScenarios_ = b; }
->>>>>>> 29782b33
 
     // Setters for exposure simulation
     void setSalvageCorrelationMatrix(bool b) { salvageCorrelationMatrix_ = b; }
@@ -407,13 +404,8 @@
         } else
             return mporCalendar_;
     }
-<<<<<<< HEAD
-    bool mporOverlappingPeriods() { return mporOverlappingPeriods_; }
-    bool mporForward() { return mporForward_; }
-=======
     bool mporOverlappingPeriods() const { return mporOverlappingPeriods_; }
     bool mporForward() const { return mporForward_; }
->>>>>>> 29782b33
 
     /***************************
      * Getters for npv analytics
@@ -467,20 +459,6 @@
     /*****************
      * Getters for VaR
      *****************/
-<<<<<<< HEAD
-    bool salvageCovariance() { return salvageCovariance_; }
-    const std::vector<Real>& varQuantiles() { return varQuantiles_; }
-    bool varBreakDown() { return varBreakDown_; }
-    const std::string& portfolioFilter() { return portfolioFilter_; }
-    const std::string& varMethod() { return varMethod_; }
-    Size mcVarSamples() { return mcVarSamples_; }
-    long mcVarSeed() { return mcVarSeed_; }
-    const std::map<std::pair<RiskFactorKey, RiskFactorKey>, Real>& covarianceData() { return covarianceData_; }
-    const boost::shared_ptr<SensitivityStream>& sensitivityStream() { return sensitivityStream_; }
-    std::string benchmarkVarPeriod() const { return benchmarkVarPeriod_; }
-    QuantLib::ext::shared_ptr<HistoricalScenarioReader> historicalScenarioReader() const { return historicalScenarioReader_;};
-    const boost::shared_ptr<ore::analytics::ScenarioSimMarketParameters>& histVarSimMarketParams() { return histVarSimMarketParams_; }
-=======
     bool salvageCovariance() const { return salvageCovariance_; }
     const std::vector<Real>& varQuantiles() const { return varQuantiles_; }
     bool varBreakDown() const { return varBreakDown_; }
@@ -494,7 +472,6 @@
     QuantLib::ext::shared_ptr<HistoricalScenarioReader> historicalScenarioReader() const { return historicalScenarioReader_;};
     const QuantLib::ext::shared_ptr<ore::analytics::ScenarioSimMarketParameters>& histVarSimMarketParams() const { return histVarSimMarketParams_; }
     bool outputHistoricalScenarios() const { return outputHistoricalScenarios_; }
->>>>>>> 29782b33
     
     /*********************************
      * Getters for exposure simulation 
@@ -768,20 +745,12 @@
     Size mcVarSamples_ = 1000000;
     long mcVarSeed_ = 42;
     std::map<std::pair<RiskFactorKey, RiskFactorKey>, Real> covarianceData_;
-<<<<<<< HEAD
-    boost::shared_ptr<SensitivityStream> sensitivityStream_;
-    std::string benchmarkVarPeriod_;
-    QuantLib::ext::shared_ptr<HistoricalScenarioReader> historicalScenarioReader_;
-    boost::shared_ptr<ore::analytics::ScenarioSimMarketParameters> histVarSimMarketParams_;
-    std::string baseScenarioLoc_;
-=======
     QuantLib::ext::shared_ptr<SensitivityStream> sensitivityStream_;
     std::string benchmarkVarPeriod_;
     QuantLib::ext::shared_ptr<HistoricalScenarioReader> historicalScenarioReader_;
     QuantLib::ext::shared_ptr<ore::analytics::ScenarioSimMarketParameters> histVarSimMarketParams_;
     std::string baseScenarioLoc_;
     bool outputHistoricalScenarios_ = false;
->>>>>>> 29782b33
     
     /*******************
      * EXPOSURE analytic
