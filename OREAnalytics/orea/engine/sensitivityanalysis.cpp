--- conflicted
+++ resolved
@@ -38,7 +38,6 @@
 #include <qle/pricingengines/crossccyswapengine.hpp>
 #include <qle/pricingengines/depositengine.hpp>
 #include <qle/pricingengines/discountingfxforwardengine.hpp>
-#include <qle/termstructures/swaptionvolatilitycube.hpp>
 
 using namespace QuantLib;
 using namespace QuantExt;
@@ -488,36 +487,17 @@
             Size keyIdx = key.index;
             Size strikeIdx = keyIdx % strikes.size();
             Real p_strikeSpread = strikes[strikeIdx];
-<<<<<<< HEAD
-            Size expIdx = keyIdx / (tenors.size()*strikes.size());
-            Period p_exp = expiries[expIdx];
-            Size tenIdx = keyIdx % tenors.size();
-            Period p_ten = tenors[tenIdx];
-            Real strike;
-=======
             Size expIdx = keyIdx / (tenors.size() * strikes.size());
             Period p_exp = expiries[expIdx];
             Size tenIdx = keyIdx % tenors.size();
             Period p_ten = tenors[tenIdx];
             Real strike = Null<Real>(); // for cubes this will be ATM
->>>>>>> 32fbf4a4
             Handle<SwaptionVolatilityStructure> vts = simMarket_->swaptionVol(ccy, marketConfiguration_);
-            boost::shared_ptr<QuantExt::SwaptionVolatilityCube> cube = boost::dynamic_pointer_cast<QuantExt::SwaptionVolatilityCube>(*vts);
-            if (cube ) {
-                strike = cube->atmStrike(p_exp, p_ten) + strikes[p_strikeSpread];
-            } else {
-                strike = Null<Real>();
-            }
             // Time t_exp = vts->dayCounter().yearFraction(asof_, asof_ + p_exp);
             // Time t_ten = vts->dayCounter().yearFraction(asof_, asof_ + p_ten);
             // Real atmVol = vts->volatility(t_exp, t_ten, Null<Real>());
-<<<<<<< HEAD
-            Real atmVol = vts->volatility(p_exp, p_ten, strike);
-            shiftMult = atmVol;
-=======
             Real vol = vts->volatility(p_exp, p_ten, strike);
             shiftMult = vol;
->>>>>>> 32fbf4a4
         }
     } else if (keytype == RiskFactorKey::KeyType::OptionletVolatility) {
         string ccy = keylabel;
