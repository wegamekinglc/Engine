<xs:schema attributeFormDefault="unqualified" elementFormDefault="qualified" xmlns:xs="http://www.w3.org/2001/XMLSchema">

<xs:include schemaLocation="ore_types.xsd"/>


  <xs:complexType name="simulation">
    <xs:sequence>
      <xs:element type="parameters" name="Parameters" minOccurs="0" maxOccurs="1"/>
      <xs:element type="crossAssetModel" name="CrossAssetModel" minOccurs="0" maxOccurs="1"/>
      <xs:element type="market" name="Market" minOccurs="1" maxOccurs="1"/>
    </xs:sequence>
  </xs:complexType>

  <xs:complexType name="parameters">
    <xs:sequence>
      <xs:element type="discretizationType" name="Discretization"/> <!-- FIXME: Discretisation -->
      <xs:element type="xs:string" name="Grid"/>
      <xs:element type="xs:string" name="Calendar"/> <!-- can be multiple so we don't use calendar type -->
      <xs:element type="sequenceType" name="Sequence"/>
      <xs:element type="xs:string" name="Scenario"/> <!-- FIXME: remove this -->
      <xs:element type="xs:integer" name="Seed"/>
      <xs:element type="xs:positiveInteger" name="Samples"/>
    </xs:sequence>
  </xs:complexType>

  <xs:simpleType name="discretizationType">
    <xs:restriction base="xs:string">
      <xs:enumeration value="Exact"/>
    </xs:restriction>
  </xs:simpleType>

  <xs:simpleType name="sequenceType">
    <xs:restriction base="xs:string">
      <xs:enumeration value="MersenneTwister"/>
      <xs:enumeration value="MersenneTwisterAntithetic"/>
      <xs:enumeration value="Sobol"/>
      <xs:enumeration value="SobolBrownianBridge"/>
    </xs:restriction>
  </xs:simpleType>

  <xs:complexType name="crossAssetModel">
    <xs:sequence>
      <xs:element type="currencyCode" name="DomesticCcy"/> <!-- FIXME: Currency not Ccy -->
      <xs:element name="Currencies" maxOccurs="1" minOccurs="1">
        <xs:complexType>
           <xs:sequence>
              <xs:element type="currencyCode" name="Currency" maxOccurs="unbounded" minOccurs="1"/>
           </xs:sequence>
         </xs:complexType>
      </xs:element>
      <xs:element name="Equities" maxOccurs="1" minOccurs="0">
        <xs:complexType>
           <xs:sequence>
              <xs:element type="xs:string" name="Equity" maxOccurs="unbounded" minOccurs="0"/>
           </xs:sequence>
         </xs:complexType>
      </xs:element>
      <xs:element type="xs:float" name="BootstrapTolerance" maxOccurs="1" />
      <xs:element name="InterestRateModels" maxOccurs="1" >
        <xs:complexType>
           <xs:sequence>
             <xs:element type="lgm" name="LGM" maxOccurs="unbounded" minOccurs="1"/> <!-- FIXME: poor name -->
           </xs:sequence>
         </xs:complexType>
      </xs:element>
      <xs:element name="ForeignExchangeModels" maxOccurs="1" minOccurs="0">
        <xs:complexType>
          <xs:sequence>
             <xs:element type="crossCurrencyLGM" name="CrossCcyLGM" maxOccurs="unbounded" minOccurs="0"/> <!-- FIXME: poor name (Ccy & LGM) -->
           </xs:sequence>
         </xs:complexType>
      </xs:element>
      <xs:element name="EquityModels" maxOccurs="1" minOccurs="0">
        <xs:complexType>
          <xs:sequence>
             <xs:element type="crossAssetLGM" name="CrossAssetLGM" maxOccurs="unbounded" minOccurs="0"/> <!-- FIXME: poor name -->
           </xs:sequence>
         </xs:complexType>
      </xs:element>
      <xs:element name="InstantaneousCorrelations">
        <xs:complexType>
           <xs:sequence>
             <xs:element name="Correlation" maxOccurs="unbounded" minOccurs="0">
                <xs:complexType>
                  <xs:simpleContent>
                    <xs:extension base="correlationValue">
                      <xs:attribute type="xs:string" name="factor1" use="required"/>
                      <xs:attribute type="xs:string" name="factor2" use="required"/>
                    </xs:extension>
                  </xs:simpleContent>
                </xs:complexType>
             </xs:element>
           </xs:sequence>
         </xs:complexType>
      </xs:element>
    </xs:sequence>
  </xs:complexType>

  <xs:simpleType name="correlationValue">
    <xs:restriction base="xs:double">
      <xs:minInclusive value="-1.0"/>
      <xs:maxInclusive value="1.0"/>
    </xs:restriction>
  </xs:simpleType>

  <xs:complexType name="lgm">
    <xs:sequence>
      <xs:element type="calibrationTypeType" name="CalibrationType"/>
      <xs:element name="Volatility">
         <xs:complexType>
           <xs:sequence>
             <xs:element type="bool" name="Calibrate"/>
             <xs:element type="volatilityTypeType" name="VolatilityType"/>
             <xs:element type="paramTypeType" name="ParamType"/>
             <xs:element type="xs:string" name="TimeGrid"/> <!-- FIXME: comma delimited list -->
             <xs:element type="xs:string" name="InitialValue"/> <!-- FIXME: comma delimited list -->
           </xs:sequence>
         </xs:complexType>
       </xs:element>
       <xs:element name="Reversion">
         <xs:complexType>
           <xs:sequence>
             <xs:element type="bool" name="Calibrate"/>
             <xs:element type="reversionTypeType" name="ReversionType"/>
             <xs:element type="paramTypeType" name="ParamType"/>
             <xs:element type="xs:string" name="TimeGrid"/>
             <xs:element type="xs:float" name="InitialValue"/>
           </xs:sequence>
         </xs:complexType>
       </xs:element>
       <xs:element name="CalibrationSwaptions">
         <xs:complexType>
           <xs:sequence>
             <xs:element type="xs:string" name="Expiries"/> <!-- FIXME: comma delimited list -->
             <xs:element type="xs:string" name="Terms"/> <!-- FIXME: comma delimited list -->
             <xs:element type="xs:string" name="Strikes"/> <!-- FIXME: comma delimited list -->
           </xs:sequence>
         </xs:complexType>
       </xs:element>
       <xs:element name="ParameterTransformation">
         <xs:complexType>
           <xs:sequence>
             <xs:element type="xs:float" name="ShiftHorizon"/>
             <xs:element type="xs:float" name="Scaling"/>
           </xs:sequence>
         </xs:complexType>
       </xs:element>
    </xs:sequence>
    <xs:attribute type="currencyCodeWithDefault" name="ccy" use="required"/> <!-- FIXME: currency not ccy -->
  </xs:complexType>

  <xs:simpleType name="calibrationTypeType">
    <xs:restriction base="xs:string">
      <xs:enumeration value="Bootstrap"/>
      <xs:enumeration value="BestFit"/>
      <xs:enumeration value="None"/>
    </xs:restriction>
  </xs:simpleType>

  <xs:simpleType name="volatilityTypeType">
    <xs:restriction base="xs:string">
      <xs:enumeration value="Hagan"/>
      <xs:enumeration value="HullWhite"/>
    </xs:restriction>
  </xs:simpleType>

  <xs:simpleType name="paramTypeType">
    <xs:restriction base="xs:string">
      <xs:enumeration value="Constant"/>
      <xs:enumeration value="Piecewise"/>
    </xs:restriction>
  </xs:simpleType>

  <xs:simpleType name="reversionTypeType"> <!-- just use volatilityTypeType ?-->
    <xs:restriction base="xs:string">
      <xs:enumeration value="Hagan"/>
      <xs:enumeration value="HullWhite"/>
    </xs:restriction>
  </xs:simpleType>

  <xs:complexType name="crossCurrencyLGM">
    <xs:sequence>
      <!-- FIXME: Why is this here every time?? -->
      <xs:element type="currencyCode" name="DomesticCcy"/> <!-- FIXME: Currency not Ccy -->
      <xs:element type="xs:string" name="CalibrationType"/>
      <xs:element name="Sigma">
        <xs:complexType>
          <xs:sequence>
            <xs:element type="bool" name="Calibrate"/>
            <xs:element type="xs:string" name="ParamType"/>
            <xs:element type="xs:string" name="TimeGrid"/> <!-- FIXME: comma delimited lists -->
            <xs:element type="xs:string" name="InitialValue"/> <!-- FIXME: comma delimited lists -->
          </xs:sequence>
        </xs:complexType>
      </xs:element>
      <xs:element name="CalibrationOptions">
        <xs:complexType>
          <xs:sequence>
            <xs:element type="xs:string" name="Expiries"/> <!-- FIXME: comma delimited lists -->
            <xs:element type="xs:string" name="Strikes"/> <!-- FIXME: comma delimited lists -->
          </xs:sequence>
        </xs:complexType>
      </xs:element>
    </xs:sequence>
    <xs:attribute type="currencyCodeWithDefault" name="foreignCcy" use="required"/>
  </xs:complexType>

  <xs:complexType name="crossAssetLGM">
    <xs:sequence>
      <!-- FIXME: Why is this here every time?? -->
      <xs:element type="currencyCode" name="Currency"/> <!-- FIXME: Currency not Ccy -->
      <xs:element type="xs:string" name="CalibrationType"/>
      <xs:element name="Sigma">
        <xs:complexType>
          <xs:sequence>
            <xs:element type="bool" name="Calibrate"/>
            <xs:element type="xs:string" name="ParamType"/>
            <xs:element type="xs:string" name="TimeGrid"/> <!-- FIXME: comma delimited lists -->
            <xs:element type="xs:string" name="InitialValue"/> <!-- FIXME: comma delimited lists -->
          </xs:sequence>
        </xs:complexType>
      </xs:element>
      <xs:element name="CalibrationOptions">
        <xs:complexType>
          <xs:sequence>
            <xs:element type="xs:string" name="Expiries"/> <!-- FIXME: comma delimited lists -->
            <xs:element type="xs:string" name="Strikes"/> <!-- FIXME: comma delimited lists -->
          </xs:sequence>
        </xs:complexType>
      </xs:element>
    </xs:sequence>
    <xs:attribute type="xs:string" name="name" use="required"/>
  </xs:complexType>
  
  <xs:simpleType name="default">
    <xs:restriction base="xs:string">
      <xs:enumeration value="default"/>
    </xs:restriction>
  </xs:simpleType>

  <xs:simpleType name="currencyCodeWithDefault">
    <xs:union memberTypes="currencyCode default"/>
  </xs:simpleType>
  
  <xs:complexType name="market">
    <xs:sequence>
      <xs:element type="currencyCode" name="BaseCurrency"/>
      <xs:element name="Currencies">
        <xs:complexType>
           <xs:sequence>
              <xs:element type="currencyCode" name="Currency" maxOccurs="unbounded" minOccurs="1"/>
           </xs:sequence>
         </xs:complexType>
      </xs:element>
      <xs:element name="YieldCurves">
        <xs:complexType>
          <xs:sequence>
            <xs:element name="Configuration">
              <xs:complexType>
                <xs:sequence>
                  <xs:element type="xs:string" name="Tenors"/>
                  <xs:element type="ycInterpolation" name="Interpolation"/>
                  <xs:element type="bool" name="Extrapolation"/>
                </xs:sequence>
              </xs:complexType>
            </xs:element>
          </xs:sequence>
        </xs:complexType>
      </xs:element>
      <xs:element name="FxRates" maxOccurs="1" minOccurs="0">
        <xs:complexType>
          <xs:sequence>
            <xs:element name="CurrencyPairs" maxOccurs="1">
              <xs:complexType>
                <xs:sequence>
                  <xs:element type="currencyPair" name="CurrencyPair" maxOccurs="unbounded" minOccurs="0"/>
                </xs:sequence>
              </xs:complexType>
            </xs:element>
          </xs:sequence>
        </xs:complexType>
      </xs:element>
      <xs:element name="Indices">
        <xs:complexType>
          <xs:sequence>
            <xs:element type="indexNameType" name="Index" maxOccurs="unbounded" minOccurs="0"/>
          </xs:sequence>
        </xs:complexType>
      </xs:element>
      <xs:element name="SwapIndices" maxOccurs="1" minOccurs="0">
        <xs:complexType>
          <xs:sequence>
            <xs:element name="SwapIndex" maxOccurs="unbounded" minOccurs="0">
              <xs:complexType>
                <xs:sequence>
                  <xs:element type="xs:string" name="Name"/>
    			  <xs:element type="indexNameType" name="ForwardingIndex" minOccurs="0"/>
                  <xs:element type="indexNameType" name="DiscountingIndex"/>
                </xs:sequence>
              </xs:complexType>
            </xs:element>
          </xs:sequence>
        </xs:complexType>
      </xs:element>
      <xs:element name="DefaultCurves" minOccurs="0" maxOccurs="1">
        <xs:complexType>
          <xs:sequence>
            <xs:element name="Names">
              <xs:complexType>
                <xs:sequence>
                  <xs:element type="xs:string" name="Name" maxOccurs="unbounded" minOccurs="0"/>
                </xs:sequence>
              </xs:complexType>
            </xs:element>
            <xs:element type="xs:string" name="Tenors"/>
            <xs:element type="xs:boolean" name="SimulateSurvivalProbabilities" minOccurs="0"/>
          </xs:sequence>
        </xs:complexType>
      </xs:element>
      <xs:element name="Equities" maxOccurs="1" minOccurs="0">
        <xs:complexType>
          <xs:sequence>
<<<<<<< HEAD
            <xs:element type="bool" name="Simulate" maxOccurs="1" minOccurs="0"/>
=======
            <xs:element type="bool" name="SimulateEquityNames" maxOccurs="1" minOccurs="0"/>
>>>>>>> 02e0e574
            <xs:element name="Names">
              <xs:complexType>
                <xs:sequence>
                  <xs:element type="xs:string" name="Name" maxOccurs="unbounded" minOccurs="0"/>
                </xs:sequence>
              </xs:complexType>
            </xs:element>
            <xs:element type="xs:string" name="DividendTenors"/>
            <xs:element type="xs:string" name="ForecastTenors"/>
          </xs:sequence>
        </xs:complexType>
      </xs:element>
      <xs:element name="SwaptionVolatilities" minOccurs="0" maxOccurs="1">
        <xs:complexType>
          <xs:sequence>
            <xs:element type="bool" name="Simulate" maxOccurs="1" minOccurs="0"/>
            <xs:element type="timeDecayType" name="ReactionToTimeDecay"/>
            <xs:element name="Currencies">
              <xs:complexType>
                <xs:sequence>
                  <xs:element type="currencyCode" name="Currency" maxOccurs="unbounded" minOccurs="0"/>
                </xs:sequence>
              </xs:complexType>
            </xs:element>
            <xs:element type="xs:string" name="Expiries"/>
            <xs:element type="xs:string" name="Terms"/>
            <xs:element name="Cube" minOccurs="0">
              <xs:complexType>
                <xs:sequence>
                  <xs:element type="xs:boolean" name="SimulateATMOnly" maxOccurs="1" minOccurs="0"/>
                  <xs:element type="xs:string" name="StrikeSpreads" maxOccurs="1" minOccurs="0"/>
                </xs:sequence>
              </xs:complexType>
            </xs:element>
          </xs:sequence>
        </xs:complexType>
      </xs:element>
      <xs:element name="CapFloorVolatilities" minOccurs="0" maxOccurs="1">
        <xs:complexType>
          <xs:sequence>
            <xs:element type="bool" name="Simulate" maxOccurs="1" minOccurs="0"/>
            <xs:element type="timeDecayType" name="ReactionToTimeDecay"/>
            <xs:element name="Currencies">
              <xs:complexType>
                <xs:sequence>
                  <xs:element type="currencyCode" name="Currency" maxOccurs="unbounded" minOccurs="0"/>
                </xs:sequence>
              </xs:complexType>
            </xs:element>
            <xs:element type="xs:string" name="Expiries"/>
            <xs:element type="xs:string" name="Strikes"/>
          </xs:sequence>
        </xs:complexType>
      </xs:element>
      <xs:element name="CDSVolatilities" minOccurs="0" maxOccurs="1">
        <xs:complexType>
          <xs:sequence>
            <xs:element type="bool" name="Simulate" maxOccurs="1" minOccurs="0"/>
            <xs:element type="timeDecayType" name="ReactionToTimeDecay"/>
            <xs:element name="Names">
              <xs:complexType>
                <xs:sequence>
                  <xs:element type="xs:string" name="Name" maxOccurs="unbounded" minOccurs="0"/>
                </xs:sequence>
              </xs:complexType>
            </xs:element>
            <xs:element type="xs:string" name="Expiries"/>
          </xs:sequence>
        </xs:complexType>
      </xs:element>
      <xs:element name="FxVolatilities" minOccurs="0" maxOccurs="1">
        <xs:complexType>
          <xs:sequence>
            <xs:element type="bool" name="Simulate"  maxOccurs="1" minOccurs="0"/>
            <xs:element type="timeDecayType" name="ReactionToTimeDecay"/>
            <xs:element name="CurrencyPairs">
              <xs:complexType>
                <xs:sequence>
                  <xs:element type="currencyPair" name="CurrencyPair" maxOccurs="unbounded" minOccurs="0"/>
                </xs:sequence>
              </xs:complexType>
            </xs:element>
            <xs:element type="xs:string" name="Expiries"/>
            <xs:element name="Surface" minOccurs="0">
              <xs:complexType>
                <xs:sequence>
                  <xs:element type="xs:string" name="Moneyness" maxOccurs="1" minOccurs="0"/>
                </xs:sequence>
              </xs:complexType>
            </xs:element>
          </xs:sequence>
        </xs:complexType>
      </xs:element>
      <xs:element name="EquityVolatilities" minOccurs="0" maxOccurs="1">
        <xs:complexType>
          <xs:sequence>
            <xs:element type="bool" name="Simulate"  maxOccurs="1" minOccurs="0"/>
            <xs:element type="timeDecayType" name="ReactionToTimeDecay"/>
            <xs:element name="Names">
              <xs:complexType>
                <xs:sequence>
                  <xs:element type="xs:string" name="Name" maxOccurs="unbounded" minOccurs="0"/>
                </xs:sequence>
              </xs:complexType>
            </xs:element>
            <xs:element type="xs:string" name="Expiries"/>
            <xs:element name="Surface" minOccurs="0">
              <xs:complexType>
                <xs:sequence>
                  <xs:element type="xs:boolean" name="SimulateATMOnly" maxOccurs="1" minOccurs="0"/>
                  <xs:element type="xs:string" name="Moneyness" maxOccurs="1" minOccurs="0"/>
                </xs:sequence>
              </xs:complexType>
            </xs:element>
          </xs:sequence>
        </xs:complexType>
      </xs:element>
      <xs:element name="BenchmarkCurves" minOccurs="0" maxOccurs="1">
        <xs:complexType>
          <xs:sequence>
            <xs:element name="BenchmarkCurve" minOccurs="0" maxOccurs="unbounded">
              <xs:complexType>
                <xs:sequence>
                  <xs:element type="currencyCode" name="Currency" maxOccurs="1"/>
                  <xs:element type="xs:string" name="Name" maxOccurs="1"/>
                </xs:sequence>
              </xs:complexType>
            </xs:element>
          </xs:sequence>
        </xs:complexType>
      </xs:element>
      <xs:element name="Securities" minOccurs="0" maxOccurs="1">
        <xs:complexType>
          <xs:sequence>
            <xs:element type="xs:string" name="Security" minOccurs="0" maxOccurs="unbounded" />
          </xs:sequence>
        </xs:complexType>
      </xs:element>
      <xs:element name="ZeroInflationIndexCurves" maxOccurs="1" minOccurs="0">
        <xs:complexType>
          <xs:sequence>
            <xs:element name="Names">
              <xs:complexType>
                <xs:sequence>
                  <xs:element type="xs:string" name="Name" maxOccurs="unbounded" minOccurs="0"/>
                </xs:sequence>
              </xs:complexType>
            </xs:element>
            <xs:element type="xs:string" name="Tenors"/>
          </xs:sequence>
        </xs:complexType>
      </xs:element>
      <xs:element name="YYInflationIndexCurves" maxOccurs="1" minOccurs="0">
        <xs:complexType>
          <xs:sequence>
            <xs:element name="Names">
              <xs:complexType>
                <xs:sequence>
                  <xs:element type="xs:string" name="Name" maxOccurs="unbounded" minOccurs="0"/>
                </xs:sequence>
              </xs:complexType>
            </xs:element>
            <xs:element type="xs:string" name="Tenors"/>
          </xs:sequence>
        </xs:complexType>
      </xs:element>
      <xs:element name="AggregationScenarioDataCurrencies" minOccurs="0" maxOccurs="1">
        <xs:complexType>
          <xs:sequence>
            <xs:element type="currencyCode" name="Currency" maxOccurs="unbounded" minOccurs="0"/>
          </xs:sequence>
        </xs:complexType>
      </xs:element>
      <xs:element name="AggregationScenarioDataIndices" minOccurs="0" maxOccurs="1">
        <xs:complexType>
          <xs:sequence>
            <xs:element type="indexNameType" name="Index" maxOccurs="unbounded" minOccurs="0"/>
          </xs:sequence>
        </xs:complexType>
      </xs:element>
      <xs:element name="BaseCorrelations"  minOccurs="0">
        <xs:complexType>
          <xs:sequence>
            <xs:element type="bool" name="Simulate" maxOccurs="unbounded" minOccurs="0"/>
            <xs:element name="IndexNames">
            <xs:complexType>
             <xs:sequence>
              <xs:element type="xs:string" name="IndexName" maxOccurs="unbounded" minOccurs="0"/>
             </xs:sequence>
            </xs:complexType>
           </xs:element>
           <xs:element type="xs:string" name="Terms" maxOccurs="unbounded" minOccurs="0"/>
           <xs:element type="xs:string" name="DetachmentPoints" maxOccurs="unbounded" minOccurs="0"/>
          </xs:sequence>
         </xs:complexType>
      </xs:element>
    </xs:sequence>
  </xs:complexType>

  <xs:simpleType name="ycInterpolation">
    <xs:restriction base="xs:string">
      <xs:enumeration value="LogLinear"/>
      <xs:enumeration value="LinearZero"/>
    </xs:restriction>
  </xs:simpleType>

  <xs:simpleType name="timeDecayType">
    <xs:restriction base="xs:string">
      <xs:enumeration value="ForwardVariance"/>
      <xs:enumeration value="ConstantVariance"/>
    </xs:restriction>
  </xs:simpleType>

</xs:schema><|MERGE_RESOLUTION|>--- conflicted
+++ resolved
@@ -320,11 +320,7 @@
       <xs:element name="Equities" maxOccurs="1" minOccurs="0">
         <xs:complexType>
           <xs:sequence>
-<<<<<<< HEAD
-            <xs:element type="bool" name="Simulate" maxOccurs="1" minOccurs="0"/>
-=======
             <xs:element type="bool" name="SimulateEquityNames" maxOccurs="1" minOccurs="0"/>
->>>>>>> 02e0e574
             <xs:element name="Names">
               <xs:complexType>
                 <xs:sequence>
