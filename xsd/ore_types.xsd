--- conflicted
+++ resolved
@@ -428,7 +428,6 @@
       <xs:enumeration value="Flat"/>
       <xs:enumeration value="UseInterpolator"/>
       <xs:enumeration value="None"/>
-      <xs:enumeration value="UseInterpolator"/>
     </xs:restriction>
   </xs:simpleType>
 
@@ -557,7 +556,6 @@
       <xs:enumeration value="Put"/>
     </xs:restriction>
   </xs:simpleType>
-<<<<<<< HEAD
   
   <xs:simpleType name="strikeDeltaType">
     <xs:restriction base="xs:string">
@@ -586,7 +584,4 @@
     </xs:restriction>
   </xs:simpleType>
   
-=======
- 
->>>>>>> b96e738e
 </xs:schema>
