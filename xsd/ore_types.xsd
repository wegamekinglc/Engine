<xs:schema attributeFormDefault="unqualified" elementFormDefault="qualified" xmlns:xs="http://www.w3.org/2001/XMLSchema">

  <xs:simpleType name="date">
    <!-- date can be YYYYMMDD, DD-MM-YYYY, DD/MM/YYYY,
         YYYY/MM/DD, YYYY-MM-DD or an empty string in some cases -->
    <xs:restriction base="xs:string">
      <xs:maxLength value="10"/>
      <!-- This is not super strict, e.g. 2016-17-39 would pass, but it catches
           most errors-->
      <xs:pattern value="(2\d{3}[0-1]\d[0-3]\d|2\d{3}[-./][0-1]\d[-./][0-3]\d|[0-3]\d[-./][0-1]\d[-./]2\d{3})?"/>
    </xs:restriction>
  </xs:simpleType>

  <xs:simpleType name="indexNameType">
    <!-- Index name is of form CCY-NAME or CCY-NAME-TENOR max length is EUR-EURIBOR-12M or FX-SOURCE-CCY1-CCY2 -->
    <xs:restriction base="xs:string">
      <xs:maxLength value="15"/>
      <!-- This is not strict.
           - CCY is any 3 uppercase character string (can we use the below currencyCode list?)
           - NAME is any 3 to 8 character string ("CMS" up to "FedFunds")
           - TENOR is any 1 to 3 digit followed by one of YMWD (99M would pass)
        -->
      <xs:pattern value="\p{Lu}{3}-\c{3,8}|\p{Lu}{3}-\c{3,8}-\d{1,3}[YMWD]|\c{2}-\c{1,8}-\p{Lu}{3}-\p{Lu}{3}"/>
    </xs:restriction>
  </xs:simpleType>

  <xs:simpleType name="bool">
    <xs:restriction base="xs:string">
      <xs:enumeration value="Y"/>
      <xs:enumeration value="YES"/>
      <xs:enumeration value="TRUE"/>
      <xs:enumeration value="true"/>
      <xs:enumeration value="1"/>
      <xs:enumeration value="N"/>
      <xs:enumeration value="NO"/>
      <xs:enumeration value="FALSE"/>
      <xs:enumeration value="false"/>
      <xs:enumeration value="0"/>
      <xs:enumeration value=""/>
    </xs:restriction>
  </xs:simpleType>

  <xs:simpleType name="currencyCode">
    <xs:restriction base="xs:string">
      <xs:enumeration value="ATS"/>
      <xs:enumeration value="AUD"/>
      <xs:enumeration value="BEF"/>
      <xs:enumeration value="BRL"/>
      <xs:enumeration value="CAD"/>
      <xs:enumeration value="CHF"/>
      <xs:enumeration value="CNY"/>
      <xs:enumeration value="CNH"/>
      <xs:enumeration value="CZK"/>
      <xs:enumeration value="DEM"/>
      <xs:enumeration value="DKK"/>
      <xs:enumeration value="EUR"/>
      <xs:enumeration value="ESP"/>
      <xs:enumeration value="FIM"/>
      <xs:enumeration value="FRF"/>
      <xs:enumeration value="GBP"/>
      <xs:enumeration value="GRD"/>
      <xs:enumeration value="HKD"/>
      <xs:enumeration value="HUF"/>
      <xs:enumeration value="IEP"/>
      <xs:enumeration value="ITL"/>
      <xs:enumeration value="INR"/>
      <xs:enumeration value="ISK"/>
      <xs:enumeration value="JPY"/>
      <xs:enumeration value="KRW"/>
      <xs:enumeration value="LUF"/>
      <xs:enumeration value="NLG"/>
      <xs:enumeration value="NOK"/>
      <xs:enumeration value="NZD"/>
      <xs:enumeration value="PLN"/>
      <xs:enumeration value="PTE"/>
      <xs:enumeration value="RON"/>
      <xs:enumeration value="SEK"/>
      <xs:enumeration value="SGD"/>
      <xs:enumeration value="THB"/>
      <xs:enumeration value="TRY"/>
      <xs:enumeration value="TWD"/>
      <xs:enumeration value="USD"/>
      <xs:enumeration value="ZAR"/>
      <xs:enumeration value="ARS"/>
      <xs:enumeration value="CLP"/>
      <xs:enumeration value="COP"/>
      <xs:enumeration value="IDR"/>
      <xs:enumeration value="ILS"/>
      <xs:enumeration value="KWD"/>
      <xs:enumeration value="PEN"/>
      <xs:enumeration value="MXN"/>
      <xs:enumeration value="SAR"/>
      <xs:enumeration value="RUB"/>
      <xs:enumeration value="TND"/>
      <xs:enumeration value="MYR"/>
      <xs:enumeration value="UAH"/>
      <xs:enumeration value="KZT"/>
      <xs:enumeration value="QAR"/>
      <xs:enumeration value="MXV"/>
      <xs:enumeration value="CLF"/>
      <xs:enumeration value="EGP"/>
      <xs:enumeration value="BHD"/>
      <xs:enumeration value="OMR"/>
      <xs:enumeration value="VND"/>
      <xs:enumeration value="AED"/>
      <xs:enumeration value="PHP"/>
      <xs:enumeration value="NGN"/>
      <xs:enumeration value="MAD"/>
<<<<<<< HEAD
      <!-- valid as currency too -->
      <xs:enumeration value="XAU"/>
      <xs:enumeration value="XAG"/>
      <xs:enumeration value="XPT"/>
      <xs:enumeration value="XPD"/>
=======
      <xs:enumeration value="UYU"/>
>>>>>>> 08d1076b
    </xs:restriction>
  </xs:simpleType>

  <xs:simpleType name="currencyPair">
    <xs:restriction base="xs:string">
      <xs:length value="6"/>
      <!-- FIXME: can we reference above list?-->
    </xs:restriction>
  </xs:simpleType>

  <xs:simpleType name="businessDayConvention">
    <xs:restriction base="xs:string">
      <xs:enumeration value="F"/>
      <xs:enumeration value="Following"/>
      <xs:enumeration value="FOLLOWING"/>
      <xs:enumeration value="MF"/>
      <xs:enumeration value="ModifiedFollowing"/>
      <xs:enumeration value="Modified Following"/>
      <xs:enumeration value="MODIFIEDF"/>
      <xs:enumeration value="MODFOLLOWING"/>
      <xs:enumeration value="P"/>
      <xs:enumeration value="Preceding"/>
      <xs:enumeration value="PRECEDING"/>
      <xs:enumeration value="MP"/>
      <xs:enumeration value="ModifiedPreceding"/>
      <xs:enumeration value="Modified Preceding"/>
      <xs:enumeration value="MODIFIEDP"/>
      <xs:enumeration value="U"/>
      <xs:enumeration value="Unadjusted"/>
      <xs:enumeration value="INDIFF"/>
      <xs:enumeration value="NEAREST"/>
      <xs:enumeration value="NONE"/>
      <xs:enumeration value="NotApplicable"/>
    </xs:restriction>
  </xs:simpleType>

  <xs:simpleType name="calendar">
    <xs:restriction base="xs:string"/>
    <!-- Removing these for now while we think about Joint Calendars, we allow any string for now -->
    <!--xs:enumeration value="TGT"/>
      <xs:enumeration value="TARGET"/>
      <xs:enumeration value="EUR"/>
      <xs:enumeration value="ZUB"/>
      <xs:enumeration value="CHF"/>
      <xs:enumeration value="US"/>
      <xs:enumeration value="USD"/>
      <xs:enumeration value="NYB"/>
      <xs:enumeration value="US-SET"/>
      <xs:enumeration value="US settlement"/>
      <xs:enumeration value="US-GOV"/>
      <xs:enumeration value="US-NYSE"/>
      <xs:enumeration value="US-NERC"/>
      <xs:enumeration value="GB"/>
      <xs:enumeration value="GBP"/>
      <xs:enumeration value="UK"/>
      <xs:enumeration value="UK settlement"/>
      <xs:enumeration value="LNB"/>
      <xs:enumeration value="CA"/>
      <xs:enumeration value="TRB"/>
      <xs:enumeration value="CAD"/>
      <xs:enumeration value="SYB"/>
      <xs:enumeration value="AU"/>
      <xs:enumeration value="AUD"/>
      <xs:enumeration value="TKB"/>
      <xs:enumeration value="JP"/>
      <xs:enumeration value="JPY"/>
      <xs:enumeration value="ZAR"/>
      <xs:enumeration value="SA"/>
      <xs:enumeration value="SS"/>
      <xs:enumeration value="SEK"/>
      <xs:enumeration value="ARS"/>
      <xs:enumeration value="BRL"/>
      <xs:enumeration value="CNY"/>
      <xs:enumeration value="CZK"/>
      <xs:enumeration value="DKK"/>
      <xs:enumeration value="DEN"/>
      <xs:enumeration value="FIN"/>
      <xs:enumeration value="HKD"/>
      <xs:enumeration value="ISK"/>
      <xs:enumeration value="INR"/>
      <xs:enumeration value="IDR"/>
      <xs:enumeration value="MXN"/>
      <xs:enumeration value="NZD"/>
      <xs:enumeration value="NOK"/>
      <xs:enumeration value="PLN"/>
      <xs:enumeration value="RUB"/>
      <xs:enumeration value="SAR"/>
      <xs:enumeration value="SGD"/>
      <xs:enumeration value="KRW"/>
      <xs:enumeration value="TWD"/>
      <xs:enumeration value="TRY"/>
      <xs:enumeration value="UAH"/>
      <xs:enumeration value="CLP"/>
      <xs:enumeration value="HUF"/>
      <xs:enumeration value="RON"/>
      <xs:enumeration value="THB"/>
      <xs:enumeration value="COP"/>
      <xs:enumeration value="ILS"/>
      <xs:enumeration value="KWD"/>
      <xs:enumeration value="PEN"/>
      <xs:enumeration value="TND"/>
      <xs:enumeration value="MYR"/>
      <xs:enumeration value="KZT"/>
      <xs:enumeration value="QAR"/>
      <xs:enumeration value="MXV"/>
      <xs:enumeration value="CLF"/>
      <xs:enumeration value="EGP"/>
      <xs:enumeration value="BHD"/>
      <xs:enumeration value="OMR"/>
      <xs:enumeration value="VND"/>
      <xs:enumeration value="AED"/>
      <xs:enumeration value="PHP"/>
      <xs:enumeration value="NGN"/>
      <xs:enumeration value="MAD"/>
      <xs:enumeration value="GBLO"/>
      <xs:enumeration value="EUTA"/>
      <xs:enumeration value="CHZU"/>
      <xs:enumeration value="CATO"/>
      <xs:enumeration value="JPTO"/>
      <xs:enumeration value="SEST"/>
      <xs:enumeration value="TRIS"/>
      <xs:enumeration value="BEBR"/>
      <xs:enumeration value="UNMAPPED"/>
      <xs:enumeration value="WeekendsOnly"/>
    </xs:restriction-->
  </xs:simpleType>

  <xs:simpleType name="dayCounter">
    <xs:restriction base="xs:string">
      <xs:enumeration value="A360"/>
      <xs:enumeration value="Actual/360"/>
      <xs:enumeration value="ACT/360"/>
      <xs:enumeration value="A365"/>
      <xs:enumeration value="A365F"/>
      <xs:enumeration value="Actual/365 (Fixed)"/>
      <xs:enumeration value="Actual/365 (fixed)"/>
      <xs:enumeration value="ACT/365.FIXED"/>
      <xs:enumeration value="ACT/365"/>
      <xs:enumeration value="T360"/>
      <xs:enumeration value="30/360"/>
      <xs:enumeration value="30/360 (Bond Basis)"/>
      <xs:enumeration value="ACT/nACT"/>
      <xs:enumeration value="30E/360 (Eurobond Basis)"/>
      <xs:enumeration value="30E/360"/>
      <xs:enumeration value="30/360 (Italian)"/>
      <xs:enumeration value="ActActISDA"/>
      <xs:enumeration value="Actual/Actual (ISDA)"/>
      <xs:enumeration value="ActualActual (ISDA)"/>
      <xs:enumeration value="ACT/ACT"/>
      <xs:enumeration value="ACT/ACT.ISDA"/>
      <xs:enumeration value="ACT"/>
      <xs:enumeration value="ActActISMA"/>
      <xs:enumeration value="Actual/Actual (ISMA)"/>
      <xs:enumeration value="ActualActual (ISMA)"/>
      <xs:enumeration value="ActActAFB"/>
      <xs:enumeration value="Actual/Actual (AFB)"/>
      <xs:enumeration value="1/1"/>
      <xs:enumeration value="BUS/252"/>
      <xs:enumeration value="Business/252"/>
      <xs:enumeration value="Actual/365 (No Leap)"/>
      <xs:enumeration value="Act/365 (NL)"/>
      <xs:enumeration value="NL/365"/>
      <xs:enumeration value="Actual/365 (JGB)"/>
      <xs:enumeration value="ACT/365L"/>
      <xs:enumeration value="30E/360.ISDA"/>
      <xs:enumeration value="ACT/ACT.ISDA"/>
      <xs:enumeration value="ACT/ACT.AFB"/>
      <xs:enumeration value="ACT/ACT.ISMA"/>
      <xs:enumeration value="Simple"/>
      <xs:enumeration value="Year"/>
    </xs:restriction>
  </xs:simpleType>

  <xs:simpleType name="frequencyType">
    <xs:restriction base="xs:string">
      <xs:enumeration value="Z"/>
      <xs:enumeration value="Once"/>
      <xs:enumeration value="A"/>
      <xs:enumeration value="Annual"/>
      <xs:enumeration value="S"/>
      <xs:enumeration value="Semiannual"/>
      <xs:enumeration value="Q"/>
      <xs:enumeration value="Quarterly"/>
      <xs:enumeration value="B"/>
      <xs:enumeration value="Bimonthly"/>
      <xs:enumeration value="M"/>
      <xs:enumeration value="Monthly"/>
      <xs:enumeration value="L"/>
      <xs:enumeration value="Lunarmonth"/>
      <xs:enumeration value="W"/>
      <xs:enumeration value="Weekly"/>
      <xs:enumeration value="D"/>
      <xs:enumeration value="Daily"/>
    </xs:restriction>
  </xs:simpleType>

  <xs:simpleType name="dateRule">
    <xs:restriction base="xs:string">
      <xs:enumeration value="Backward"/>
      <xs:enumeration value="Forward"/>
      <xs:enumeration value="Zero"/>
      <xs:enumeration value="ThirdWednesday"/>
      <xs:enumeration value="Twentieth"/>
      <xs:enumeration value="TwentiethIMM"/>
      <xs:enumeration value="OldCDS"/>
      <xs:enumeration value="CDS"/>
      <xs:enumeration value="CDS2015"/>
    </xs:restriction>
  </xs:simpleType>

  <xs:simpleType name="subPeriodsCouponType">
    <xs:restriction base="xs:string">
      <xs:enumeration value="Compounding"/>
      <xs:enumeration value="Averaging"/>
    </xs:restriction>
  </xs:simpleType>

  <xs:simpleType name="compounding">
    <xs:restriction base="xs:string">
      <xs:enumeration value="Simple"/>
      <xs:enumeration value="Compounded"/>
      <xs:enumeration value="Continuous"/>
      <xs:enumeration value="SimpleThenCompounded"/>
    </xs:restriction>
  </xs:simpleType>

  <xs:simpleType name="interpolationVariableType">
    <xs:restriction base="xs:string">
      <xs:enumeration value="Zero"/>
      <xs:enumeration value="Discount"/>
    </xs:restriction>
  </xs:simpleType>

  <xs:simpleType name="interpolationMethodType">
    <xs:restriction base="xs:string">
      <xs:enumeration value="Linear"/>
      <xs:enumeration value="LogLinear"/>
      <xs:enumeration value="NaturalCubic"/>
      <xs:enumeration value="FinancialCubic"/>
      <xs:enumeration value="Cubic"/>
      <xs:enumeration value="LinearFlat"/>
      <xs:enumeration value="LogLinearFlat"/>
      <xs:enumeration value="CubicFlat"/>
    </xs:restriction>
  </xs:simpleType>

  <xs:simpleType name="cdsType">
    <xs:restriction base="xs:string">
      <xs:enumeration value="SpreadCDS"/>
      <xs:enumeration value="HazardRate"/>
      <xs:enumeration value="Yield"/>
    </xs:restriction>
  </xs:simpleType>

  <xs:simpleType name="equityType">
    <xs:restriction base="xs:string">
      <xs:enumeration value="ForwardPrice"/>
      <xs:enumeration value="OptionPremium"/>
      <xs:enumeration value="DividendYield"/>
      <xs:enumeration value="NoDividends"/>
    </xs:restriction>
  </xs:simpleType>

  <xs:simpleType name="dimensionType">
    <xs:restriction base="xs:string">
      <xs:enumeration value="ATM"/>
      <xs:enumeration value="Smile"/>
      <xs:enumeration value="Constant"/>
    </xs:restriction>
  </xs:simpleType>

  <xs:simpleType name="smileType">
    <xs:restriction base="xs:string">
      <xs:enumeration value="VannaVolga"/>
      <xs:enumeration value="Delta"/>
    </xs:restriction>
  </xs:simpleType>

  <xs:simpleType name="fxVolInterpolation">
    <xs:restriction base="xs:string">
      <xs:enumeration value="VannaVolga1"/>
      <xs:enumeration value="VannaVolga2"/>
      <xs:enumeration value="Linear"/>
      <xs:enumeration value="Cubic"/>
    </xs:restriction>
  </xs:simpleType>

  <xs:simpleType name="correlationType">
    <xs:restriction base="xs:string">
      <xs:enumeration value="CMSSpread"/>
      <xs:enumeration value="Generic"/> 
    </xs:restriction>
  </xs:simpleType>

  <xs:simpleType name="correlationQuoteType">
    <xs:restriction base="xs:string">
      <xs:enumeration value="RATE"/>
      <xs:enumeration value="PRICE"/>
      <xs:enumeration value="NULL"/>
    </xs:restriction>
  </xs:simpleType>

  <xs:simpleType name="commodityVolatilityType">
    <xs:restriction base="xs:string">
      <xs:enumeration value="Constant"/>
      <xs:enumeration value="Curve"/>
      <xs:enumeration value="Surface"/>
    </xs:restriction>
  </xs:simpleType>

  <xs:simpleType name="volatilityType">
    <xs:restriction base="xs:string">
      <xs:enumeration value="Normal"/>
      <xs:enumeration value="Lognormal"/>
      <xs:enumeration value="ShiftedLognormal"/>
    </xs:restriction>
  </xs:simpleType>

  <xs:simpleType name="extrapolationType">
    <xs:restriction base="xs:string">
      <xs:enumeration value="Linear"/>
      <xs:enumeration value="Flat"/>
      <xs:enumeration value="None"/>
    </xs:restriction>
  </xs:simpleType>

  <xs:simpleType name="longShort">
    <xs:restriction base="xs:string">
      <xs:enumeration value="Long"/>
      <xs:enumeration value="Short"/>
    </xs:restriction>
  </xs:simpleType>

  <xs:simpleType name="inflationType">
    <xs:restriction base="xs:string">
      <xs:enumeration value="ZC"/>
      <xs:enumeration value="YY"/>
    </xs:restriction>
  </xs:simpleType>

  <xs:simpleType name="amortizationType">
    <xs:restriction base="xs:string">
      <xs:enumeration value="FixedAmount"/>
      <xs:enumeration value="RelativeToInitialNotional"/>
      <xs:enumeration value="RelativeToPreviousNotional"/>
      <xs:enumeration value="Annuity"/>
    </xs:restriction>
  </xs:simpleType>

  <xs:simpleType name="settlementType">
    <xs:restriction base="xs:string">
      <xs:enumeration value="Physical"/>
      <xs:enumeration value="Cash"/>
    </xs:restriction>
  </xs:simpleType>

  <xs:simpleType name="momentType">
    <xs:restriction base="xs:string">
      <xs:enumeration value="Variance"/>
      <xs:enumeration value="Volatility"/>
    </xs:restriction>
  </xs:simpleType>

  <xs:simpleType name="settlementMethod">
    <xs:restriction base="xs:string">
      <xs:enumeration value="PhysicalOTC"/>
      <xs:enumeration value="PhysicalCleared"/>
      <xs:enumeration value="CollateralizedCashPrice"/>
      <xs:enumeration value="ParYieldCurve"/>
    </xs:restriction>
  </xs:simpleType>

  <xs:simpleType name="capFloor">
    <xs:restriction base="xs:string">
      <xs:enumeration value="Cap"/>
      <xs:enumeration value="Floor"/>
    </xs:restriction>
  </xs:simpleType>

  <xs:simpleType name="exerciseStyle">
    <xs:restriction base="xs:string">
      <xs:enumeration value="European"/>
      <xs:enumeration value="American"/>
    </xs:restriction>
  </xs:simpleType>

  <xs:simpleType name="weekdayType">
    <xs:restriction base="xs:string">
      <xs:enumeration value="Mon"/>
      <xs:enumeration value="Tue"/>
      <xs:enumeration value="Wed"/>
      <xs:enumeration value="Thu"/>
      <xs:enumeration value="Fri"/>
      <xs:enumeration value="Sat"/>
      <xs:enumeration value="Sun"/>
    </xs:restriction>
  </xs:simpleType>

  <xs:simpleType name="monthType">
    <xs:restriction base="xs:string">
      <xs:enumeration value="Jan"/>
      <xs:enumeration value="Feb"/>
      <xs:enumeration value="Mar"/>
      <xs:enumeration value="Apr"/>
      <xs:enumeration value="May"/>
      <xs:enumeration value="Jun"/>
      <xs:enumeration value="Jul"/>
      <xs:enumeration value="Aug"/>
      <xs:enumeration value="Sep"/>
      <xs:enumeration value="Oct"/>
      <xs:enumeration value="Nov"/>
      <xs:enumeration value="Dec"/>
    </xs:restriction>
  </xs:simpleType>
  
  <xs:simpleType name="cdsTierType">
    <xs:restriction base="xs:string">
      <xs:enumeration value="SNRFOR"/>
      <xs:enumeration value="SUBLT2"/>
      <xs:enumeration value="SNRLAC"/>
      <xs:enumeration value="SECDOM"/>
      <xs:enumeration value="JRSUBUT2"/>
      <xs:enumeration value="PREFT1"/>
    </xs:restriction>
  </xs:simpleType>
  
  <xs:simpleType name="cdsDocClauseType">
    <xs:restriction base="xs:string">
      <xs:enumeration value="CR"/>
      <xs:enumeration value="MM"/>
      <xs:enumeration value="MR"/>
      <xs:enumeration value="XR"/>
      <xs:enumeration value="CR14"/>
      <xs:enumeration value="MM14"/>
      <xs:enumeration value="MR14"/>
      <xs:enumeration value="XR14"/>
    </xs:restriction>
  </xs:simpleType>

  <xs:simpleType name="positiveDecimal">
    <xs:restriction base="xs:decimal">
      <xs:minInclusive value="0"/>
    </xs:restriction>
  </xs:simpleType>

</xs:schema>
<|MERGE_RESOLUTION|>--- conflicted
+++ resolved
@@ -106,15 +106,12 @@
       <xs:enumeration value="PHP"/>
       <xs:enumeration value="NGN"/>
       <xs:enumeration value="MAD"/>
-<<<<<<< HEAD
+      <xs:enumeration value="UYU"/>
       <!-- valid as currency too -->
       <xs:enumeration value="XAU"/>
       <xs:enumeration value="XAG"/>
       <xs:enumeration value="XPT"/>
       <xs:enumeration value="XPD"/>
-=======
-      <xs:enumeration value="UYU"/>
->>>>>>> 08d1076b
     </xs:restriction>
   </xs:simpleType>
 
