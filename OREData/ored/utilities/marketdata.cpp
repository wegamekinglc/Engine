--- conflicted
+++ resolved
@@ -62,11 +62,7 @@
     return curve;
 }
 
-<<<<<<< HEAD
-Handle<YieldTermStructure> indexOrYieldCurve(const boost::shared_ptr<Market>& market, const std::string& name,
-=======
 Handle<YieldTermStructure> indexOrYieldCurve(const QuantLib::ext::shared_ptr<Market>& market, const std::string& name,
->>>>>>> 29782b33
                                              const std::string& configuration) {
     try {
         return market->iborIndex(name, configuration)->forwardingTermStructure();
