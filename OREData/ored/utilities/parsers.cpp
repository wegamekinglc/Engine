--- conflicted
+++ resolved
@@ -524,13 +524,11 @@
     static map<string, DayCounter> m = {{"A360", Actual360()},
                                         {"Actual/360", Actual360()},
                                         {"ACT/360", Actual360()},
-<<<<<<< HEAD
+                                        {"Act/360", Actual360()},
                                         {"A360 (Incl Last)", Actual360(true)},
                                         {"Actual/360 (Incl Last)", Actual360(true)},
                                         {"ACT/360 (Incl Last)", Actual360(true)},
-=======
-                                        {"Act/360", Actual360()},
->>>>>>> d0488dc5
+                                        {"Act/360 (Incl Last)", Actual360(true)},
                                         {"A365", Actual365Fixed()},
                                         {"A365F", Actual365Fixed()},
                                         {"Actual/365 (Fixed)", Actual365Fixed()},
