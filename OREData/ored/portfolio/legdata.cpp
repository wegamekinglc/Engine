/*
 Copyright (C) 2016 Quaternion Risk Management Ltd
 All rights reserved.

 This file is part of ORE, a free-software/open-source library
 for transparent pricing and risk analysis - http://opensourcerisk.org

 ORE is free software: you can redistribute it and/or modify it
 under the terms of the Modified BSD License.  You should have received a
 copy of the license along with this program.
 The license is also available online at <http://opensourcerisk.org>

 This program is distributed on the basis that it will form a useful
 contribution to risk analytics and model standardisation, but WITHOUT
 ANY WARRANTY; without even the implied warranty of MERCHANTABILITY or
 FITNESS FOR A PARTICULAR PURPOSE. See the license for more details.
*/

#include <ored/portfolio/builders/capflooredcpileg.hpp>
#include <ored/portfolio/builders/capfloorediborleg.hpp>
#include <ored/portfolio/builders/capflooredyoyleg.hpp>
#include <ored/portfolio/builders/cms.hpp>
#include <ored/portfolio/builders/cmsspread.hpp>
#include <ored/portfolio/legdata.hpp>
#include <ored/utilities/log.hpp>
#include <ored/utilities/to_string.hpp>

#include <boost/make_shared.hpp>
#include <ql/cashflow.hpp>
#include <ql/cashflows/averagebmacoupon.hpp>
#include <ql/cashflows/capflooredcoupon.hpp>
#include <ql/cashflows/capflooredinflationcoupon.hpp>
#include <ql/cashflows/cpicoupon.hpp>
#include <ql/cashflows/cpicouponpricer.hpp>
#include <ql/cashflows/digitalcoupon.hpp>
#include <ql/cashflows/fixedratecoupon.hpp>
#include <ql/cashflows/iborcoupon.hpp>
#include <ql/cashflows/simplecashflow.hpp>
#include <ql/errors.hpp>
#include <ql/experimental/coupons/cmsspreadcoupon.hpp>
#include <ql/experimental/coupons/digitalcmsspreadcoupon.hpp>
#include <ql/experimental/coupons/strippedcapflooredcoupon.hpp>
#include <ql/version.hpp>
#include <qle/cashflows/averageonindexedcoupon.hpp>
#include <qle/cashflows/averageonindexedcouponpricer.hpp>
#include <qle/cashflows/brlcdicouponpricer.hpp>
#include <qle/cashflows/couponpricer.hpp>
#include <qle/cashflows/cpicoupon.hpp>
#include <qle/cashflows/cpicouponpricer.hpp>
#include <qle/cashflows/equitycoupon.hpp>
#include <qle/cashflows/floatingannuitycoupon.hpp>
#include <qle/cashflows/indexedcoupon.hpp>
<<<<<<< HEAD

#include <qle/cashflows/overnightindexedcoupon.hpp>
#include <qle/cashflows/strippedcapflooredcpicoupon.hpp>
=======
>>>>>>> eb00d8d1
#include <qle/cashflows/strippedcapflooredyoyinflationcoupon.hpp>
#include <qle/cashflows/subperiodscoupon.hpp>
#include <qle/cashflows/subperiodscouponpricer.hpp>
#include <qle/indexes/bmaindexwrapper.hpp>

using namespace QuantLib;
using namespace QuantExt;

namespace ore {
namespace data {

LegDataRegister<CashflowData> CashflowData::reg_("Cashflow");

void CashflowData::fromXML(XMLNode* node) {
    XMLUtils::checkNode(node, legNodeName());
    amounts_ =
        XMLUtils::getChildrenValuesWithAttributes<Real>(node, "Cashflow", "Amount", "date", dates_, &parseReal, false);
}

XMLNode* CashflowData::toXML(XMLDocument& doc) {
    XMLNode* node = doc.allocNode(legNodeName());
    XMLUtils::addChildrenWithOptionalAttributes(doc, node, "Cashflow", "Amount", amounts_, "date", dates_);
    return node;
}

LegDataRegister<FixedLegData> FixedLegData::reg_("Fixed");

void FixedLegData::fromXML(XMLNode* node) {
    XMLUtils::checkNode(node, legNodeName());
    rates_ = XMLUtils::getChildrenValuesWithAttributes<Real>(node, "Rates", "Rate", "startDate", rateDates_, parseReal,
                                                             true);
}

XMLNode* FixedLegData::toXML(XMLDocument& doc) {
    XMLNode* node = doc.allocNode(legNodeName());
    XMLUtils::addChildrenWithOptionalAttributes(doc, node, "Rates", "Rate", rates_, "startDate", rateDates_);
    return node;
}

LegDataRegister<ZeroCouponFixedLegData> ZeroCouponFixedLegData::reg_("ZeroCouponFixed");

void ZeroCouponFixedLegData::fromXML(XMLNode* node) {
    XMLUtils::checkNode(node, legNodeName());
    rates_ = XMLUtils::getChildrenValuesWithAttributes<Real>(node, "Rates", "Rate", "startDate", rateDates_, &parseReal, true);
    XMLNode* compNode = XMLUtils::getChildNode(node, "Compounding");
    if (compNode)
        compounding_ = XMLUtils::getChildValue(node, "Compounding", true);
    else
        compounding_ = "Compounded";
    QL_REQUIRE(compounding_ == "Compounded" || compounding_ == "Simple",
               "Compounding method " << compounding_ << " not supported");
    XMLNode* subtractNotionalNode = XMLUtils::getChildNode(node, "SubtractNotional");
    if (subtractNotionalNode)
        subtractNotional_ = XMLUtils::getChildValueAsBool(node, "SubtractNotional", true);
    else
        subtractNotional_ = true;
}

XMLNode* ZeroCouponFixedLegData::toXML(XMLDocument& doc) {
    XMLNode* node = doc.allocNode(legNodeName());
    XMLUtils::addChildrenWithOptionalAttributes(doc, node, "Rates", "Rate", rates_, "startDate", rateDates_);
    XMLUtils::addChild(doc, node, "Compounding", compounding_);
    XMLUtils::addChild(doc, node, "SubtractNotional", subtractNotional_);
    return node;
}

LegDataRegister<FloatingLegData> FloatingLegData::reg_("Floating");

void FloatingLegData::fromXML(XMLNode* node) {
    XMLUtils::checkNode(node, legNodeName());
    index_ = internalIndexName(XMLUtils::getChildValue(node, "Index", true));
    indices_.insert(index_);
    // These are all optional
    spreads_ = XMLUtils::getChildrenValuesWithAttributes<Real>(node, "Spreads", "Spread", "startDate", spreadDates_,
                                                               &parseReal);
    isInArrears_ = isAveraged_ = hasSubPeriods_ = includeSpread_ = false;
    if (XMLNode* arrNode = XMLUtils::getChildNode(node, "IsInArrears"))
        isInArrears_ = parseBool(XMLUtils::getNodeValue(arrNode));
    if (XMLNode* avgNode = XMLUtils::getChildNode(node, "IsAveraged"))
        isAveraged_ = parseBool(XMLUtils::getNodeValue(avgNode));
    if (XMLNode* spNode = XMLUtils::getChildNode(node, "HasSubPeriods"))
        hasSubPeriods_ = parseBool(XMLUtils::getNodeValue(spNode));
    if (XMLNode* incSpNode = XMLUtils::getChildNode(node, "IncludeSpread"))
        includeSpread_ = parseBool(XMLUtils::getNodeValue(incSpNode));
    if (auto n = XMLUtils::getChildNode(node, "FixingDays"))
        fixingDays_ = parseInteger(XMLUtils::getNodeValue(n));
    else
        fixingDays_ = Null<Size>();
    if(auto n = XMLUtils::getChildNode(node, "Lookback"))
        lookback_ = parsePeriod(XMLUtils::getNodeValue(n));
    else
        lookback_ = 0 * Days;
    caps_ = XMLUtils::getChildrenValuesWithAttributes<Real>(node, "Caps", "Cap", "startDate", capDates_, &parseReal);
    floors_ =
        XMLUtils::getChildrenValuesWithAttributes<Real>(node, "Floors", "Floor", "startDate", floorDates_, &parseReal);
    gearings_ = XMLUtils::getChildrenValuesWithAttributes<Real>(node, "Gearings", "Gearing", "startDate", gearingDates_,
                                                                &parseReal, false);
    if (XMLUtils::getChildNode(node, "NakedOption"))
        nakedOption_ = XMLUtils::getChildValueAsBool(node, "NakedOption", false);
    else
        nakedOption_ = false;
}

XMLNode* FloatingLegData::toXML(XMLDocument& doc) {
    XMLNode* node = doc.allocNode(legNodeName());
    XMLUtils::addChild(doc, node, "Index", index_);
    XMLUtils::addChild(doc, node, "IsInArrears", isInArrears_);
    XMLUtils::addChild(doc, node, "IsAveraged", isAveraged_);
    XMLUtils::addChild(doc, node, "HasSubPeriods", hasSubPeriods_);
    XMLUtils::addChild(doc, node, "IncludeSpread", includeSpread_);
    if (fixingDays_ != Null<Size>())
        XMLUtils::addChild(doc, node, "FixingDays", static_cast<int>(fixingDays_));
    if (lookback_ != 0 * Days)
        XMLUtils::addChild(doc, node, "Lookback", ore::data::to_string(lookback_));
    XMLUtils::addChildrenWithOptionalAttributes(doc, node, "Caps", "Cap", caps_, "startDate", capDates_);
    XMLUtils::addChildrenWithOptionalAttributes(doc, node, "Floors", "Floor", floors_, "startDate", floorDates_);
    XMLUtils::addChildrenWithOptionalAttributes(doc, node, "Gearings", "Gearing", gearings_, "startDate",
                                                gearingDates_);
    XMLUtils::addChildrenWithOptionalAttributes(doc, node, "Spreads", "Spread", spreads_, "startDate", spreadDates_);
    XMLUtils::addChild(doc, node, "NakedOption", nakedOption_);
    return node;
}

LegDataRegister<CPILegData> CPILegData::reg_("CPI");

void CPILegData::fromXML(XMLNode* node) {
    XMLUtils::checkNode(node, legNodeName());
    index_ = XMLUtils::getChildValue(node, "Index", true);
    startDate_ = XMLUtils::getChildValue(node, "StartDate", true);
    indices_.insert(index_);
    baseCPI_ = XMLUtils::getChildValueAsDouble(node, "BaseCPI", true);
    observationLag_ = XMLUtils::getChildValue(node, "ObservationLag", true);
    interpolation_ = XMLUtils::getChildValue(node, "Interpolation", true);
    XMLNode* subNomNode = XMLUtils::getChildNode(node, "SubtractInflationNotional");
    if (subNomNode)
        subtractInflationNominal_ = XMLUtils::getChildValueAsBool(node, "SubtractInflationNotional", true);
    else
        subtractInflationNominal_ = false;
    rates_ = XMLUtils::getChildrenValuesWithAttributes<Real>(node, "Rates", "Rate", "startDate", rateDates_, &parseReal,
                                                             true);
    caps_ = XMLUtils::getChildrenValuesWithAttributes<Real>(node, "Caps", "Cap", "startDate", capDates_, &parseReal);
    floors_ = XMLUtils::getChildrenValuesWithAttributes<Real>(node, "Floors", "Floor", "startDate", floorDates_, &parseReal);
    if (XMLUtils::getChildNode(node, "NakedOption"))
        nakedOption_ = XMLUtils::getChildValueAsBool(node, "NakedOption", false);
    else
        nakedOption_ = false;
}

XMLNode* CPILegData::toXML(XMLDocument& doc) {
    XMLNode* node = doc.allocNode(legNodeName());
    XMLUtils::addChild(doc, node, "Index", index_);
    XMLUtils::addChildrenWithOptionalAttributes(doc, node, "Rates", "Rate", rates_, "startDate", rateDates_);
    XMLUtils::addChild(doc, node, "BaseCPI", baseCPI_);
    XMLUtils::addChild(doc, node, "StartDate", startDate_);
    XMLUtils::addChild(doc, node, "ObservationLag", observationLag_);
    XMLUtils::addChild(doc, node, "Interpolation", interpolation_);
    XMLUtils::addChild(doc, node, "SubtractInflationNotional", subtractInflationNominal_);
    XMLUtils::addChildrenWithOptionalAttributes(doc, node, "Caps", "Cap", caps_, "startDate", capDates_);
    XMLUtils::addChildrenWithOptionalAttributes(doc, node, "Floors", "Floor", floors_, "startDate", floorDates_);
    XMLUtils::addChild(doc, node, "NakedOption", nakedOption_);
    return node;
}

LegDataRegister<YoYLegData> YoYLegData::reg_("YY");

void YoYLegData::fromXML(XMLNode* node) {
    XMLUtils::checkNode(node, legNodeName());
    index_ = XMLUtils::getChildValue(node, "Index", true);
    indices_.insert(index_);
    fixingDays_ = XMLUtils::getChildValueAsInt(node, "FixingDays", true);
    observationLag_ = XMLUtils::getChildValue(node, "ObservationLag", true);
    gearings_ = XMLUtils::getChildrenValuesWithAttributes<Real>(node, "Gearings", "Gearing", "startDate", gearingDates_,
                                                                &parseReal);
    spreads_ = XMLUtils::getChildrenValuesWithAttributes<Real>(node, "Spreads", "Spread", "startDate", spreadDates_,
                                                               &parseReal);
    caps_ = XMLUtils::getChildrenValuesWithAttributes<Real>(node, "Caps", "Cap", "startDate", capDates_, &parseReal);
    floors_ =
        XMLUtils::getChildrenValuesWithAttributes<Real>(node, "Floors", "Floor", "startDate", floorDates_, &parseReal);
    if (XMLUtils::getChildNode(node, "NakedOption"))
        nakedOption_ = XMLUtils::getChildValueAsBool(node, "NakedOption", false);
    else
        nakedOption_ = false;
}

XMLNode* YoYLegData::toXML(XMLDocument& doc) {
    XMLNode* node = doc.allocNode(legNodeName());
    XMLUtils::addChild(doc, node, "Index", index_);
    XMLUtils::addChild(doc, node, "ObservationLag", observationLag_);
    XMLUtils::addChild(doc, node, "FixingDays", static_cast<int>(fixingDays_));
    XMLUtils::addChildrenWithOptionalAttributes(doc, node, "Gearings", "Gearing", gearings_, "startDate",
                                                gearingDates_);
    XMLUtils::addChildrenWithOptionalAttributes(doc, node, "Spreads", "Spread", spreads_, "startDate", spreadDates_);
    XMLUtils::addChildrenWithOptionalAttributes(doc, node, "Caps", "Cap", caps_, "startDate", capDates_);
    XMLUtils::addChildrenWithOptionalAttributes(doc, node, "Floors", "Floor", floors_, "startDate", floorDates_);
    XMLUtils::addChild(doc, node, "NakedOption", nakedOption_);
    return node;
}

XMLNode* CMSLegData::toXML(XMLDocument& doc) {
    XMLNode* node = doc.allocNode(legNodeName());
    XMLUtils::addChild(doc, node, "Index", swapIndex_);
    XMLUtils::addChild(doc, node, "IsInArrears", isInArrears_);
    if (fixingDays_ != Null<Size>())
        XMLUtils::addChild(doc, node, "FixingDays", static_cast<int>(fixingDays_));
    XMLUtils::addChildrenWithOptionalAttributes(doc, node, "Caps", "Cap", caps_, "startDate", capDates_);
    XMLUtils::addChildrenWithOptionalAttributes(doc, node, "Floors", "Floor", floors_, "startDate", floorDates_);
    XMLUtils::addChildrenWithOptionalAttributes(doc, node, "Gearings", "Gearing", gearings_, "startDate",
                                                gearingDates_);
    XMLUtils::addChildrenWithOptionalAttributes(doc, node, "Spreads", "Spread", spreads_, "startDate", spreadDates_);
    XMLUtils::addChild(doc, node, "NakedOption", nakedOption_);
    return node;
}

LegDataRegister<CMSLegData> CMSLegData::reg_("CMS");

void CMSLegData::fromXML(XMLNode* node) {
    XMLUtils::checkNode(node, legNodeName());
    swapIndex_ = XMLUtils::getChildValue(node, "Index", true);
    indices_.insert(swapIndex_);
    // These are all optional
    spreads_ = XMLUtils::getChildrenValuesWithAttributes<Real>(node, "Spreads", "Spread", "startDate", spreadDates_,
                                                               &parseReal);
    XMLNode* arrNode = XMLUtils::getChildNode(node, "IsInArrears");
    if (arrNode)
        isInArrears_ = XMLUtils::getChildValueAsBool(node, "IsInArrears", true);
    else
        isInArrears_ = false; // default to fixing-in-advance
    if (auto n = XMLUtils::getChildNode(node, "FixingDays"))
        fixingDays_ = parseInteger(XMLUtils::getNodeValue(n));
    else
        fixingDays_ = Null<Size>();
    caps_ = XMLUtils::getChildrenValuesWithAttributes<Real>(node, "Caps", "Cap", "startDate", capDates_, &parseReal);
    floors_ =
        XMLUtils::getChildrenValuesWithAttributes<Real>(node, "Floors", "Floor", "startDate", floorDates_, &parseReal);
    gearings_ = XMLUtils::getChildrenValuesWithAttributes<Real>(node, "Gearings", "Gearing", "startDate", gearingDates_,
                                                                &parseReal);
    if (XMLUtils::getChildNode(node, "NakedOption"))
        nakedOption_ = XMLUtils::getChildValueAsBool(node, "NakedOption", false);
    else
        nakedOption_ = false;
}

XMLNode* CMSSpreadLegData::toXML(XMLDocument& doc) {
    XMLNode* node = doc.allocNode(legNodeName());
    XMLUtils::addChild(doc, node, "Index1", swapIndex1_);
    XMLUtils::addChild(doc, node, "Index2", swapIndex2_);
    XMLUtils::addChild(doc, node, "IsInArrears", isInArrears_);
    if (fixingDays_ != Null<Size>())
        XMLUtils::addChild(doc, node, "FixingDays", static_cast<int>(fixingDays_));
    XMLUtils::addChildrenWithOptionalAttributes(doc, node, "Spreads", "Spread", spreads_, "startDate", spreadDates_);
    XMLUtils::addChildrenWithOptionalAttributes(doc, node, "Caps", "Cap", caps_, "startDate", capDates_);
    XMLUtils::addChildrenWithOptionalAttributes(doc, node, "Floors", "Floor", floors_, "startDate", floorDates_);
    XMLUtils::addChildrenWithOptionalAttributes(doc, node, "Gearings", "Gearing", gearings_, "startDate",
                                                gearingDates_);
    XMLUtils::addChild(doc, node, "NakedOption", nakedOption_);
    return node;
}

LegDataRegister<CMSSpreadLegData> CMSSpreadLegData::reg_("CMSSpread");

void CMSSpreadLegData::fromXML(XMLNode* node) {
    XMLUtils::checkNode(node, legNodeName());
    swapIndex1_ = XMLUtils::getChildValue(node, "Index1", true);
    swapIndex2_ = XMLUtils::getChildValue(node, "Index2", true);
    indices_.insert(swapIndex1_);
    indices_.insert(swapIndex2_);
    // These are all optional
    spreads_ = XMLUtils::getChildrenValuesWithAttributes<Real>(node, "Spreads", "Spread", "startDate", spreadDates_,
                                                               &parseReal);
    XMLNode* arrNode = XMLUtils::getChildNode(node, "IsInArrears");
    if (arrNode)
        isInArrears_ = XMLUtils::getChildValueAsBool(node, "IsInArrears", true);
    else
        isInArrears_ = false; // default to fixing-in-advance
    if (auto n = XMLUtils::getChildNode(node, "FixingDays"))
        fixingDays_ = parseInteger(XMLUtils::getNodeValue(n));
    else
        fixingDays_ = Null<Size>();
    caps_ = XMLUtils::getChildrenValuesWithAttributes<Real>(node, "Caps", "Cap", "startDate", capDates_, &parseReal);
    floors_ =
        XMLUtils::getChildrenValuesWithAttributes<Real>(node, "Floors", "Floor", "startDate", floorDates_, &parseReal);
    gearings_ = XMLUtils::getChildrenValuesWithAttributes<Real>(node, "Gearings", "Gearing", "startDate", gearingDates_,
                                                                &parseReal);
    if (XMLUtils::getChildNode(node, "NakedOption"))
        nakedOption_ = XMLUtils::getChildValueAsBool(node, "NakedOption", false);
    else
        nakedOption_ = false;
}

XMLNode* DigitalCMSSpreadLegData::toXML(XMLDocument& doc) {
    XMLNode* node = doc.allocNode(legNodeName());
    XMLUtils::appendNode(node, underlying_->toXML(doc));

    if (callStrikes_.size() > 0) {
        XMLUtils::addChild(doc, node, "CallPosition", to_string(callPosition_));
        XMLUtils::addChild(doc, node, "IsCallATMIncluded", isCallATMIncluded_);
        XMLUtils::addChildren(doc, node, "CallStrikes", "Strike", callStrikes_);
        XMLUtils::addChildren(doc, node, "CallPayoffs", "Payoff", callPayoffs_);
    }

    if (putStrikes_.size() > 0) {
        XMLUtils::addChild(doc, node, "PutPosition", to_string(putPosition_));
        XMLUtils::addChild(doc, node, "IsPutATMIncluded", isPutATMIncluded_);
        XMLUtils::addChildren(doc, node, "PutStrikes", "Strike", putStrikes_);
        XMLUtils::addChildren(doc, node, "PutPayoffs", "Payoff", putPayoffs_);
    }

    return node;
}

LegDataRegister<DigitalCMSSpreadLegData> DigitalCMSSpreadLegData::reg_("DigitalCMSSpread");

void DigitalCMSSpreadLegData::fromXML(XMLNode* node) {
    XMLUtils::checkNode(node, legNodeName());

    XMLNode* underlyingNode = XMLUtils::getChildNode(node, "CMSSpreadLegData");
    underlying_ = boost::make_shared<CMSSpreadLegData>();
    underlying_->fromXML(underlyingNode);
    indices_ = underlying_->indices();

    callStrikes_ = XMLUtils::getChildrenValuesWithAttributes<Real>(node, "CallStrikes", "Strike", "startDate",
                                                                   callStrikeDates_, &parseReal);
    if (callStrikes_.size() > 0) {
        string cp = XMLUtils::getChildValue(node, "CallPosition", true);
        callPosition_ = parsePositionType(cp);
        isCallATMIncluded_ = XMLUtils::getChildValueAsBool(node, "IsCallATMIncluded", true);
        callPayoffs_ = XMLUtils::getChildrenValuesWithAttributes<Real>(node, "CallPayoffs", "Payoff", "startDate",
                                                                       callPayoffDates_, &parseReal);
    }

    putStrikes_ = XMLUtils::getChildrenValuesWithAttributes<Real>(node, "PutStrikes", "Strike", "startDate",
                                                                  putStrikeDates_, &parseReal);
    if (putStrikes_.size() > 0) {
        string pp = XMLUtils::getChildValue(node, "PutPosition", true);
        putPosition_ = parsePositionType(pp);
        isPutATMIncluded_ = XMLUtils::getChildValueAsBool(node, "IsPutATMIncluded", true);
        putPayoffs_ = XMLUtils::getChildrenValuesWithAttributes<Real>(node, "PutPayoffs", "Payoff", "startDate",
                                                                      putPayoffDates_, &parseReal);
    }
}

LegDataRegister<EquityLegData> EquityLegData::reg_("Equity");

void EquityLegData::fromXML(XMLNode* node) {
    XMLUtils::checkNode(node, legNodeName());
    returnType_ = XMLUtils::getChildValue(node, "ReturnType");
    if (returnType_ == "Total" && XMLUtils::getChildNode(node, "DividendFactor"))
        dividendFactor_ = XMLUtils::getChildValueAsDouble(node, "DividendFactor", true);
    else
        dividendFactor_ = 1.0;
    eqName_ = XMLUtils::getChildValue(node, "Name");
    indices_.insert("EQ-" + eqName_);
    if (XMLUtils::getChildNode(node, "InitialPrice"))
        initialPrice_ = XMLUtils::getChildValueAsDouble(node, "InitialPrice");
    else
        initialPrice_ = Real();
    fixingDays_ = XMLUtils::getChildValueAsInt(node, "FixingDays");
    XMLNode* tmp = XMLUtils::getChildNode(node, "ValuationSchedule");
    if (tmp)
        valuationSchedule_.fromXML(tmp);
    if (XMLUtils::getChildNode(node, "NotionalReset"))
        notionalReset_ = XMLUtils::getChildValueAsBool(node, "NotionalReset");
    else
        notionalReset_ = false;

    XMLNode* fxt = XMLUtils::getChildNode(node, "FXTerms");
    if (fxt) {
        eqCurrency_ = XMLUtils::getChildValue(fxt, "EquityCurrency", true);
        fxIndex_ = XMLUtils::getChildValue(fxt, "FXIndex", true);
        fxIndexFixingDays_ = XMLUtils::getChildValueAsInt(fxt, "FXIndexFixingDays");
        fxIndexCalendar_ = XMLUtils::getChildValue(fxt, "FXIndexCalendar");
    }

    if(XMLNode* qty = XMLUtils::getChildNode(node, "Quantity")) {
        quantity_ = parseReal(XMLUtils::getNodeValue(qty));
    } else {
        quantity_ = Null<Real>();
    }
}

XMLNode* EquityLegData::toXML(XMLDocument& doc) {
    XMLNode* node = doc.allocNode(legNodeName());
    XMLUtils::addChild(doc, node, "ReturnType", returnType_);
    if (returnType_ == "Total") {
        XMLUtils::addChild(doc, node, "DividendFactor", dividendFactor_);
    }
    XMLUtils::addChild(doc, node, "Name", eqName_);
    if (initialPrice_)
        XMLUtils::addChild(doc, node, "InitialPrice", initialPrice_);
    XMLUtils::addChild(doc, node, "NotionalReset", notionalReset_);

    if (valuationSchedule_.hasData()) {
        XMLNode* schedNode = valuationSchedule_.toXML(doc);
        XMLUtils::setNodeName(doc, schedNode, "ValuationSchedule"); 
        XMLUtils::appendNode(node, schedNode);
    } else {
        XMLUtils::addChild(doc, node, "FixingDays", static_cast<Integer>(fixingDays_));
    }

    if (fxIndex_ != "") {
        XMLNode* fxNode = doc.allocNode("FXTerms");
        XMLUtils::addChild(doc, fxNode, "EquityCurrency", eqCurrency_);
        XMLUtils::addChild(doc, fxNode, "FXIndex", fxIndex_);
        if (fxIndexFixingDays_)
            XMLUtils::addChild(doc, fxNode, "FXIndexFixingDays", static_cast<Integer>(fxIndexFixingDays_));
        if (fxIndexCalendar_ != "")
            XMLUtils::addChild(doc, fxNode, "FXIndexCalendar", fxIndexCalendar_);
        XMLUtils::appendNode(node, fxNode);
    }
    return node;
}

void AmortizationData::fromXML(XMLNode* node) {
    XMLUtils::checkNode(node, "AmortizationData");
    type_ = XMLUtils::getChildValue(node, "Type");
    value_ = XMLUtils::getChildValueAsDouble(node, "Value");
    startDate_ = XMLUtils::getChildValue(node, "StartDate");
    endDate_ = XMLUtils::getChildValue(node, "EndDate", false);     // optional
    frequency_ = XMLUtils::getChildValue(node, "Frequency", false); // optional
    underflow_ = XMLUtils::getChildValueAsBool(node, "Underflow");
    initialized_ = true;
}

XMLNode* AmortizationData::toXML(XMLDocument& doc) {
    XMLNode* node = doc.allocNode("AmortizationData");
    XMLUtils::addChild(doc, node, "Type", type_);
    XMLUtils::addChild(doc, node, "Value", value_);
    XMLUtils::addChild(doc, node, "StartDate", startDate_);
    if (endDate_ != "")
        XMLUtils::addChild(doc, node, "EndDate", endDate_);
    if (frequency_ != "")
        XMLUtils::addChild(doc, node, "Frequency", frequency_);
    XMLUtils::addChild(doc, node, "Underflow", underflow_);
    return node;
}

LegData::LegData(const boost::shared_ptr<LegAdditionalData>& concreteLegData, bool isPayer, const string& currency,
                 const ScheduleData& scheduleData, const string& dayCounter, const std::vector<double>& notionals,
                 const std::vector<string>& notionalDates, const string& paymentConvention,
                 const bool notionalInitialExchange, const bool notionalFinalExchange,
                 const bool notionalAmortizingExchange, const bool isNotResetXCCY, const string& foreignCurrency,
                 const double foreignAmount, const string& fxIndex, int fixingDays, const string& fixingCalendar,
                 const std::vector<AmortizationData>& amortizationData, const int paymentLag,
<<<<<<< HEAD
                 const string& paymentCalendar, const vector<string>& paymentDates, const Indexing& indexing)
=======
                 const string& paymentCalendar, const vector<string>& paymentDates,
                 const std::vector<Indexing>& indexing)
>>>>>>> eb00d8d1
    : concreteLegData_(concreteLegData), isPayer_(isPayer), currency_(currency), schedule_(scheduleData),
      dayCounter_(dayCounter), notionals_(notionals), notionalDates_(notionalDates),
      paymentConvention_(paymentConvention), notionalInitialExchange_(notionalInitialExchange),
      notionalFinalExchange_(notionalFinalExchange), notionalAmortizingExchange_(notionalAmortizingExchange),
      isNotResetXCCY_(isNotResetXCCY), foreignCurrency_(foreignCurrency), foreignAmount_(foreignAmount),
      fxIndex_(fxIndex), fixingDays_(fixingDays), fixingCalendar_(fixingCalendar), amortizationData_(amortizationData),
<<<<<<< HEAD
      paymentLag_(paymentLag), paymentCalendar_(paymentCalendar), paymentDates_(paymentDates),
      indexing_(indexing) {
=======
      paymentLag_(paymentLag), paymentCalendar_(paymentCalendar), paymentDates_(paymentDates), indexing_(indexing) {
>>>>>>> eb00d8d1

    indices_ = concreteLegData_->indices();

    if (!fxIndex_.empty())
        indices_.insert(fxIndex_);

    for (auto const& i : indexing)
        if (i.hasData())
            indices_.insert(i.index());
}

void LegData::fromXML(XMLNode* node) {
    XMLUtils::checkNode(node, "LegData");
    string legType = XMLUtils::getChildValue(node, "LegType", true);
    isPayer_ = XMLUtils::getChildValueAsBool(node, "Payer");
    currency_ = XMLUtils::getChildValue(node, "Currency", true);
    dayCounter_ = XMLUtils::getChildValue(node, "DayCounter"); // optional
    paymentConvention_ = XMLUtils::getChildValue(node, "PaymentConvention");
    paymentLag_ = XMLUtils::getChildValueAsInt(node, "PaymentLag");
    paymentCalendar_ = XMLUtils::getChildValue(node, "PaymentCalendar", false);
    // if not given, default of getChildValueAsBool is true, which fits our needs here
    notionals_ = XMLUtils::getChildrenValuesWithAttributes<Real>(node, "Notionals", "Notional", "startDate",
                                                                 notionalDates_, &parseReal);
    XMLNode* tmp = XMLUtils::getChildNode(node, "Notionals");
    isNotResetXCCY_ = true;
    notionalInitialExchange_ = false;
    notionalFinalExchange_ = false;
    notionalAmortizingExchange_ = false;
    if (tmp) {
        XMLNode* fxResetNode = XMLUtils::getChildNode(tmp, "FXReset");
        if (fxResetNode) {
            isNotResetXCCY_ = false;
            foreignCurrency_ = XMLUtils::getChildValue(fxResetNode, "ForeignCurrency", true);
            foreignAmount_ = XMLUtils::getChildValueAsDouble(fxResetNode, "ForeignAmount", true);
            fxIndex_ = XMLUtils::getChildValue(fxResetNode, "FXIndex", true);
            indices_.insert(fxIndex_);
            fixingDays_ = XMLUtils::getChildValueAsInt(fxResetNode, "FixingDays");
            fixingCalendar_ = XMLUtils::getChildValue(fxResetNode, "FixingCalendar"); // may be empty string
            // TODO add schedule
        }
        XMLNode* exchangeNode = XMLUtils::getChildNode(tmp, "Exchanges");
        if (exchangeNode) {
            
            notionalInitialExchange_ = XMLUtils::getChildValueAsBool(exchangeNode, "NotionalInitialExchange");
            notionalFinalExchange_ = XMLUtils::getChildValueAsBool(exchangeNode, "NotionalFinalExchange");
            if (XMLUtils::getChildNode(exchangeNode, "NotionalAmortizingExchange"))
                notionalAmortizingExchange_ = XMLUtils::getChildValueAsBool(exchangeNode, "NotionalAmortizingExchange");
        }
    }

    XMLNode* amortizationParentNode = XMLUtils::getChildNode(node, "Amortizations");
    if (amortizationParentNode) {
        auto adNodes = XMLUtils::getChildrenNodes(amortizationParentNode, "AmortizationData");
        for (auto const& a : adNodes) {
            amortizationData_.push_back(AmortizationData());
            amortizationData_.back().fromXML(a);
        }
    }

    tmp = XMLUtils::getChildNode(node, "ScheduleData");
    if (tmp)
        schedule_.fromXML(tmp);

    paymentDates_ = XMLUtils::getChildrenValues(node, "PaymentDates", "PaymentDate", false);

<<<<<<< HEAD
    tmp = XMLUtils::getChildNode(node, "Indexing");
    if (tmp)
        indexing_.fromXML(tmp);
=======
    tmp = XMLUtils::getChildNode(node, "Indexings");
    if (tmp) {
        auto indexings = XMLUtils::getChildrenNodes(tmp, "Indexing");
        for(auto const& i:indexings) {
            indexing_.push_back(Indexing());
            indexing_.back().fromXML(i);
        }
    }
>>>>>>> eb00d8d1

    concreteLegData_ = initialiseConcreteLegData(legType);
    concreteLegData_->fromXML(XMLUtils::getChildNode(node, concreteLegData_->legNodeName()));

    indices_.insert(concreteLegData_->indices().begin(), concreteLegData_->indices().end());
}

boost::shared_ptr<LegAdditionalData> LegData::initialiseConcreteLegData(const string& legType) {
    auto legData = LegDataFactory::instance().build(legType);
    QL_REQUIRE(legData, "Leg type " << legType << " has not been registered with the leg data factory.");
    return legData;
}

XMLNode* LegData::toXML(XMLDocument& doc) {
    XMLNode* node = doc.allocNode("LegData");
    QL_REQUIRE(node, "Failed to create LegData node");
    XMLUtils::addChild(doc, node, "LegType", legType());
    XMLUtils::addChild(doc, node, "Payer", isPayer_);
    XMLUtils::addChild(doc, node, "Currency", currency_);
    if (paymentConvention_ != "")
        XMLUtils::addChild(doc, node, "PaymentConvention", paymentConvention_);
    if (paymentLag_ != 0)
        XMLUtils::addChild(doc, node, "PaymentLag", paymentLag_);
    if (!paymentCalendar_.empty())
        XMLUtils::addChild(doc, node, "PaymentCalendar", paymentCalendar_);
    if (dayCounter_ != "")
        XMLUtils::addChild(doc, node, "DayCounter", dayCounter_);
    XMLUtils::addChildrenWithOptionalAttributes(doc, node, "Notionals", "Notional", notionals_, "startDate",
                                                notionalDates_);
    XMLNode* notionalsNodePtr = XMLUtils::getChildNode(node, "Notionals");

    if (!isNotResetXCCY_) {
        XMLNode* resetNode = doc.allocNode("FXReset");
        XMLUtils::addChild(doc, resetNode, "ForeignCurrency", foreignCurrency_);
        XMLUtils::addChild(doc, resetNode, "ForeignAmount", foreignAmount_);
        XMLUtils::addChild(doc, resetNode, "FXIndex", fxIndex_);
        XMLUtils::addChild(doc, resetNode, "FixingDays", fixingDays_);
        XMLUtils::addChild(doc, resetNode, "FixingCalendar", fixingCalendar_);
        XMLUtils::appendNode(notionalsNodePtr, resetNode);
    }

    XMLNode* exchangeNode = doc.allocNode("Exchanges");
    XMLUtils::addChild(doc, exchangeNode, "NotionalInitialExchange", notionalInitialExchange_);
    XMLUtils::addChild(doc, exchangeNode, "NotionalFinalExchange", notionalFinalExchange_);
    XMLUtils::addChild(doc, exchangeNode, "NotionalAmortizingExchange", notionalAmortizingExchange_);
    XMLUtils::appendNode(notionalsNodePtr, exchangeNode);

    XMLUtils::appendNode(node, schedule_.toXML(doc));

    if (!paymentDates_.empty())
        XMLUtils::addChildren(doc, node, "PaymentDates", "PaymentDate", paymentDates_);

    if (!amortizationData_.empty()) {
        XMLNode* amortisationsParentNode = doc.allocNode("Amortizations");
        for (auto& amort : amortizationData_) {
            if (amort.initialized()) {
                XMLUtils::appendNode(amortisationsParentNode, amort.toXML(doc));
            }
        }
        XMLUtils::appendNode(node, amortisationsParentNode);
    }

<<<<<<< HEAD
    if (indexing_.hasData()) {
        XMLUtils::appendNode(node, indexing_.toXML(doc));
=======
    if (!indexing_.empty()) {
        XMLNode* indexingsNode = doc.allocNode("Indexings");
        for (auto& i : indexing_) {
            if(i.hasData())
                XMLUtils::appendNode(indexingsNode, i.toXML(doc));
        }
        XMLUtils::appendNode(node, indexingsNode);
>>>>>>> eb00d8d1
    }

    XMLUtils::appendNode(node, concreteLegData_->toXML(doc));
    return node;
}

// Functions
Leg makeSimpleLeg(const LegData& data) {
    boost::shared_ptr<CashflowData> cashflowData = boost::dynamic_pointer_cast<CashflowData>(data.concreteLegData());
    QL_REQUIRE(cashflowData, "Wrong LegType, expected CashFlow, got " << data.legType());

    const vector<double>& amounts = cashflowData->amounts();
    const vector<string>& dates = cashflowData->dates();
    QL_REQUIRE(amounts.size() == dates.size(), "Amounts / Date size mismatch in makeSimpleLeg."
                                                   << "Amounts:" << amounts.size() << ", Dates:" << dates.size());
    Leg leg;
    for (Size i = 0; i < dates.size(); i++) {
        Date d = parseDate(dates[i]);
        leg.push_back(boost::shared_ptr<CashFlow>(new SimpleCashFlow(amounts[i], d)));
    }
    return leg;
}

Leg makeFixedLeg(const LegData& data, const boost::shared_ptr<EngineFactory>& engineFactory) {
    boost::shared_ptr<FixedLegData> fixedLegData = boost::dynamic_pointer_cast<FixedLegData>(data.concreteLegData());
    QL_REQUIRE(fixedLegData, "Wrong LegType, expected Fixed, got " << data.legType());

    Schedule schedule = makeSchedule(data.schedule());
    DayCounter dc = parseDayCounter(data.dayCounter());
    BusinessDayConvention bdc = parseBusinessDayConvention(data.paymentConvention());
    Calendar paymentCalendar = schedule.calendar();
    vector<double> rates = buildScheduledVector(fixedLegData->rates(), fixedLegData->rateDates(), schedule);
    vector<double> notionals = buildScheduledVector(data.notionals(), data.notionalDates(), schedule);
    Natural paymentLag = data.paymentLag();
    applyAmortization(notionals, data, schedule, true, rates);
    Leg leg = FixedRateLeg(schedule)
                  .withNotionals(notionals)
                  .withCouponRates(rates, dc)
                  .withPaymentAdjustment(bdc)
                  .withPaymentLag(paymentLag)
                  .withPaymentCalendar(paymentCalendar);
    applyIndexing(leg, data, engineFactory);
    return leg;
}

Leg makeZCFixedLeg(const LegData& data) {
    boost::shared_ptr<ZeroCouponFixedLegData> zcFixedLegData =
        boost::dynamic_pointer_cast<ZeroCouponFixedLegData>(data.concreteLegData());
    QL_REQUIRE(zcFixedLegData, "Wrong LegType, expected Zero Coupon Fixed, got " << data.legType());

    Schedule schedule = makeSchedule(data.schedule());
    DayCounter dc = parseDayCounter(data.dayCounter());
    BusinessDayConvention bdc = parseBusinessDayConvention(data.paymentConvention());
    // check we have a single notional and two dates in the schedule
    vector<double> notionals = data.notionals();
    int numNotionals = notionals.size();
    int numRates = zcFixedLegData->rates().size();
    int numDates = schedule.size();
    QL_REQUIRE(numDates >= 2, "Incorrect number of schedule dates entered, expected at least 2, got " << numDates);
    QL_REQUIRE(numNotionals == 1, "Incorrect number of notional values entered, expected 1, got " << numNotionals);
    QL_REQUIRE(numRates == 1, "Incorrect number of rate values entered, expected 1, got " << numRates);

    // coupon
    Rate fixedRate = zcFixedLegData->rates()[0];
    Real fixedAmount = notionals[0];
    vector<Date> dates = schedule.dates();

    Compounding comp = parseCompounding(zcFixedLegData->compounding());
    QL_REQUIRE(comp == QuantLib::Compounded || comp == QuantLib::Simple,
               "Compounding method " << zcFixedLegData->compounding() << " not supported");

    // we loop over the dates in the schedule, computing the compound factor.
    // For the Compounded rule:
    // (1+r)^dcf_0 *  (1+r)^dcf_1 * ... = (1+r)^(dcf_0 + dcf_1 + ...)
    // So we compute the sum of all DayCountFractions in the loop.
    // For the Simple rule:
    // (1 + r * dcf_0) * (1 + r * dcf_1)...
    double totalDCF = 0;
    double compoundFactor = 1;
    for (Size i = 0; i < dates.size() - 1; i++) {
        double dcf = dc.yearFraction(dates[i], dates[i + 1]);
        if (comp == QuantLib::Simple)
            compoundFactor *= (1 + fixedRate * dcf);
        else
            totalDCF += dcf;
    }
    if (comp == QuantLib::Compounded)
        compoundFactor = pow(1.0 + fixedRate, totalDCF);
    if (zcFixedLegData->subtractNotional())
        fixedAmount *= (compoundFactor - 1);
    else
        fixedAmount *= compoundFactor;
    Date maturity = schedule.endDate();
    Date fixedPayDate = schedule.calendar().adjust(maturity, bdc);

    Leg leg;
    leg.push_back(boost::shared_ptr<CashFlow>(new SimpleCashFlow(fixedAmount, fixedPayDate)));

    return leg;
}

Leg makeIborLeg(const LegData& data, const boost::shared_ptr<IborIndex>& index,
                const boost::shared_ptr<EngineFactory>& engineFactory, const bool attachPricer) {
    boost::shared_ptr<FloatingLegData> floatData = boost::dynamic_pointer_cast<FloatingLegData>(data.concreteLegData());
    QL_REQUIRE(floatData, "Wrong LegType, expected Floating, got " << data.legType());

    Schedule schedule = makeSchedule(data.schedule());
    DayCounter dc = parseDayCounter(data.dayCounter());
    BusinessDayConvention bdc = parseBusinessDayConvention(data.paymentConvention());

    bool hasCapsFloors = floatData->caps().size() > 0 || floatData->floors().size() > 0;
    vector<double> notionals = buildScheduledVectorNormalised(data.notionals(), data.notionalDates(), schedule, 0.0);
    vector<double> spreads =
        buildScheduledVectorNormalised(floatData->spreads(), floatData->spreadDates(), schedule, 0.0);
    vector<double> gearings =
        buildScheduledVectorNormalised(floatData->gearings(), floatData->gearingDates(), schedule, 1.0);
    Size fixingDays = floatData->fixingDays() == Null<Size>() ? index->fixingDays() : floatData->fixingDays();

    applyAmortization(notionals, data, schedule, true);
    // handle float annuity, which is not done in applyAmortization, for this we can only have one block
    if (!data.amortizationData().empty()) {
        AmortizationType amortizationType = parseAmortizationType(data.amortizationData().front().type());
        if (amortizationType == AmortizationType::Annuity) {
            LOG("Build floating annuity notional schedule");
            QL_REQUIRE(!hasCapsFloors, "Caps/Floors not supported in floating annuity coupons");
            QL_REQUIRE(floatData->gearings().size() == 0, "Gearings not supported in floating annuity coupons");
            DayCounter dc = index->dayCounter();
            Date startDate = parseDate(data.amortizationData().front().startDate());
            double annuity = data.amortizationData().front().value();
            bool underflow = data.amortizationData().front().underflow();
            vector<boost::shared_ptr<Coupon>> coupons;
            for (Size i = 0; i < schedule.size() - 1; i++) {
                Date paymentDate = schedule.calendar().adjust(schedule[i + 1], bdc);
                if (schedule[i] < startDate || i == 0) {
                    boost::shared_ptr<FloatingRateCoupon> coupon;
                    if (!floatData->hasSubPeriods()) {
                        coupon = boost::make_shared<IborCoupon>(paymentDate, notionals[i], schedule[i], schedule[i + 1],
                                                                fixingDays, index, gearings[i], spreads[i], Date(),
                                                                Date(), dc, floatData->isInArrears());
                        coupon->setPricer(boost::make_shared<BlackIborCouponPricer>());
                    } else {
                        coupon = boost::make_shared<SubPeriodsCoupon>(
                            paymentDate, notionals[i], schedule[i], schedule[i + 1], index,
                            floatData->isAveraged() ? SubPeriodsCoupon::Averaging : SubPeriodsCoupon::Compounding,
                            index->businessDayConvention(), spreads[i], dc, floatData->includeSpread(), gearings[i]);
                        coupon->setPricer(boost::make_shared<SubPeriodsCouponPricer>());
                    }
                    coupons.push_back(coupon);
                    LOG("FloatingAnnuityCoupon: " << i << " " << coupon->nominal() << " " << coupon->amount());
                } else {
                    QL_REQUIRE(coupons.size() > 0,
                               "FloatingAnnuityCoupon needs at least one predecessor, e.g. a plain IborCoupon");
                    LOG("FloatingAnnuityCoupon, previous nominal/coupon: " << i << " " << coupons.back()->nominal()
                                                                           << " " << coupons.back()->amount());
                    boost::shared_ptr<QuantExt::FloatingAnnuityCoupon> coupon =
                        boost::make_shared<QuantExt::FloatingAnnuityCoupon>(
                            annuity, underflow, coupons.back(), paymentDate, schedule[i], schedule[i + 1], fixingDays,
                            index, gearings[i], spreads[i], Date(), Date(), dc, floatData->isInArrears());
                    coupons.push_back(coupon);
                    LOG("FloatingAnnuityCoupon: " << i << " " << coupon->nominal() << " " << coupon->amount());
                }
            }
            Leg leg;
            for (Size i = 0; i < coupons.size(); i++)
                leg.push_back(coupons[i]);
            LOG("Floating annuity notional schedule done");
            applyIndexing(leg, data, engineFactory);
            return leg;
        }
    }

    if (floatData->hasSubPeriods()) {
        QL_REQUIRE(floatData->caps().empty() && floatData->floors().empty(),
                   "SubPeriodsLegs does not support caps or floors");
        QL_REQUIRE(!floatData->isInArrears(), "SubPeriodLegs do not support in aarears fixings");
        Leg leg = SubPeriodsLeg(schedule, index)
                      .withNotionals(notionals)
                      .withPaymentDayCounter(dc)
                      .withPaymentAdjustment(bdc)
                      .withGearings(gearings)
                      .withSpreads(spreads)
                      .withType(floatData->isAveraged() ? SubPeriodsCoupon::Averaging : SubPeriodsCoupon::Compounding)
                      .includeSpread(floatData->includeSpread());
        QuantExt::setCouponPricer(leg, boost::make_shared<SubPeriodsCouponPricer>());
        applyIndexing(leg, data, engineFactory);
        return leg;
    }

    IborLeg iborLeg = IborLeg(schedule, index)
                          .withNotionals(notionals)
                          .withSpreads(spreads)
                          .withPaymentDayCounter(dc)
                          .withPaymentAdjustment(bdc)
                          .withFixingDays(fixingDays)
                          .inArrears(floatData->isInArrears())
                          .withGearings(gearings)
                          .withPaymentLag(data.paymentLag());

    // If no caps or floors or in arrears fixing, return the leg
    if (!hasCapsFloors && !floatData->isInArrears()) {
        Leg leg = iborLeg;
        applyIndexing(leg, data, engineFactory);
        return leg;
    }

    // If there are caps or floors or in arrears fixing, add them and set pricer
    if (floatData->caps().size() > 0)
        iborLeg.withCaps(buildScheduledVector(floatData->caps(), floatData->capDates(), schedule));

    if (floatData->floors().size() > 0)
        iborLeg.withFloors(buildScheduledVector(floatData->floors(), floatData->floorDates(), schedule));

    if (!attachPricer) {
        Leg leg = iborLeg;
        applyIndexing(leg, data, engineFactory);
        return leg;
    }

    // Get a coupon pricer for the leg
    boost::shared_ptr<EngineBuilder> builder = engineFactory->builder("CapFlooredIborLeg");
    QL_REQUIRE(builder, "No builder found for CapFlooredIborLeg");
    boost::shared_ptr<CapFlooredIborLegEngineBuilder> cappedFlooredIborBuilder =
        boost::dynamic_pointer_cast<CapFlooredIborLegEngineBuilder>(builder);
    boost::shared_ptr<FloatingRateCouponPricer> couponPricer = cappedFlooredIborBuilder->engine(index->currency());

    // Loop over the coupons in the leg and set pricer
    Leg tmpLeg = iborLeg;
    QuantLib::setCouponPricer(tmpLeg, couponPricer);

    // build naked option leg if required
    if (floatData->nakedOption()) {
        tmpLeg = StrippedCappedFlooredCouponLeg(tmpLeg);
        // fix for missing registration in ql 1.13
        for (auto const& t : tmpLeg) {
            auto s = boost::dynamic_pointer_cast<StrippedCappedFlooredCoupon>(t);
            if (s != nullptr)
                s->registerWith(s->underlying());
        }
    }
    applyIndexing(tmpLeg, data, engineFactory);
    return tmpLeg;
}

Leg makeOISLeg(const LegData& data, const boost::shared_ptr<OvernightIndex>& index,
               const boost::shared_ptr<EngineFactory>& engineFactory) {
    boost::shared_ptr<FloatingLegData> floatData = boost::dynamic_pointer_cast<FloatingLegData>(data.concreteLegData());
    QL_REQUIRE(floatData, "Wrong LegType, expected Floating, got " << data.legType());

    if (floatData->caps().size() > 0 || floatData->floors().size() > 0)
        QL_FAIL("Caps and floors are not supported for OIS legs");

    Schedule schedule = makeSchedule(data.schedule());
    DayCounter dc = parseDayCounter(data.dayCounter());
    BusinessDayConvention bdc = parseBusinessDayConvention(data.paymentConvention());
    Natural paymentLag = data.paymentLag();
    Calendar paymentCalendar = index->fixingCalendar();
    vector<double> notionals = buildScheduledVector(data.notionals(), data.notionalDates(), schedule);
    vector<double> spreads =
        buildScheduledVectorNormalised(floatData->spreads(), floatData->spreadDates(), schedule, 0.0);
    vector<double> gearings =
        buildScheduledVectorNormalised(floatData->gearings(), floatData->gearingDates(), schedule, 1.0);

    applyAmortization(notionals, data, schedule, false);

    if (floatData->isAveraged()) {

        boost::shared_ptr<QuantExt::AverageONIndexedCouponPricer> couponPricer =
            boost::make_shared<QuantExt::AverageONIndexedCouponPricer>();
        Leg leg = QuantExt::AverageONLeg(schedule, index)
                                         .withNotionals(notionals)
                                         .withSpreads(spreads)
                                         .withGearings(gearings)
                                         .withPaymentDayCounter(dc)
                                         .withPaymentAdjustment(bdc)
                                         .withRateCutoff(2)
                                         .withPaymentLag(paymentLag)
                                         .withLookback(floatData->lookback())
                                         .withAverageONIndexedCouponPricer(couponPricer);

        applyIndexing(leg, data, engineFactory);
        return leg;

    } else {

        Leg leg = QuantExt::OvernightLeg(schedule, index)
                               .withNotionals(notionals)
                               .withSpreads(spreads)
                               .withPaymentDayCounter(dc)
                               .withPaymentAdjustment(bdc)
                               .withPaymentCalendar(paymentCalendar)
                               .withPaymentLag(paymentLag)
                               .withGearings(gearings)
                               .includeSpread(floatData->includeSpread())
                               .withLookback(floatData->lookback());

        // If the overnight index is BRL CDI, we need a special coupon pricer
        boost::shared_ptr<BRLCdi> brlCdiIndex = boost::dynamic_pointer_cast<BRLCdi>(index);
        if (brlCdiIndex)
            QuantExt::setCouponPricer(leg, boost::make_shared<BRLCdiCouponPricer>());

        applyIndexing(leg, data, engineFactory);
        return leg;
    }
}

Leg makeBMALeg(const LegData& data, const boost::shared_ptr<QuantExt::BMAIndexWrapper>& indexWrapper,
               const boost::shared_ptr<EngineFactory>& engineFactory) {
    boost::shared_ptr<FloatingLegData> floatData = boost::dynamic_pointer_cast<FloatingLegData>(data.concreteLegData());
    QL_REQUIRE(floatData, "Wrong LegType, expected Floating, got " << data.legType());
    boost::shared_ptr<BMAIndex> index = indexWrapper->bma();

    if (floatData->caps().size() > 0 || floatData->floors().size() > 0)
        QL_FAIL("Caps and floors are not supported for BMA legs");

    Schedule schedule = makeSchedule(data.schedule());
    DayCounter dc = parseDayCounter(data.dayCounter());
    BusinessDayConvention bdc = parseBusinessDayConvention(data.paymentConvention());

    vector<Real> notionals = buildScheduledVector(data.notionals(), data.notionalDates(), schedule);
    vector<Real> spreads = buildScheduledVector(floatData->spreads(), floatData->spreadDates(), schedule);
    vector<Real> gearings = buildScheduledVector(floatData->gearings(), floatData->gearingDates(), schedule);

    applyAmortization(notionals, data, schedule, false);

    Leg leg = AverageBMALeg(schedule, index)
                  .withNotionals(notionals)
                  .withSpreads(spreads)
                  .withPaymentDayCounter(dc)
                  .withPaymentAdjustment(bdc)
                  .withGearings(gearings);

    applyIndexing(leg, data, engineFactory);
    return leg;
}

Leg makeNotionalLeg(const Leg& refLeg, const bool initNomFlow, const bool finalNomFlow, const bool amortNomFlow,
                    const BusinessDayConvention paymentConvention, const Calendar paymentCalendar) {

    // Assumption - Cashflows on Input Leg are all coupons
    // This is the Leg to be populated
    Leg leg;

    // Initial Flow Amount
    if (initNomFlow) {
        auto coupon = boost::dynamic_pointer_cast<QuantLib::Coupon>(refLeg[0]);
        QL_REQUIRE(coupon, "makeNotionalLeg does not support non-coupon legs");
        double initFlowAmt = coupon->nominal();
        Date initDate = coupon->accrualStartDate();
        initDate = paymentCalendar.adjust(initDate, paymentConvention);
        if (initFlowAmt != 0)
            leg.push_back(boost::shared_ptr<CashFlow>(new SimpleCashFlow(-initFlowAmt, initDate)));
    }

    // Amortization Flows
    if (amortNomFlow) {
        for (Size i = 1; i < refLeg.size(); i++) {
            auto coupon = boost::dynamic_pointer_cast<QuantLib::Coupon>(refLeg[i]);
            QL_REQUIRE(coupon, "makeNotionalLeg does not support non-coupon legs");
            auto coupon2 = boost::dynamic_pointer_cast<QuantLib::Coupon>(refLeg[i-1]);
            QL_REQUIRE(coupon, "makeNotionalLeg does not support non-coupon legs");
            Date flowDate = coupon->accrualStartDate();
            flowDate = paymentCalendar.adjust(flowDate, paymentConvention);
            Real initNom = coupon2->nominal();
            Real newNom = coupon->nominal();
            Real flow = initNom - newNom;
            if (flow != 0)
                leg.push_back(boost::shared_ptr<CashFlow>(new SimpleCashFlow(flow, flowDate)));
        }
    }

    // Final Nominal Return at Maturity
    if (finalNomFlow) {
        // boost::shared_ptr<QuantLib::Coupon> coupon = boost::dynamic_pointer_cast<QuantLib::Coupon>(refLeg.back());
        // if (coupon) {
        //     double finalNomFlow = coupon->nominal();
        //     Date finalDate = boost::dynamic_pointer_cast<QuantLib::Coupon>(refLeg.back())->date();
        //     if (finalNomFlow != 0)
        //         leg.push_back(boost::shared_ptr<CashFlow>(new SimpleCashFlow(finalNomFlow, finalDate)));
        // } else {
        //     ALOG("The reference leg's last cash flow is not a coupon, we cannot create a final exchange flow");
        // }
        auto coupon = boost::dynamic_pointer_cast<QuantLib::Coupon>(refLeg.back());
        QL_REQUIRE(coupon, "makeNotionalLeg does not support non-coupon legs");
        double finalNomFlow = coupon->nominal();
        Date finalDate = coupon->accrualEndDate();
        finalDate = paymentCalendar.adjust(finalDate, paymentConvention);
        if (finalNomFlow != 0)
            leg.push_back(boost::shared_ptr<CashFlow>(new SimpleCashFlow(finalNomFlow, finalDate)));
    }

    return leg;
}

Leg makeCPILeg(const LegData& data, const boost::shared_ptr<ZeroInflationIndex>& index,
               const boost::shared_ptr<EngineFactory>& engineFactory) {
    boost::shared_ptr<CPILegData> cpiLegData = boost::dynamic_pointer_cast<CPILegData>(data.concreteLegData());
    QL_REQUIRE(cpiLegData, "Wrong LegType, expected CPI, got " << data.legType());

    Schedule schedule = makeSchedule(data.schedule());
    DayCounter dc = parseDayCounter(data.dayCounter());
    BusinessDayConvention bdc = parseBusinessDayConvention(data.paymentConvention());
    Period observationLag = parsePeriod(cpiLegData->observationLag());
    CPI::InterpolationType interpolationMethod = parseObservationInterpolation(cpiLegData->interpolation());
    vector<double> rates = buildScheduledVector(cpiLegData->rates(), cpiLegData->rateDates(), schedule);
    vector<double> notionals = buildScheduledVector(data.notionals(), data.notionalDates(), schedule);
    Date startDate = parseDate(cpiLegData->startDate());

    applyAmortization(notionals, data, schedule, false);

    QuantExt::CPILeg cpiLeg = QuantExt::CPILeg(schedule, index, cpiLegData->baseCPI(), observationLag)
                                  .withNotionals(notionals)
                                  .withPaymentDayCounter(dc)
                                  .withPaymentAdjustment(bdc)
                                  .withPaymentCalendar(schedule.calendar())
                                  .withFixedRates(rates)
                                  .withObservationInterpolation(interpolationMethod)
                                  .withSubtractInflationNominal(cpiLegData->subtractInflationNominal());

    bool couponCap = cpiLegData->caps().size() > 0;
    bool couponFloor = cpiLegData->floors().size() > 0;
    bool couponCapFloor = cpiLegData->caps().size() > 0 || cpiLegData->floors().size() > 0;

    DLOG("Add CPI leg start date");
    if (couponCapFloor)
        cpiLeg.withStartDate(startDate);

    DLOG("Add caps to CPI coupons");
    if (couponCap)
        cpiLeg.withCaps(buildScheduledVector(cpiLegData->caps(), cpiLegData->capDates(), schedule));

    DLOG("Add floors to CPI coupons");
    if (couponFloor)
        cpiLeg.withFloors(buildScheduledVector(cpiLegData->floors(), cpiLegData->floorDates(), schedule));

    Leg leg = cpiLeg.operator Leg();
    Size n = leg.size();
    QL_REQUIRE(n > 0, "Empty CPI Leg");
    DLOG("CPI leg size " << n);

    if (couponCapFloor) {
        DLOG("Add coupon pricers");

        string indexName = index->name();
        // remove blanks (FIXME)
	indexName.replace(indexName.find(" ", 0), 1, "");
 
        // get a coupon pricer for the leg
        boost::shared_ptr<EngineBuilder> cpBuilder = engineFactory->builder("CappedFlooredCpiLegCoupons");
        QL_REQUIRE(cpBuilder, "No builder found for CappedFlooredCpiLegCoupons");
        boost::shared_ptr<CapFlooredCpiLegCouponEngineBuilder> cappedFlooredCpiCouponBuilder =
            boost::dynamic_pointer_cast<CapFlooredCpiLegCouponEngineBuilder>(cpBuilder);
        boost::shared_ptr<InflationCouponPricer> couponPricer = cappedFlooredCpiCouponBuilder->engine(indexName);

        // get a cash flow pricer for the leg
        boost::shared_ptr<EngineBuilder> cfBuilder = engineFactory->builder("CappedFlooredCpiLegCashFlows");
        QL_REQUIRE(cfBuilder, "No builder found for CappedFlooredCpiLegCashFLows");
        boost::shared_ptr<CapFlooredCpiLegCashFlowEngineBuilder> cappedFlooredCpiCashFlowBuilder =
            boost::dynamic_pointer_cast<CapFlooredCpiLegCashFlowEngineBuilder>(cfBuilder);
        boost::shared_ptr<InflationCashFlowPricer> cashFlowPricer = cappedFlooredCpiCashFlowBuilder->engine(indexName);
	DLOG("Stop 6");

        // set coupon pricer for the leg
        for (Size i = 0; i < leg.size(); i++) {
            // nothing to do for the plain CPI Coupon, because the pricer is already set when the leg bilder is called
            // nothing to do for the plain CPI CashFlow either, because it does not require a pricer

            boost::shared_ptr<CappedFlooredCPICoupon> cfCpiCoupon =
                boost::dynamic_pointer_cast<CappedFlooredCPICoupon>(leg[i]);
            if (cfCpiCoupon) {
                cfCpiCoupon->setPricer(couponPricer);
            } else {
                boost::shared_ptr<CappedFlooredCPICashFlow> cfCpiCashFlow =
                    boost::dynamic_pointer_cast<CappedFlooredCPICashFlow>(leg[i]);
                if (cfCpiCashFlow) {
                    cfCpiCashFlow->setPricer(cashFlowPricer);
                }
            }
        }
    }

    // QuantLib CPILeg automatically adds a Notional Cashflow at maturity date on a CPI swap
    // If Notional Exchange set to false, remove the final cashflow.
    if (!data.notionalFinalExchange()) {
        // QL_REQUIRE(n > 1, "Cannot have Notional Final Exchange with just a single cashflow");
        boost::shared_ptr<CPICashFlow> cpicf = boost::dynamic_pointer_cast<CPICashFlow>(leg[n - 1]);
        // We do not need this check that the last coupon payment date matches the final CPI cash flow date, this is
        // identical by construction, see QuantLib::CPILeg or QuantExt::CPILeg.
        // Moreover, we may have no coupons and just a single fow at the end so that leg[n - 2] causes a problem.
        // boost::shared_ptr<Coupon> coupon = boost::dynamic_pointer_cast<Coupon>(leg[n - 2]);
        // if (cpicf && (cpicf->date() == coupon->date()))
        //   leg.pop_back();
        leg.pop_back();
    }

    // build naked option leg if required
    if (couponCapFloor && cpiLegData->nakedOption()) {
        DLOG("Build StrippedCappedFlooredCouponLeg");
        leg = StrippedCappedFlooredCPICouponLeg(leg);
        // fix for missing registration in ql 1.13
        for (auto const& t : leg) {
            auto s = boost::dynamic_pointer_cast<StrippedCappedFlooredCPICoupon>(t);
            if (s != nullptr)
                s->registerWith(s->underlying());
        }
    }

    return leg;
}

Leg makeYoYLeg(const LegData& data, const boost::shared_ptr<YoYInflationIndex>& index,
               const boost::shared_ptr<EngineFactory>& engineFactory) {
    boost::shared_ptr<YoYLegData> yoyLegData = boost::dynamic_pointer_cast<YoYLegData>(data.concreteLegData());
    QL_REQUIRE(yoyLegData, "Wrong LegType, expected YoY, got " << data.legType());

    Schedule schedule = makeSchedule(data.schedule());
    DayCounter dc = parseDayCounter(data.dayCounter());
    BusinessDayConvention bdc = parseBusinessDayConvention(data.paymentConvention());
    Period observationLag = parsePeriod(yoyLegData->observationLag());
    vector<double> gearings =
        buildScheduledVectorNormalised(yoyLegData->gearings(), yoyLegData->gearingDates(), schedule, 1.0);
    vector<double> spreads =
        buildScheduledVectorNormalised(yoyLegData->spreads(), yoyLegData->spreadDates(), schedule, 0.0);
    vector<double> notionals = buildScheduledVector(data.notionals(), data.notionalDates(), schedule);

    bool couponCap = yoyLegData->caps().size() > 0;
    bool couponFloor = yoyLegData->floors().size() > 0;
    bool couponCapFloor = yoyLegData->caps().size() > 0 || yoyLegData->floors().size() > 0;

    applyAmortization(notionals, data, schedule, false);

    yoyInflationLeg yoyLeg = yoyInflationLeg(schedule, schedule.calendar(), index, observationLag)
                                 .withNotionals(notionals)
                                 .withPaymentDayCounter(dc)
                                 .withPaymentAdjustment(bdc)
                                 .withFixingDays(yoyLegData->fixingDays())
                                 .withGearings(gearings)
                                 .withSpreads(spreads);

    if (couponCap)
        yoyLeg.withCaps(buildScheduledVector(yoyLegData->caps(), yoyLegData->capDates(), schedule));

    if (couponFloor)
        yoyLeg.withFloors(buildScheduledVector(yoyLegData->floors(), yoyLegData->floorDates(), schedule));

    if (couponCapFloor) {
        // get a coupon pricer for the leg
        boost::shared_ptr<EngineBuilder> builder = engineFactory->builder("CapFlooredYYLeg");
        QL_REQUIRE(builder, "No builder found for CapFlooredYYLeg");
        boost::shared_ptr<CapFlooredYoYLegEngineBuilder> cappedFlooredYoYBuilder =
            boost::dynamic_pointer_cast<CapFlooredYoYLegEngineBuilder>(builder);
        string indexname = index->name();
        boost::shared_ptr<InflationCouponPricer> couponPricer =
            cappedFlooredYoYBuilder->engine(indexname.replace(indexname.find(" ", 0), 1, ""));

        // set coupon pricer for the leg
        Leg leg = yoyLeg.operator Leg();
        for (Size i = 0; i < leg.size(); i++) {
            boost::dynamic_pointer_cast<CappedFlooredYoYInflationCoupon>(leg[i])->setPricer(
                boost::dynamic_pointer_cast<QuantLib::YoYInflationCouponPricer>(couponPricer));
        }

        // build naked option leg if required
        if (yoyLegData->nakedOption()) {
            leg = StrippedCappedFlooredYoYInflationCouponLeg(leg);
            for (auto const& t : leg) {
                auto s = boost::dynamic_pointer_cast<StrippedCappedFlooredYoYInflationCoupon>(t);
            }
        }

        applyIndexing(leg, data, engineFactory);
<<<<<<< HEAD
        return leg;
    } else {
        Leg leg = yoyLeg;
        applyIndexing(leg, data, engineFactory);
        return leg;
=======
        return leg;
    }
    else {
        Leg leg = yoyLeg;
        applyIndexing(leg, data, engineFactory);
        return leg;
>>>>>>> eb00d8d1
    }
}

Leg makeCMSLeg(const LegData& data, const boost::shared_ptr<QuantLib::SwapIndex>& swapIndex,
               const boost::shared_ptr<EngineFactory>& engineFactory, const vector<double>& caps,
               const vector<double>& floors, const bool attachPricer) {
    boost::shared_ptr<CMSLegData> cmsData = boost::dynamic_pointer_cast<CMSLegData>(data.concreteLegData());
    QL_REQUIRE(cmsData, "Wrong LegType, expected CMS, got " << data.legType());

    Schedule schedule = makeSchedule(data.schedule());
    DayCounter dc = parseDayCounter(data.dayCounter());
    BusinessDayConvention bdc = parseBusinessDayConvention(data.paymentConvention());
    bool couponCapFloor = cmsData->caps().size() > 0 || cmsData->floors().size() > 0;
    bool nakedCapFloor = caps.size() > 0 || floors.size() > 0;

    vector<double> spreads =
        ore::data::buildScheduledVectorNormalised(cmsData->spreads(), cmsData->spreadDates(), schedule, 0.0);
    vector<double> gearings =
        ore::data::buildScheduledVectorNormalised(cmsData->gearings(), cmsData->gearingDates(), schedule, 1.0);
    vector<double> notionals = buildScheduledVector(data.notionals(), data.notionalDates(), schedule);
    Size fixingDays = cmsData->fixingDays() == Null<Size>() ? swapIndex->fixingDays() : cmsData->fixingDays();

    applyAmortization(notionals, data, schedule, false);

    CmsLeg cmsLeg = CmsLeg(schedule, swapIndex)
                        .withNotionals(notionals)
                        .withSpreads(spreads)
                        .withGearings(gearings)
                        .withPaymentDayCounter(dc)
                        .withPaymentAdjustment(bdc)
                        .withFixingDays(fixingDays)
                        .inArrears(cmsData->isInArrears());

    if (nakedCapFloor) {
        vector<string> capFloorDates;

        if (caps.size() > 0)
            cmsLeg.withCaps(buildScheduledVector(caps, capFloorDates, schedule));

        if (floors.size() > 0)
            cmsLeg.withFloors(buildScheduledVector(floors, capFloorDates, schedule));
    } else if (couponCapFloor) {
        if (cmsData->caps().size() > 0)
            cmsLeg.withCaps(buildScheduledVector(cmsData->caps(), cmsData->capDates(), schedule));

        if (cmsData->floors().size() > 0)
            cmsLeg.withFloors(buildScheduledVector(cmsData->floors(), cmsData->floorDates(), schedule));
    }

    if (!attachPricer) {
        Leg leg = cmsLeg;
        applyIndexing(leg, data, engineFactory);
        return leg;
    }

    // Get a coupon pricer for the leg
    boost::shared_ptr<EngineBuilder> builder = engineFactory->builder("CMS");
    QL_REQUIRE(builder, "No builder found for CmsLeg");
    boost::shared_ptr<CmsCouponPricerBuilder> cmsSwapBuilder =
        boost::dynamic_pointer_cast<CmsCouponPricerBuilder>(builder);
    boost::shared_ptr<FloatingRateCouponPricer> couponPricer = cmsSwapBuilder->engine(swapIndex->currency());

    // Loop over the coupons in the leg and set pricer
    Leg tmpLeg = cmsLeg;
    QuantLib::setCouponPricer(tmpLeg, couponPricer);

    // build naked option leg if required
    if (cmsData->nakedOption()) {
        tmpLeg = StrippedCappedFlooredCouponLeg(tmpLeg);
        // fix for missing registration in ql 1.13
        for (auto const& t : tmpLeg) {
            auto s = boost::dynamic_pointer_cast<StrippedCappedFlooredCoupon>(t);
            if (s != nullptr)
                s->registerWith(s->underlying());
        }
    }
    applyIndexing(tmpLeg, data, engineFactory);
    return tmpLeg;
}

Leg makeCMSSpreadLeg(const LegData& data, const boost::shared_ptr<QuantLib::SwapSpreadIndex>& swapSpreadIndex,
                     const boost::shared_ptr<EngineFactory>& engineFactory, const bool attachPricer) {
#if QL_HEX_VERSION < 0x011300f0
    WLOG("The CMS Spread implementation in older QL versions has issues (found "
         << QL_VERSION << "), consider upgrading to at least 1.13")
#endif
    boost::shared_ptr<CMSSpreadLegData> cmsSpreadData =
        boost::dynamic_pointer_cast<CMSSpreadLegData>(data.concreteLegData());
    QL_REQUIRE(cmsSpreadData, "Wrong LegType, expected CMSSpread, got " << data.legType());

    Schedule schedule = makeSchedule(data.schedule());
    DayCounter dc = parseDayCounter(data.dayCounter());
    BusinessDayConvention bdc = parseBusinessDayConvention(data.paymentConvention());
    vector<double> spreads = ore::data::buildScheduledVectorNormalised(cmsSpreadData->spreads(),
                                                                       cmsSpreadData->spreadDates(), schedule, 0.0);
    vector<double> gearings = ore::data::buildScheduledVectorNormalised(cmsSpreadData->gearings(),
                                                                        cmsSpreadData->gearingDates(), schedule, 1.0);
    vector<double> notionals = buildScheduledVector(data.notionals(), data.notionalDates(), schedule);
    Size fixingDays =
        cmsSpreadData->fixingDays() == Null<Size>() ? swapSpreadIndex->fixingDays() : cmsSpreadData->fixingDays();

    applyAmortization(notionals, data, schedule, false);

    CmsSpreadLeg cmsSpreadLeg = CmsSpreadLeg(schedule, swapSpreadIndex)
                                    .withNotionals(notionals)
                                    .withSpreads(spreads)
                                    .withGearings(gearings)
                                    .withPaymentDayCounter(dc)
                                    .withPaymentAdjustment(bdc)
                                    .withFixingDays(fixingDays)
                                    .inArrears(cmsSpreadData->isInArrears());

    if (cmsSpreadData->caps().size() > 0)
        cmsSpreadLeg.withCaps(buildScheduledVector(cmsSpreadData->caps(), cmsSpreadData->capDates(), schedule));

    if (cmsSpreadData->floors().size() > 0)
        cmsSpreadLeg.withFloors(buildScheduledVector(cmsSpreadData->floors(), cmsSpreadData->floorDates(), schedule));

    if (!attachPricer) {
        Leg leg = cmsSpreadLeg;
        applyIndexing(leg, data, engineFactory);
        return leg;
    }

    // Get a coupon pricer for the leg
    auto builder1 = engineFactory->builder("CMS");
    QL_REQUIRE(builder1, "No CMS builder found for CmsSpreadLeg");
    auto cmsBuilder = boost::dynamic_pointer_cast<CmsCouponPricerBuilder>(builder1);
    auto cmsPricer = boost::dynamic_pointer_cast<CmsCouponPricer>(cmsBuilder->engine(swapSpreadIndex->currency()));
    QL_REQUIRE(cmsPricer, "Expected CMS Pricer");
    auto builder2 = engineFactory->builder("CMSSpread");
    QL_REQUIRE(builder2, "No CMS Spread builder found for CmsSpreadLeg");
    auto cmsSpreadBuilder = boost::dynamic_pointer_cast<CmsSpreadCouponPricerBuilder>(builder2);
    auto cmsSpreadPricer = cmsSpreadBuilder->engine(swapSpreadIndex->currency(), cmsSpreadData->swapIndex1(),
                                                    cmsSpreadData->swapIndex2(), cmsPricer);
    QL_REQUIRE(cmsSpreadPricer, "Expected CMS Spread Pricer");

    // Loop over the coupons in the leg and set pricer
    Leg tmpLeg = cmsSpreadLeg;
    QuantLib::setCouponPricer(tmpLeg, cmsSpreadPricer);

    // build naked option leg if required
    if (cmsSpreadData->nakedOption()) {
        tmpLeg = StrippedCappedFlooredCouponLeg(tmpLeg);
        // fix for missing registration in ql 1.13
        for (auto const& t : tmpLeg) {
            auto s = boost::dynamic_pointer_cast<StrippedCappedFlooredCoupon>(t);
            if (s != nullptr)
                s->registerWith(s->underlying());
        }
    }
    applyIndexing(tmpLeg, data, engineFactory);
    return tmpLeg;
}

Leg makeDigitalCMSSpreadLeg(const LegData& data, const boost::shared_ptr<QuantLib::SwapSpreadIndex>& swapSpreadIndex,
                            const boost::shared_ptr<EngineFactory>& engineFactory) {
#if QL_HEX_VERSION < 0x011300f0
    WLOG("The CMS Spread implementation in older QL versions has issues (found "
         << QL_VERSION << "), consider upgrading to at least 1.13")
#endif
    auto digitalCmsSpreadData = boost::dynamic_pointer_cast<DigitalCMSSpreadLegData>(data.concreteLegData());
    QL_REQUIRE(digitalCmsSpreadData, "Wrong LegType, expected DigitalCMSSpread");

    auto cmsSpreadData = boost::dynamic_pointer_cast<CMSSpreadLegData>(digitalCmsSpreadData->underlying());
    QL_REQUIRE(cmsSpreadData, "Incomplete DigitalCmsSpread Leg, expected CMSSpread data");

    Schedule schedule = makeSchedule(data.schedule());
    DayCounter dc = parseDayCounter(data.dayCounter());
    BusinessDayConvention bdc = parseBusinessDayConvention(data.paymentConvention());
    vector<double> spreads = ore::data::buildScheduledVectorNormalised(cmsSpreadData->spreads(),
                                                                       cmsSpreadData->spreadDates(), schedule, 0.0);
    vector<double> gearings = ore::data::buildScheduledVectorNormalised(cmsSpreadData->gearings(),
                                                                        cmsSpreadData->gearingDates(), schedule, 1.0);
    vector<double> notionals = buildScheduledVector(data.notionals(), data.notionalDates(), schedule);

    double eps = 1e-4;
    vector<double> callStrikes = ore::data::buildScheduledVector(digitalCmsSpreadData->callStrikes(),
                                                                 digitalCmsSpreadData->callStrikeDates(), schedule);

    for (Size i = 0; i < callStrikes.size(); i++) {
        if (std::fabs(callStrikes[i]) < eps / 2) {
            callStrikes[i] = eps / 2;
        }
    }

    vector<double> callPayoffs = ore::data::buildScheduledVector(digitalCmsSpreadData->callPayoffs(),
                                                                 digitalCmsSpreadData->callPayoffDates(), schedule);

    vector<double> putStrikes = ore::data::buildScheduledVector(digitalCmsSpreadData->putStrikes(),
                                                                digitalCmsSpreadData->putStrikeDates(), schedule);
    vector<double> putPayoffs = ore::data::buildScheduledVector(digitalCmsSpreadData->putPayoffs(),
                                                                digitalCmsSpreadData->putPayoffDates(), schedule);

    Size fixingDays =
        cmsSpreadData->fixingDays() == Null<Size>() ? swapSpreadIndex->fixingDays() : cmsSpreadData->fixingDays();

    applyAmortization(notionals, data, schedule, false);

    DigitalCmsSpreadLeg digitalCmsSpreadLeg = DigitalCmsSpreadLeg(schedule, swapSpreadIndex)
                                                  .withNotionals(notionals)
                                                  .withSpreads(spreads)
                                                  .withGearings(gearings)
                                                  .withPaymentDayCounter(dc)
                                                  .withPaymentAdjustment(bdc)
                                                  .withFixingDays(fixingDays)
                                                  .inArrears(cmsSpreadData->isInArrears())
                                                  .withCallStrikes(callStrikes)
                                                  .withLongCallOption(digitalCmsSpreadData->callPosition())
                                                  .withCallATM(digitalCmsSpreadData->isCallATMIncluded())
                                                  .withCallPayoffs(callPayoffs)
                                                  .withPutStrikes(putStrikes)
                                                  .withLongPutOption(digitalCmsSpreadData->putPosition())
                                                  .withPutATM(digitalCmsSpreadData->isPutATMIncluded())
                                                  .withPutPayoffs(putPayoffs)
                                                  .withReplication(boost::make_shared<DigitalReplication>());

    if (cmsSpreadData->caps().size() > 0 || cmsSpreadData->floors().size() > 0)
        QL_FAIL("caps/floors not supported in DigitalCMSSpreadOptions");

    // Get a coupon pricer for the leg
    auto builder1 = engineFactory->builder("CMS");
    QL_REQUIRE(builder1, "No CMS builder found for CmsSpreadLeg");
    auto cmsBuilder = boost::dynamic_pointer_cast<CmsCouponPricerBuilder>(builder1);
    auto cmsPricer = boost::dynamic_pointer_cast<CmsCouponPricer>(cmsBuilder->engine(swapSpreadIndex->currency()));
    QL_REQUIRE(cmsPricer, "Expected CMS Pricer");
    auto builder2 = engineFactory->builder("CMSSpread");
    QL_REQUIRE(builder2, "No CMS Spread builder found for CmsSpreadLeg");
    auto cmsSpreadBuilder = boost::dynamic_pointer_cast<CmsSpreadCouponPricerBuilder>(builder2);
    auto cmsSpreadPricer = cmsSpreadBuilder->engine(swapSpreadIndex->currency(), cmsSpreadData->swapIndex1(),
                                                    cmsSpreadData->swapIndex2(), cmsPricer);
    QL_REQUIRE(cmsSpreadPricer, "Expected CMS Spread Pricer");

    // Loop over the coupons in the leg and set pricer
    Leg tmpLeg = digitalCmsSpreadLeg;
    QuantLib::setCouponPricer(tmpLeg, cmsSpreadPricer);

    applyIndexing(tmpLeg, data, engineFactory);
    return tmpLeg;
}

Leg makeEquityLeg(const LegData& data, const boost::shared_ptr<EquityIndex>& equityCurve, 
                  const boost::shared_ptr<QuantExt::FxIndex>& fxIndex) {
    boost::shared_ptr<EquityLegData> eqLegData = boost::dynamic_pointer_cast<EquityLegData>(data.concreteLegData());
    QL_REQUIRE(eqLegData, "Wrong LegType, expected Equity, got " << data.legType());

    Schedule schedule = makeSchedule(data.schedule());
    DayCounter dc = parseDayCounter(data.dayCounter());
    BusinessDayConvention bdc = parseBusinessDayConvention(data.paymentConvention());
    bool isTotalReturn = eqLegData->returnType() == "Total";
    Real dividendFactor = eqLegData->dividendFactor();
    Real initialPrice = eqLegData->initialPrice();
    bool notionalReset = eqLegData->notionalReset();
    Natural fixingDays = eqLegData->fixingDays();
    ScheduleData valuationData = eqLegData->valuationSchedule();
    Schedule valuationSchedule;
    if (valuationData.hasData())
        valuationSchedule = makeSchedule(valuationData);
    vector<double> notionals = buildScheduledVector(data.notionals(), data.notionalDates(), schedule);
    Real quantity = eqLegData->quantity(); // might be null

    applyAmortization(notionals, data, schedule, false);

    Leg leg = EquityLeg(schedule, equityCurve, fxIndex)
                  .withNotionals(notionals)
                  .withPaymentDayCounter(dc)
                  .withPaymentAdjustment(bdc)
                  .withTotalReturn(isTotalReturn)
                  .withDividendFactor(dividendFactor)
                  .withInitialPrice(initialPrice)
                  .withNotionalReset(notionalReset)
                  .withFixingDays(fixingDays)
                  .withValuationSchedule(valuationSchedule)
                  .withQuantity(quantity);

    QL_REQUIRE(leg.size() > 0, "Empty Equity Leg");

    return leg;
}

Real currentNotional(const Leg& leg) {
    Date today = Settings::instance().evaluationDate();
    // assume the leg is sorted
    // We just take the first coupon::nominal we find, otherwise return 0
    for (auto cf : leg) {
        if (cf->date() >= today) {
            boost::shared_ptr<Coupon> coupon = boost::dynamic_pointer_cast<QuantLib::Coupon>(cf);
            if (coupon)
                return coupon->nominal();
        }
    }
    return 0;
}

vector<double> buildAmortizationScheduleFixedAmount(const vector<double>& notionals, const Schedule& schedule,
                                                    const AmortizationData& data) {
    LOG("Build fixed amortization notional schedule");
    vector<double> nominals = normaliseToSchedule(notionals, schedule, (Real)Null<Real>());
    Date startDate = parseDate(data.startDate());
    Date endDate = data.endDate() == "" ? Date::maxDate() : parseDate(data.endDate());
    bool underflow = data.underflow();
    Period amortPeriod = parsePeriod(data.frequency());
    double amort = data.value();
    Date lastAmortDate = Date::minDate();
    for (Size i = 0; i < schedule.size() - 1; i++) {
        if (i > 0 && schedule[i] > lastAmortDate + amortPeriod - 4 * Days && schedule[i] >= startDate &&
            schedule[i] < endDate) { // FIXME: tolerance
            nominals[i] = nominals[i - 1] - amort;
            lastAmortDate = schedule[i];
        } else if (i > 0 && schedule[i] >= endDate) {
            nominals[i] = nominals[i - 1];
        }
        if (amort > nominals[i] && underflow == false)
            amort = std::max(nominals[i], 0.0);
    }
    LOG("Fixed amortization notional schedule done");
    return nominals;
}

vector<double> buildAmortizationScheduleRelativeToInitialNotional(const vector<double>& notionals,
                                                                  const Schedule& schedule,
                                                                  const AmortizationData& data) {
    LOG("Build notional schedule with amortizations expressed as percentages of initial notional");
    vector<double> nominals = normaliseToSchedule(notionals, schedule, (Real)Null<Real>());
    Date startDate = parseDate(data.startDate());
    Date endDate = data.endDate() == "" ? Date::maxDate() : parseDate(data.endDate());
    bool underflow = data.underflow();
    Period amortPeriod = parsePeriod(data.frequency());
    double fraction = data.value(); // first difference to "FixedAmount"
    QL_REQUIRE(fraction >= 0.0 && fraction <= 1.0,
               "amortization fraction " << fraction << " out of range"); // second difference to "FixedAmount"
    double amort = fraction * nominals.front();                          // third difference to "FixedAmount"
    Date lastAmortDate = Date::minDate();
    for (Size i = 0; i < schedule.size() - 1; i++) {
        if (i > 0 && schedule[i] > lastAmortDate + amortPeriod - 4 * Days && schedule[i] >= startDate &&
            schedule[i] < endDate) { // FIXME: tolerance
            nominals[i] = nominals[i - 1] - amort;
            lastAmortDate = schedule[i];
        } else if (i > 0 && schedule[i] >= endDate)
            nominals[i] = nominals[i - 1];
        if (amort > nominals[i] && underflow == false) {
            amort = std::max(nominals[i], 0.0);
        }
    }
    LOG("Fixed amortization notional schedule done");
    return nominals;
}

vector<double> buildAmortizationScheduleRelativeToPreviousNotional(const vector<double>& notionals,
                                                                   const Schedule& schedule,
                                                                   const AmortizationData& data) {
    LOG("Build notional schedule with amortizations expressed as percentages of previous notionals");
    vector<double> nominals = normaliseToSchedule(notionals, schedule, (Real)Null<Real>());
    Date startDate = parseDate(data.startDate());
    Date endDate = data.endDate() == "" ? Date::maxDate() : parseDate(data.endDate());
    Period amortPeriod = parsePeriod(data.frequency());
    double fraction = data.value();
    QL_REQUIRE(fraction >= 0.0 && fraction <= 1.0, "amortization fraction " << fraction << " out of range");
    Date lastAmortDate = Date::minDate();
    for (Size i = 0; i < schedule.size() - 1; i++) {
        if (i > 0 && schedule[i] > lastAmortDate + amortPeriod - 4 * Days && schedule[i] >= startDate &&
            schedule[i] < endDate) { // FIXME: tolerance
            nominals[i] = nominals[i - 1] * (1.0 - fraction);
            lastAmortDate = schedule[i];
        } else if (i > 0 && schedule[i] >= endDate)
            nominals[i] = nominals[i - 1];
    }
    LOG("Fixed amortization notional schedule done");
    return nominals;
}

vector<double> buildAmortizationScheduleFixedAnnuity(const vector<double>& notionals, const vector<double>& rates,
                                                     const Schedule& schedule, const AmortizationData& data,
                                                     const DayCounter& dc) {
    LOG("Build fixed annuity notional schedule");
    vector<double> nominals = normaliseToSchedule(notionals, schedule, (Real)Null<Real>());
    Date startDate = parseDate(data.startDate());
    Date endDate = data.endDate() == "" ? Date::maxDate() : parseDate(data.endDate());
    bool underflow = data.underflow();
    double annuity = data.value();
    Real amort = 0.0;
    for (Size i = 0; i < schedule.size() - 1; i++) {
        if (i > 0 && schedule[i] >= startDate && schedule[i] < endDate)
            nominals[i] = nominals[i - 1] - amort;
        else if (i > 0 && schedule[i] >= endDate)
            nominals[i] = nominals[i - 1];
        Real dcf = dc.yearFraction(schedule[i], schedule[i + 1]);
        Real rate = i < rates.size() ? rates[i] : rates.back();
        amort = annuity - rate * nominals[i] * dcf;
        if (amort > nominals[i] && underflow == false) {
            amort = std::max(nominals[i], 0.0);
        }
    }
    LOG("Fixed Annuity notional schedule done");
    return nominals;
}

void applyAmortization(std::vector<Real>& notionals, const LegData& data, const Schedule& schedule,
                       const bool annuityAllowed, const std::vector<Real>& rates) {
    Date lastEndDate = Date::minDate();
    for (auto const& amort : data.amortizationData()) {
        if (!amort.initialized())
            continue;
        Date startDate = parseDate(amort.startDate());
        QL_REQUIRE(startDate >= lastEndDate, "Amortization start date ("
                                                 << startDate << ") is earlier than last end date (" << lastEndDate
                                                 << ")");
        lastEndDate = parseDate(amort.endDate());
        AmortizationType amortizationType = parseAmortizationType(amort.type());
        if (amortizationType == AmortizationType::FixedAmount)
            notionals = buildAmortizationScheduleFixedAmount(notionals, schedule, amort);
        else if (amortizationType == AmortizationType::RelativeToInitialNotional)
            notionals = buildAmortizationScheduleRelativeToInitialNotional(notionals, schedule, amort);
        else if (amortizationType == AmortizationType::RelativeToPreviousNotional)
            notionals = buildAmortizationScheduleRelativeToPreviousNotional(notionals, schedule, amort);
        else if (amortizationType == AmortizationType::Annuity) {
            QL_REQUIRE(annuityAllowed, "Amortization type Annuity not allowed for leg type " << data.legType());
            if (!rates.empty())
                notionals = buildAmortizationScheduleFixedAnnuity(notionals, rates, schedule, amort,
                                                                  parseDayCounter(data.dayCounter()));
        } else
            QL_FAIL("AmortizationType " << amort.type() << " not supported");
        // check that for a floating leg we only have one amortization block, if the type is annuity
        // we recognise a floating leg by an empty (fixed) rates vector
        if (rates.empty() && amortizationType == AmortizationType::Annuity) {
            QL_REQUIRE(data.amortizationData().size() == 1,
                       "Floating Leg supports only one amortisation block of type Annuity");
        }
    }
}

void applyIndexing(Leg& leg, const LegData& data, const boost::shared_ptr<EngineFactory>& engineFactory) {
<<<<<<< HEAD
    if (data.indexing().hasData()) {
        QL_REQUIRE(engineFactory, "applyIndexing: engineFactory required");

        // we allow indexing by equity, commodity and FX indices (technically any QuantLib::Index
        // will work, so the list of index types can be extended here if required)
        boost::shared_ptr<Index> index;
        string config = engineFactory->configuration(MarketContext::pricing);
        if (boost::starts_with(data.indexing().index(), "EQ-")) {
            index = *engineFactory->market()->equityCurve(parseEquityIndex(data.indexing().index())->name(), config);
        } else if (boost::starts_with(data.indexing().index(), "FX-")) {
            auto tmp = parseFxIndex(data.indexing().index());
            index = parseFxIndex(
                data.indexing().index(),
                engineFactory->market()->fxSpot(tmp->sourceCurrency().code() + tmp->targetCurrency().code(), config),
                engineFactory->market()->discountCurve(tmp->sourceCurrency().code(), config),
                engineFactory->market()->discountCurve(tmp->targetCurrency().code(), config));
        } else if (boost::starts_with(data.indexing().index(), "COMM-")) {
            auto tmp = parseCommodityIndex(data.indexing().index());
            index = parseCommodityIndex(data.indexing().index(), tmp->fixingCalendar(),
                                        engineFactory->market()->commodityPriceCurve(tmp->underlyingName(), config));
        } else {
            QL_FAIL("invalid index '" << data.indexing().index()
                                      << "' in indexing data, expected EQ-, FX-, COMM- index");
        }

        // apply the indexing
        IndexedCouponLeg indLeg(leg, data.indexing().quantity(), index);
        indLeg.withInitialFixing(data.indexing().initialFixing());
        indLeg.withFixingDays(data.indexing().fixingDays());
        indLeg.inArrearsFixing(data.indexing().inArrearsFixing());
        if (data.indexing().valuationSchedule().hasData())
            indLeg.withValuationSchedule(makeSchedule(data.indexing().valuationSchedule()));
        if (!data.indexing().fixingCalendar().empty())
            indLeg.withFixingCalendar(parseCalendar(data.indexing().fixingCalendar()));
        if (!data.indexing().fixingConvention().empty())
            indLeg.withFixingConvention(parseBusinessDayConvention(data.indexing().fixingConvention()));
        leg = indLeg;

        // if we have an additional FX indexing, we apply that on top of the indexing above
        if (data.indexing().fx().hasData()) {
            auto tmp = parseFxIndex(data.indexing().fx().index());
            auto fx = parseFxIndex(
                data.indexing().fx().index(),
                engineFactory->market()->fxSpot(tmp->sourceCurrency().code() + tmp->targetCurrency().code(), config),
                engineFactory->market()->discountCurve(tmp->sourceCurrency().code(), config),
                engineFactory->market()->discountCurve(tmp->targetCurrency().code(), config));
            QL_REQUIRE(data.currency() == fx->targetCurrency().code() || data.currency() == fx->sourceCurrency().code(),
                       "leg currency (" << data.currency() << ") must match FX index (" << data.indexing().fx().index()
                                        << ") source or target currency");
            // flip indexing if necessary
            IndexedCouponLeg indLeg(leg, 1.0, fx, fx->targetCurrency().code() != data.currency());
            indLeg.withInitialFixing(data.indexing().fx().initialFixing());
            indLeg.withFixingDays(data.indexing().fx().fixingDays());
            indLeg.inArrearsFixing(data.indexing().fx().inArrearsFixing());
            // valuation schedule from the indexing above, the fx section does not have a separate one
            if (data.indexing().valuationSchedule().hasData())
                indLeg.withValuationSchedule(makeSchedule(data.indexing().valuationSchedule()));
            if (!data.indexing().fx().fixingCalendar().empty())
                indLeg.withFixingCalendar(parseCalendar(data.indexing().fixingCalendar()));
            if (!data.indexing().fx().fixingConvention().empty())
                indLeg.withFixingConvention(parseBusinessDayConvention(data.indexing().fixingConvention()));
=======
    for (auto const& indexing : data.indexing()) {
        if (indexing.hasData()) {
            QL_REQUIRE(engineFactory, "applyIndexing: engineFactory required");

            // we allow indexing by equity, commodity and FX indices (technically any QuantLib::Index
            // will work, so the list of index types can be extended here if required)
            boost::shared_ptr<Index> index;
            string config = engineFactory->configuration(MarketContext::pricing);
            if (boost::starts_with(indexing.index(), "EQ-")) {
                index = *engineFactory->market()->equityCurve(parseEquityIndex(indexing.index())->name(), config);
            } else if (boost::starts_with(indexing.index(), "FX-")) {
                auto tmp = parseFxIndex(indexing.index());
                index = parseFxIndex(indexing.index(),
                                     engineFactory->market()->fxSpot(
                                         tmp->sourceCurrency().code() + tmp->targetCurrency().code(), config),
                                     engineFactory->market()->discountCurve(tmp->sourceCurrency().code(), config),
                                     engineFactory->market()->discountCurve(tmp->targetCurrency().code(), config));
            } else if (boost::starts_with(indexing.index(), "COMM-")) {
                auto tmp = parseCommodityIndex(indexing.index());
                index =
                    parseCommodityIndex(indexing.index(), tmp->fixingCalendar(),
                                        engineFactory->market()->commodityPriceCurve(tmp->underlyingName(), config));
            } else {
                QL_FAIL("invalid index '" << indexing.index() << "' in indexing data, expected EQ-, FX-, COMM- index");
            }

            // apply the indexing
            IndexedCouponLeg indLeg(leg, indexing.quantity(), index);
            indLeg.withInitialFixing(indexing.initialFixing());
            indLeg.withFixingDays(indexing.fixingDays());
            indLeg.inArrearsFixing(indexing.inArrearsFixing());
            if (indexing.valuationSchedule().hasData())
                indLeg.withValuationSchedule(makeSchedule(indexing.valuationSchedule()));
            if (!indexing.fixingCalendar().empty())
                indLeg.withFixingCalendar(parseCalendar(indexing.fixingCalendar()));
            if (!indexing.fixingConvention().empty())
                indLeg.withFixingConvention(parseBusinessDayConvention(indexing.fixingConvention()));
>>>>>>> eb00d8d1
            leg = indLeg;
        }
    }
}

} // namespace data
} // namespace ore<|MERGE_RESOLUTION|>--- conflicted
+++ resolved
@@ -50,12 +50,9 @@
 #include <qle/cashflows/equitycoupon.hpp>
 #include <qle/cashflows/floatingannuitycoupon.hpp>
 #include <qle/cashflows/indexedcoupon.hpp>
-<<<<<<< HEAD
 
 #include <qle/cashflows/overnightindexedcoupon.hpp>
 #include <qle/cashflows/strippedcapflooredcpicoupon.hpp>
-=======
->>>>>>> eb00d8d1
 #include <qle/cashflows/strippedcapflooredyoyinflationcoupon.hpp>
 #include <qle/cashflows/subperiodscoupon.hpp>
 #include <qle/cashflows/subperiodscouponpricer.hpp>
@@ -499,24 +496,15 @@
                  const bool notionalAmortizingExchange, const bool isNotResetXCCY, const string& foreignCurrency,
                  const double foreignAmount, const string& fxIndex, int fixingDays, const string& fixingCalendar,
                  const std::vector<AmortizationData>& amortizationData, const int paymentLag,
-<<<<<<< HEAD
-                 const string& paymentCalendar, const vector<string>& paymentDates, const Indexing& indexing)
-=======
                  const string& paymentCalendar, const vector<string>& paymentDates,
                  const std::vector<Indexing>& indexing)
->>>>>>> eb00d8d1
     : concreteLegData_(concreteLegData), isPayer_(isPayer), currency_(currency), schedule_(scheduleData),
       dayCounter_(dayCounter), notionals_(notionals), notionalDates_(notionalDates),
       paymentConvention_(paymentConvention), notionalInitialExchange_(notionalInitialExchange),
       notionalFinalExchange_(notionalFinalExchange), notionalAmortizingExchange_(notionalAmortizingExchange),
       isNotResetXCCY_(isNotResetXCCY), foreignCurrency_(foreignCurrency), foreignAmount_(foreignAmount),
       fxIndex_(fxIndex), fixingDays_(fixingDays), fixingCalendar_(fixingCalendar), amortizationData_(amortizationData),
-<<<<<<< HEAD
-      paymentLag_(paymentLag), paymentCalendar_(paymentCalendar), paymentDates_(paymentDates),
-      indexing_(indexing) {
-=======
       paymentLag_(paymentLag), paymentCalendar_(paymentCalendar), paymentDates_(paymentDates), indexing_(indexing) {
->>>>>>> eb00d8d1
 
     indices_ = concreteLegData_->indices();
 
@@ -582,11 +570,6 @@
 
     paymentDates_ = XMLUtils::getChildrenValues(node, "PaymentDates", "PaymentDate", false);
 
-<<<<<<< HEAD
-    tmp = XMLUtils::getChildNode(node, "Indexing");
-    if (tmp)
-        indexing_.fromXML(tmp);
-=======
     tmp = XMLUtils::getChildNode(node, "Indexings");
     if (tmp) {
         auto indexings = XMLUtils::getChildrenNodes(tmp, "Indexing");
@@ -595,7 +578,6 @@
             indexing_.back().fromXML(i);
         }
     }
->>>>>>> eb00d8d1
 
     concreteLegData_ = initialiseConcreteLegData(legType);
     concreteLegData_->fromXML(XMLUtils::getChildNode(node, concreteLegData_->legNodeName()));
@@ -658,10 +640,6 @@
         XMLUtils::appendNode(node, amortisationsParentNode);
     }
 
-<<<<<<< HEAD
-    if (indexing_.hasData()) {
-        XMLUtils::appendNode(node, indexing_.toXML(doc));
-=======
     if (!indexing_.empty()) {
         XMLNode* indexingsNode = doc.allocNode("Indexings");
         for (auto& i : indexing_) {
@@ -669,7 +647,6 @@
                 XMLUtils::appendNode(indexingsNode, i.toXML(doc));
         }
         XMLUtils::appendNode(node, indexingsNode);
->>>>>>> eb00d8d1
     }
 
     XMLUtils::appendNode(node, concreteLegData_->toXML(doc));
@@ -1240,20 +1217,11 @@
         }
 
         applyIndexing(leg, data, engineFactory);
-<<<<<<< HEAD
         return leg;
     } else {
         Leg leg = yoyLeg;
         applyIndexing(leg, data, engineFactory);
         return leg;
-=======
-        return leg;
-    }
-    else {
-        Leg leg = yoyLeg;
-        applyIndexing(leg, data, engineFactory);
-        return leg;
->>>>>>> eb00d8d1
     }
 }
 
@@ -1686,69 +1654,6 @@
 }
 
 void applyIndexing(Leg& leg, const LegData& data, const boost::shared_ptr<EngineFactory>& engineFactory) {
-<<<<<<< HEAD
-    if (data.indexing().hasData()) {
-        QL_REQUIRE(engineFactory, "applyIndexing: engineFactory required");
-
-        // we allow indexing by equity, commodity and FX indices (technically any QuantLib::Index
-        // will work, so the list of index types can be extended here if required)
-        boost::shared_ptr<Index> index;
-        string config = engineFactory->configuration(MarketContext::pricing);
-        if (boost::starts_with(data.indexing().index(), "EQ-")) {
-            index = *engineFactory->market()->equityCurve(parseEquityIndex(data.indexing().index())->name(), config);
-        } else if (boost::starts_with(data.indexing().index(), "FX-")) {
-            auto tmp = parseFxIndex(data.indexing().index());
-            index = parseFxIndex(
-                data.indexing().index(),
-                engineFactory->market()->fxSpot(tmp->sourceCurrency().code() + tmp->targetCurrency().code(), config),
-                engineFactory->market()->discountCurve(tmp->sourceCurrency().code(), config),
-                engineFactory->market()->discountCurve(tmp->targetCurrency().code(), config));
-        } else if (boost::starts_with(data.indexing().index(), "COMM-")) {
-            auto tmp = parseCommodityIndex(data.indexing().index());
-            index = parseCommodityIndex(data.indexing().index(), tmp->fixingCalendar(),
-                                        engineFactory->market()->commodityPriceCurve(tmp->underlyingName(), config));
-        } else {
-            QL_FAIL("invalid index '" << data.indexing().index()
-                                      << "' in indexing data, expected EQ-, FX-, COMM- index");
-        }
-
-        // apply the indexing
-        IndexedCouponLeg indLeg(leg, data.indexing().quantity(), index);
-        indLeg.withInitialFixing(data.indexing().initialFixing());
-        indLeg.withFixingDays(data.indexing().fixingDays());
-        indLeg.inArrearsFixing(data.indexing().inArrearsFixing());
-        if (data.indexing().valuationSchedule().hasData())
-            indLeg.withValuationSchedule(makeSchedule(data.indexing().valuationSchedule()));
-        if (!data.indexing().fixingCalendar().empty())
-            indLeg.withFixingCalendar(parseCalendar(data.indexing().fixingCalendar()));
-        if (!data.indexing().fixingConvention().empty())
-            indLeg.withFixingConvention(parseBusinessDayConvention(data.indexing().fixingConvention()));
-        leg = indLeg;
-
-        // if we have an additional FX indexing, we apply that on top of the indexing above
-        if (data.indexing().fx().hasData()) {
-            auto tmp = parseFxIndex(data.indexing().fx().index());
-            auto fx = parseFxIndex(
-                data.indexing().fx().index(),
-                engineFactory->market()->fxSpot(tmp->sourceCurrency().code() + tmp->targetCurrency().code(), config),
-                engineFactory->market()->discountCurve(tmp->sourceCurrency().code(), config),
-                engineFactory->market()->discountCurve(tmp->targetCurrency().code(), config));
-            QL_REQUIRE(data.currency() == fx->targetCurrency().code() || data.currency() == fx->sourceCurrency().code(),
-                       "leg currency (" << data.currency() << ") must match FX index (" << data.indexing().fx().index()
-                                        << ") source or target currency");
-            // flip indexing if necessary
-            IndexedCouponLeg indLeg(leg, 1.0, fx, fx->targetCurrency().code() != data.currency());
-            indLeg.withInitialFixing(data.indexing().fx().initialFixing());
-            indLeg.withFixingDays(data.indexing().fx().fixingDays());
-            indLeg.inArrearsFixing(data.indexing().fx().inArrearsFixing());
-            // valuation schedule from the indexing above, the fx section does not have a separate one
-            if (data.indexing().valuationSchedule().hasData())
-                indLeg.withValuationSchedule(makeSchedule(data.indexing().valuationSchedule()));
-            if (!data.indexing().fx().fixingCalendar().empty())
-                indLeg.withFixingCalendar(parseCalendar(data.indexing().fixingCalendar()));
-            if (!data.indexing().fx().fixingConvention().empty())
-                indLeg.withFixingConvention(parseBusinessDayConvention(data.indexing().fixingConvention()));
-=======
     for (auto const& indexing : data.indexing()) {
         if (indexing.hasData()) {
             QL_REQUIRE(engineFactory, "applyIndexing: engineFactory required");
@@ -1786,7 +1691,6 @@
                 indLeg.withFixingCalendar(parseCalendar(indexing.fixingCalendar()));
             if (!indexing.fixingConvention().empty())
                 indLeg.withFixingConvention(parseBusinessDayConvention(indexing.fixingConvention()));
->>>>>>> eb00d8d1
             leg = indLeg;
         }
     }
