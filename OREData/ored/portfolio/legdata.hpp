/*
 Copyright (C) 2016 Quaternion Risk Management Ltd
 All rights reserved.

 This file is part of ORE, a free-software/open-source library
 for transparent pricing and risk analysis - http://opensourcerisk.org

 ORE is free software: you can redistribute it and/or modify it
 under the terms of the Modified BSD License.  You should have received a
 copy of the license along with this program.
 The license is also available online at <http://opensourcerisk.org>

 This program is distributed on the basis that it will form a useful
 contribution to risk analytics and model standardisation, but WITHOUT
 ANY WARRANTY; without even the implied warranty of MERCHANTABILITY or
 FITNESS FOR A PARTICULAR PURPOSE. See the license for more details.
*/

/*! \file portfolio/legdata.hpp
    \brief leg data model and serialization
    \ingroup tradedata
*/

#pragma once

#include <boost/make_shared.hpp>
#include <ored/portfolio/indexing.hpp>
#include <ored/portfolio/legdatafactory.hpp>
#include <ored/portfolio/schedule.hpp>
#include <ored/portfolio/underlying.hpp>
#include <ored/utilities/indexparser.hpp>
#include <ored/utilities/parsers.hpp>

#include <ql/cashflow.hpp>
#include <ql/experimental/coupons/swapspreadindex.hpp>
#include <ql/indexes/iborindex.hpp>
#include <ql/position.hpp>
#include <qle/cashflows/equitycoupon.hpp>
#include <qle/indexes/bmaindexwrapper.hpp>
#include <qle/indexes/equityindex.hpp>

#include <vector>

namespace ore {
namespace data {
using namespace QuantLib;
using QuantExt::EquityReturnType;
using std::string;

class EngineFactory;
class Market;
class RequiredFixings;

//! Serializable Additional Leg Data
/*!
\ingroup tradedata
*/

// Really bad name....
class LegAdditionalData : public XMLSerializable {
public:
    LegAdditionalData(const string& legType, const string& legNodeName)
        : legType_(legType), legNodeName_(legNodeName) {}
    LegAdditionalData(const string& legType) : legType_(legType), legNodeName_(legType + "LegData") {}

    const string& legType() const { return legType_; }
    const string& legNodeName() const { return legNodeName_; }
    const std::set<std::string>& indices() const { return indices_; }

protected:
    /*! Store the set of ORE index names that appear on this leg.
        Should be populated by derived classes.
    */
    std::set<std::string> indices_;

private:
    string legType_;
    string legNodeName_; // the XML node name
};

//! Serializable Cashflow Leg Data
/*!
  \ingroup tradedata
*/

class CashflowData : public LegAdditionalData {
public:
    //! Default constructor
    CashflowData() : LegAdditionalData("Cashflow", "CashflowData") {}
    //! Constructor
    CashflowData(const vector<double>& amounts, const vector<string>& dates)
        : LegAdditionalData("Cashflow", "CashflowData"), amounts_(amounts), dates_(dates) {}

    //! \name Inspectors
    //@{
    const vector<double>& amounts() const { return amounts_; }
    const vector<string>& dates() const { return dates_; }
    //@}

    //! \name Serialisation
    //@{
    void fromXML(XMLNode* node) override;
    XMLNode* toXML(XMLDocument& doc) override;
    //@}
private:
    vector<double> amounts_;
    vector<string> dates_;

    static LegDataRegister<CashflowData> reg_;
};

//! Serializable Fixed Leg Data
/*!
  \ingroup tradedata
*/
class FixedLegData : public LegAdditionalData {
public:
    //! Default constructor
    FixedLegData() : LegAdditionalData("Fixed") {}
    //! Constructor
    FixedLegData(const vector<double>& rates, const vector<string>& rateDates = vector<string>())
        : LegAdditionalData("Fixed"), rates_(rates), rateDates_(rateDates) {}

    //! \name Inspectors
    //@{
    const vector<double>& rates() const { return rates_; }
    const vector<string>& rateDates() const { return rateDates_; }
    //@}

    //! \name Serialisation
    //@{
    virtual void fromXML(XMLNode* node) override;
    virtual XMLNode* toXML(XMLDocument& doc) override;
    //@}
private:
    vector<double> rates_;
    vector<string> rateDates_;

    static LegDataRegister<FixedLegData> reg_;
};

//! Serializable Fixed Leg Data
/*!
  \ingroup tradedata
*/
class ZeroCouponFixedLegData : public LegAdditionalData {
public:
    //! Default constructor
    ZeroCouponFixedLegData() : LegAdditionalData("ZeroCouponFixed"), subtractNotional_(true) {}
    //! Constructor
    ZeroCouponFixedLegData(const vector<double>& rates, const vector<string>& rateDates = vector<string>(),
                           const string& compounding = "Compounded", const bool subtractNotional = true)
        : LegAdditionalData("ZeroCouponFixed"), rates_(rates), rateDates_(rateDates), compounding_(compounding),
          subtractNotional_(subtractNotional) {}

    //! \name Inspectors
    //@{
    const vector<double>& rates() const { return rates_; }
    const vector<string>& rateDates() const { return rateDates_; }
    const string& compounding() const { return compounding_; }
    const bool& subtractNotional() const { return subtractNotional_; }
    //@}

    //! \name Serialisation
    //@{
    virtual void fromXML(XMLNode* node) override;
    virtual XMLNode* toXML(XMLDocument& doc) override;
    //@}
private:
    vector<double> rates_;
    vector<string> rateDates_;
    string compounding_;
    bool subtractNotional_;

    static LegDataRegister<ZeroCouponFixedLegData> reg_;
};

//! Serializable Floating Leg Data
/*!
  \ingroup tradedata
*/
class FloatingLegData : public LegAdditionalData {
public:
    //! Default constructor
    FloatingLegData()
        : LegAdditionalData("Floating"), fixingDays_(Null<Size>()), lookback_(0 * Days), rateCutoff_(Null<Size>()),
          isAveraged_(false), hasSubPeriods_(false), includeSpread_(false), nakedOption_(false) {}
    //! Constructor
    FloatingLegData(const string& index, QuantLib::Size fixingDays, bool isInArrears, const vector<double>& spreads,
                    const vector<string>& spreadDates = vector<string>(), const vector<double>& caps = vector<double>(),
                    const vector<string>& capDates = vector<string>(), const vector<double>& floors = vector<double>(),
                    const vector<string>& floorDates = vector<string>(),
                    const vector<double>& gearings = vector<double>(),
                    const vector<string>& gearingDates = vector<string>(), bool isAveraged = false,
                    bool nakedOption = false, bool hasSubPeriods = false, bool includeSpread = false,
                    QuantLib::Period lookback = 0 * Days, const Size rateCutoff = Null<Size>(),
                    bool localCapFloor = false, const boost::optional<Period>& lastRecentPeriod = boost::none,
                    const std::string& lastRecentPeriodCalendar = std::string())
        : LegAdditionalData("Floating"), index_(ore::data::internalIndexName(index)), fixingDays_(fixingDays),
          lookback_(lookback), rateCutoff_(rateCutoff), isInArrears_(isInArrears), isAveraged_(isAveraged),
          hasSubPeriods_(hasSubPeriods), includeSpread_(includeSpread), spreads_(spreads), spreadDates_(spreadDates),
          caps_(caps), capDates_(capDates), floors_(floors), floorDates_(floorDates), gearings_(gearings),
          gearingDates_(gearingDates), nakedOption_(nakedOption), localCapFloor_(localCapFloor),
          lastRecentPeriod_(lastRecentPeriod), lastRecentPeriodCalendar_(lastRecentPeriodCalendar) {
        indices_.insert(index_);
    }

    //! \name Inspectors
    //@{
    const string& index() const { return index_; }
    QuantLib::Size fixingDays() const { return fixingDays_; }
    QuantLib::Period lookback() const { return lookback_; }
    QuantLib::Size rateCutoff() const { return rateCutoff_; }
    boost::optional<bool> isInArrears() const { return isInArrears_; }
    bool isAveraged() const { return isAveraged_; }
    bool hasSubPeriods() const { return hasSubPeriods_; }
    bool includeSpread() const { return includeSpread_; }
    const vector<double>& spreads() const { return spreads_; }
    const vector<string>& spreadDates() const { return spreadDates_; }
    const vector<double>& caps() const { return caps_; }
    const vector<string>& capDates() const { return capDates_; }
    const vector<double>& floors() const { return floors_; }
    const vector<string>& floorDates() const { return floorDates_; }
    const vector<double>& gearings() const { return gearings_; }
    const vector<string>& gearingDates() const { return gearingDates_; }
    bool nakedOption() const { return nakedOption_; }
    bool localCapFloor() const { return localCapFloor_; }
    const boost::optional<Period>& lastRecentPeriod() const { return lastRecentPeriod_; }
    const std::string& lastRecentPeriodCalendar() const { return lastRecentPeriodCalendar_; }
    //@}

    //! \name Modifiers
    //@{
    vector<double>& caps() { return caps_; }
    vector<string>& capDates() { return capDates_; }
    vector<double>& floors() { return floors_; }
    vector<string>& floorDates() { return floorDates_; }
    bool& nakedOption() { return nakedOption_; }
    bool& localCapFloor() { return localCapFloor_; }
    //@}

    //! \name Serialisation
    //@{
    virtual void fromXML(XMLNode* node) override;
    virtual XMLNode* toXML(XMLDocument& doc) override;
    //@}
private:
    string index_;
    QuantLib::Size fixingDays_;
    QuantLib::Period lookback_;
    QuantLib::Size rateCutoff_;
    boost::optional<bool> isInArrears_;
    bool isAveraged_;
    bool hasSubPeriods_;
    bool includeSpread_;
    vector<double> spreads_;
    vector<string> spreadDates_;
    vector<double> caps_;
    vector<string> capDates_;
    vector<double> floors_;
    vector<string> floorDates_;
    vector<double> gearings_;
    vector<string> gearingDates_;
    bool nakedOption_;
    bool localCapFloor_;
    boost::optional<Period> lastRecentPeriod_;
    std::string lastRecentPeriodCalendar_;

    static LegDataRegister<FloatingLegData> reg_;
};

//! Serializable CPI Leg Data
/*!
\ingroup tradedata
*/

class CPILegData : public LegAdditionalData {
public:
    //! Default constructor
    CPILegData() : LegAdditionalData("CPI") {}
    //! Constructor
    CPILegData(string index, string startDate, double baseCPI, string observationLag, string interpolation,
               const vector<double>& rates, const vector<string>& rateDates = std::vector<string>(),
               bool subtractInflationNominal = true, const vector<double>& caps = vector<double>(),
               const vector<string>& capDates = vector<string>(), const vector<double>& floors = vector<double>(),
               const vector<string>& floorDates = vector<string>(), double finalFlowCap = Null<Real>(),
               double finalFlowFloor = Null<Real>(), bool nakedOption = false,
               bool subtractInflationNominalCoupons = false)
        : LegAdditionalData("CPI"), index_(index), startDate_(startDate), baseCPI_(baseCPI),
          observationLag_(observationLag), interpolation_(interpolation), rates_(rates), rateDates_(rateDates),
          subtractInflationNominal_(subtractInflationNominal), caps_(caps), capDates_(capDates), floors_(floors),
          floorDates_(floorDates), finalFlowCap_(finalFlowCap), finalFlowFloor_(finalFlowFloor),
          nakedOption_(nakedOption), subtractInflationNominalCoupons_(subtractInflationNominalCoupons) {
        indices_.insert(index_);
    }

    //! \name Inspectors
    //@{
    const string& index() const { return index_; }
    const string& startDate() const { return startDate_; }
    double baseCPI() const { return baseCPI_; }
    const string& observationLag() const { return observationLag_; }
    const string& interpolation() const { return interpolation_; }
    const std::vector<double>& rates() const { return rates_; }
    const std::vector<string>& rateDates() const { return rateDates_; }
    bool subtractInflationNominal() const { return subtractInflationNominal_; }
    const vector<double>& caps() const { return caps_; }
    const vector<string>& capDates() const { return capDates_; }
    const vector<double>& floors() const { return floors_; }
    const vector<string>& floorDates() const { return floorDates_; }
    double finalFlowCap() const { return finalFlowCap_; }
    double finalFlowFloor() const { return finalFlowFloor_; }
    bool nakedOption() const { return nakedOption_; }
    bool subtractInflationNominalCoupons() const { return subtractInflationNominalCoupons_; }
    //@}

    //! \name Serialisation
    //@{
    virtual void fromXML(XMLNode* node) override;
    virtual XMLNode* toXML(XMLDocument& doc) override;
    //@}
private:
    string index_;
    string startDate_;
    double baseCPI_;
    string observationLag_;
    string interpolation_;
    vector<double> rates_;
    vector<string> rateDates_;
    bool subtractInflationNominal_;
    vector<double> caps_;
    vector<string> capDates_;
    vector<double> floors_;
    vector<string> floorDates_;
    double finalFlowCap_;
    double finalFlowFloor_;
    bool nakedOption_;
    bool subtractInflationNominalCoupons_;

    static LegDataRegister<CPILegData> reg_;
};

//! Serializable YoY Leg Data
/*!
\ingroup tradedata
*/
class YoYLegData : public LegAdditionalData {
public:
    //! Default constructor
    YoYLegData() : LegAdditionalData("YY") {}
    //! Constructor
    YoYLegData(string index, string observationLag, Size fixingDays,
               const vector<double>& gearings = std::vector<double>(),
               const vector<string>& gearingDates = std::vector<string>(),
               const vector<double>& spreads = std::vector<double>(),
               const vector<string>& spreadDates = std::vector<string>(), const vector<double>& caps = vector<double>(),
               const vector<string>& capDates = vector<string>(), const vector<double>& floors = vector<double>(),
               const vector<string>& floorDates = vector<string>(), bool nakedOption = false,
               bool addInflationNotional = false, bool irregularYoY = false)
        : LegAdditionalData("YY"), index_(index), observationLag_(observationLag), fixingDays_(fixingDays),
          gearings_(gearings), gearingDates_(gearingDates), spreads_(spreads), spreadDates_(spreadDates), caps_(caps),
          capDates_(capDates), floors_(floors), floorDates_(floorDates), nakedOption_(nakedOption),
          addInflationNotional_(addInflationNotional), irregularYoY_(irregularYoY) {
        indices_.insert(index_);
    }

    //! \name Inspectors
    //@{
    const string index() const { return index_; }
    const string observationLag() const { return observationLag_; }
    Size fixingDays() const { return fixingDays_; }
    const std::vector<double>& gearings() const { return gearings_; }
    const std::vector<string>& gearingDates() const { return gearingDates_; }
    const std::vector<double>& spreads() const { return spreads_; }
    const std::vector<string>& spreadDates() const { return spreadDates_; }
    const vector<double>& caps() const { return caps_; }
    const vector<string>& capDates() const { return capDates_; }
    const vector<double>& floors() const { return floors_; }
    const vector<string>& floorDates() const { return floorDates_; }
    bool nakedOption() const { return nakedOption_; }
    bool addInflationNotional() const { return addInflationNotional_; };
    bool irregularYoY() const { return irregularYoY_; };
    //@}

    //! \name Serialisation
    //@{
    virtual void fromXML(XMLNode* node) override;
    virtual XMLNode* toXML(XMLDocument& doc) override;
    //@}

private:
    string index_;
    string observationLag_;
    Size fixingDays_;
    vector<double> gearings_;
    vector<string> gearingDates_;
    vector<double> spreads_;
    vector<string> spreadDates_;
    vector<double> caps_;
    vector<string> capDates_;
    vector<double> floors_;
    vector<string> floorDates_;
    bool nakedOption_;
    bool addInflationNotional_;
    bool irregularYoY_;

    static LegDataRegister<YoYLegData> reg_;
};

//! Serializable CMS Leg Data
/*!
\ingroup tradedata
*/
class CMSLegData : public LegAdditionalData {
public:
    //! Default constructor
    CMSLegData() : LegAdditionalData("CMS"), fixingDays_(Null<Size>()), isInArrears_(true), nakedOption_(false) {}
    //! Constructor
    CMSLegData(const string& swapIndex, Size fixingDays, bool isInArrears, const vector<double>& spreads,
               const vector<string>& spreadDates = vector<string>(), const vector<double>& caps = vector<double>(),
               const vector<string>& capDates = vector<string>(), const vector<double>& floors = vector<double>(),
               const vector<string>& floorDates = vector<string>(), const vector<double>& gearings = vector<double>(),
               const vector<string>& gearingDates = vector<string>(), bool nakedOption = false)
        : LegAdditionalData("CMS"), swapIndex_(swapIndex), fixingDays_(fixingDays), isInArrears_(isInArrears),
          spreads_(spreads), spreadDates_(spreadDates), caps_(caps), capDates_(capDates), floors_(floors),
          floorDates_(floorDates), gearings_(gearings), gearingDates_(gearingDates), nakedOption_(nakedOption) {
        indices_.insert(swapIndex_);
    }

    //! \name Inspectors
    //@{
    const string& swapIndex() const { return swapIndex_; }
    Size fixingDays() const { return fixingDays_; }
    bool isInArrears() const { return isInArrears_; }
    const vector<double>& spreads() const { return spreads_; }
    const vector<string>& spreadDates() const { return spreadDates_; }
    const vector<double>& caps() const { return caps_; }
    const vector<string>& capDates() const { return capDates_; }
    const vector<double>& floors() const { return floors_; }
    const vector<string>& floorDates() const { return floorDates_; }
    const vector<double>& gearings() const { return gearings_; }
    const vector<string>& gearingDates() const { return gearingDates_; }
    bool nakedOption() const { return nakedOption_; }
    //@}

    //! \name Modifiers
    //@{
    vector<double>& caps() { return caps_; }
    vector<string>& capDates() { return capDates_; }
    vector<double>& floors() { return floors_; }
    vector<string>& floorDates() { return floorDates_; }
    bool& nakedOption() { return nakedOption_; }
    //@}

    //! \name Serialisation
    //@{
    virtual void fromXML(XMLNode* node) override;
    virtual XMLNode* toXML(XMLDocument& doc) override;
    //@}
private:
    string swapIndex_;
    Size fixingDays_;
    bool isInArrears_;
    vector<double> spreads_;
    vector<string> spreadDates_;
    vector<double> caps_;
    vector<string> capDates_;
    vector<double> floors_;
    vector<string> floorDates_;
    vector<double> gearings_;
    vector<string> gearingDates_;
    bool nakedOption_;

    static LegDataRegister<CMSLegData> reg_;
};

//! Serializable Digital CMS Leg Data
/*!
\ingroup tradedata
*/
class DigitalCMSLegData : public LegAdditionalData {
public:
    //! Default constructor
    DigitalCMSLegData() : LegAdditionalData("DigitalCMS") {}
    //! Constructor
    DigitalCMSLegData(const boost::shared_ptr<CMSLegData>& underlying, Position::Type callPosition = Position::Long,
                      bool isCallATMIncluded = false, const vector<double> callStrikes = vector<double>(),
                      const vector<string> callStrikeDates = vector<string>(),
                      const vector<double> callPayoffs = vector<double>(),
                      const vector<string> callPayoffDates = vector<string>(),
                      Position::Type putPosition = Position::Long, bool isPutATMIncluded = false,
                      const vector<double> putStrikes = vector<double>(),
                      const vector<string> putStrikeDates = vector<string>(),
                      const vector<double> putPayoffs = vector<double>(),
                      const vector<string> putPayoffDates = vector<string>())
        : LegAdditionalData("DigitalCMS"), underlying_(underlying), callPosition_(callPosition),
          isCallATMIncluded_(isCallATMIncluded), callStrikes_(callStrikes), callStrikeDates_(callStrikeDates),
          callPayoffs_(callPayoffs), callPayoffDates_(callPayoffDates), putPosition_(putPosition),
          isPutATMIncluded_(isPutATMIncluded), putStrikes_(putStrikes), putStrikeDates_(putStrikeDates),
          putPayoffs_(putPayoffs), putPayoffDates_(putPayoffDates) {
        indices_ = underlying_->indices();
    }

    //! \name Inspectors
    //@{
    const boost::shared_ptr<CMSLegData>& underlying() const { return underlying_; }

    const Position::Type callPosition() const { return callPosition_; }
    const bool isCallATMIncluded() const { return isCallATMIncluded_; }
    const vector<double> callStrikes() const { return callStrikes_; }
    const vector<double> callPayoffs() const { return callPayoffs_; }
    const vector<string> callStrikeDates() const { return callStrikeDates_; }
    const vector<string> callPayoffDates() const { return callPayoffDates_; }

    const Position::Type putPosition() const { return putPosition_; }
    const bool isPutATMIncluded() const { return isPutATMIncluded_; }
    const vector<double> putStrikes() const { return putStrikes_; }
    const vector<double> putPayoffs() const { return putPayoffs_; }
    const vector<string> putStrikeDates() const { return putStrikeDates_; }
    const vector<string> putPayoffDates() const { return putPayoffDates_; }
    //@}

    //! \name Serialisation
    //@{
    virtual void fromXML(XMLNode* node) override;
    virtual XMLNode* toXML(XMLDocument& doc) override;
    //@}
private:
    boost::shared_ptr<CMSLegData> underlying_;

    Position::Type callPosition_;
    bool isCallATMIncluded_;
    vector<double> callStrikes_;
    vector<string> callStrikeDates_;
    vector<double> callPayoffs_;
    vector<string> callPayoffDates_;

    Position::Type putPosition_;
    bool isPutATMIncluded_;
    vector<double> putStrikes_;
    vector<string> putStrikeDates_;
    vector<double> putPayoffs_;
    vector<string> putPayoffDates_;

    static LegDataRegister<DigitalCMSLegData> reg_;
};

//! Serializable CMS Spread Leg Data
/*!
\ingroup tradedata
*/
class CMSSpreadLegData : public LegAdditionalData {
public:
    //! Default constructor
    CMSSpreadLegData()
        : LegAdditionalData("CMSSpread"), fixingDays_(Null<Size>()), isInArrears_(false), nakedOption_(false) {}
    //! Constructor
    CMSSpreadLegData(const string& swapIndex1, const string& swapIndex2, Size fixingDays, bool isInArrears,
                     const vector<double>& spreads, const vector<string>& spreadDates = vector<string>(),
                     const vector<double>& caps = vector<double>(), const vector<string>& capDates = vector<string>(),
                     const vector<double>& floors = vector<double>(),
                     const vector<string>& floorDates = vector<string>(),
                     const vector<double>& gearings = vector<double>(),
                     const vector<string>& gearingDates = vector<string>(), bool nakedOption = false)
        : LegAdditionalData("CMSSpread"), swapIndex1_(swapIndex1), swapIndex2_(swapIndex2), fixingDays_(fixingDays),
          isInArrears_(isInArrears), spreads_(spreads), spreadDates_(spreadDates), caps_(caps), capDates_(capDates),
          floors_(floors), floorDates_(floorDates), gearings_(gearings), gearingDates_(gearingDates),
          nakedOption_(nakedOption) {
        indices_.insert(swapIndex1_);
        indices_.insert(swapIndex2_);
    }

    //! \name Inspectors
    //@{
    const string& swapIndex1() const { return swapIndex1_; }
    const string& swapIndex2() const { return swapIndex2_; }
    Size fixingDays() const { return fixingDays_; }
    bool isInArrears() const { return isInArrears_; }
    const vector<double>& spreads() const { return spreads_; }
    const vector<string>& spreadDates() const { return spreadDates_; }
    const vector<double>& caps() const { return caps_; }
    const vector<string>& capDates() const { return capDates_; }
    const vector<double>& floors() const { return floors_; }
    const vector<string>& floorDates() const { return floorDates_; }
    const vector<double>& gearings() const { return gearings_; }
    const vector<string>& gearingDates() const { return gearingDates_; }
    bool nakedOption() const { return nakedOption_; }
    //@}

    //! \name Serialisation
    //@{
    virtual void fromXML(XMLNode* node) override;
    virtual XMLNode* toXML(XMLDocument& doc) override;
    //@}
private:
    string swapIndex1_;
    string swapIndex2_;
    Size fixingDays_;
    bool isInArrears_;
    vector<double> spreads_;
    vector<string> spreadDates_;
    vector<double> caps_;
    vector<string> capDates_;
    vector<double> floors_;
    vector<string> floorDates_;
    vector<double> gearings_;
    vector<string> gearingDates_;
    bool nakedOption_;

    static LegDataRegister<CMSSpreadLegData> reg_;
};

//! Serializable Digital CMS Spread Leg Data
/*!
\ingroup tradedata
*/
class DigitalCMSSpreadLegData : public LegAdditionalData {
public:
    //! Default constructor
    DigitalCMSSpreadLegData() : LegAdditionalData("DigitalCMSSpread") {}
    //! Constructor
    DigitalCMSSpreadLegData(
        const boost::shared_ptr<CMSSpreadLegData>& underlying, Position::Type callPosition = Position::Long,
        bool isCallATMIncluded = false, const vector<double> callStrikes = vector<double>(),
        const vector<string> callStrikeDates = vector<string>(), const vector<double> callPayoffs = vector<double>(),
        const vector<string> callPayoffDates = vector<string>(), Position::Type putPosition = Position::Long,
        bool isPutATMIncluded = false, const vector<double> putStrikes = vector<double>(),
        const vector<string> putStrikeDates = vector<string>(), const vector<double> putPayoffs = vector<double>(),
        const vector<string> putPayoffDates = vector<string>())
        : LegAdditionalData("DigitalCMSSpread"), underlying_(underlying), callPosition_(callPosition),
          isCallATMIncluded_(isCallATMIncluded), callStrikes_(callStrikes), callStrikeDates_(callStrikeDates),
          callPayoffs_(callPayoffs), callPayoffDates_(callPayoffDates), putPosition_(putPosition),
          isPutATMIncluded_(isPutATMIncluded), putStrikes_(putStrikes), putStrikeDates_(putStrikeDates),
          putPayoffs_(putPayoffs), putPayoffDates_(putPayoffDates) {
        indices_ = underlying_->indices();
    }

    //! \name Inspectors
    //@{
    const boost::shared_ptr<CMSSpreadLegData>& underlying() const { return underlying_; }

    const Position::Type callPosition() const { return callPosition_; }
    const bool isCallATMIncluded() const { return isCallATMIncluded_; }
    const vector<double> callStrikes() const { return callStrikes_; }
    const vector<double> callPayoffs() const { return callPayoffs_; }
    const vector<string> callStrikeDates() const { return callStrikeDates_; }
    const vector<string> callPayoffDates() const { return callPayoffDates_; }

    const Position::Type putPosition() const { return putPosition_; }
    const bool isPutATMIncluded() const { return isPutATMIncluded_; }
    const vector<double> putStrikes() const { return putStrikes_; }
    const vector<double> putPayoffs() const { return putPayoffs_; }
    const vector<string> putStrikeDates() const { return putStrikeDates_; }
    const vector<string> putPayoffDates() const { return putPayoffDates_; }
    //@}

    //! \name Serialisation
    //@{
    virtual void fromXML(XMLNode* node) override;
    virtual XMLNode* toXML(XMLDocument& doc) override;
    //@}
private:
    boost::shared_ptr<CMSSpreadLegData> underlying_;

    Position::Type callPosition_;
    bool isCallATMIncluded_;
    vector<double> callStrikes_;
    vector<string> callStrikeDates_;
    vector<double> callPayoffs_;
    vector<string> callPayoffDates_;

    Position::Type putPosition_;
    bool isPutATMIncluded_;
    vector<double> putStrikes_;
    vector<string> putStrikeDates_;
    vector<double> putPayoffs_;
    vector<string> putPayoffDates_;

    static LegDataRegister<DigitalCMSSpreadLegData> reg_;
};

//! Serializable Fixed Leg Data
/*!
\ingroup tradedata
*/
class EquityLegData : public LegAdditionalData {
public:
    //! Default constructor
    EquityLegData() : LegAdditionalData("Equity"), initialPrice_(Null<Real>()), quantity_(Null<Real>()) {}
    //! Constructor
<<<<<<< HEAD
    EquityLegData(string returnType, Real dividendFactor, EquityUnderlying equityUnderlying, Real initialPrice,
                  bool notionalReset, Natural fixingDays = 0, const ScheduleData& valuationSchedule = ScheduleData(),
                  string eqCurrency = "", string fxIndex = "", Real quantity = Null<Real>(), string initialPriceCurrency = "")
=======
    EquityLegData(EquityReturnType returnType, Real dividendFactor, const EquityUnderlying& equityUnderlying,
                  Real initialPrice, bool notionalReset, Natural fixingDays = 0, 
                  const ScheduleData& valuationSchedule = ScheduleData(), string eqCurrency = "", 
                  string fxIndex = "", Natural fxIndexFixingDays = 2, string fxIndexCalendar = "",
                  Real quantity = Null<Real>(), string initialPriceCurrency = "")
>>>>>>> c930f0e3
        : LegAdditionalData("Equity"), returnType_(returnType), dividendFactor_(dividendFactor),
          equityUnderlying_(equityUnderlying), initialPrice_(initialPrice), notionalReset_(notionalReset),
          fixingDays_(fixingDays), valuationSchedule_(valuationSchedule), eqCurrency_(eqCurrency), fxIndex_(fxIndex),
          quantity_(quantity), initialPriceCurrency_(initialPriceCurrency) {
        indices_.insert("EQ-" + eqName());
    }

    //! \name Inspectors
    //@{
    EquityReturnType returnType() const { return returnType_; }
    string eqName() { return equityUnderlying_.name(); }
    Real dividendFactor() const { return dividendFactor_; }
    EquityUnderlying equityIdentifier() const { return equityUnderlying_; }
    Real initialPrice() const { return initialPrice_; }
    Natural fixingDays() const { return fixingDays_; }
    ScheduleData valuationSchedule() const { return valuationSchedule_; }
    const string& eqCurrency() const { return eqCurrency_; }
    const string& fxIndex() const { return fxIndex_; }
    bool notionalReset() const { return notionalReset_; }
    Real quantity() const { return quantity_; }                                  // might be null
    const string& initialPriceCurrency() const { return initialPriceCurrency_; } // might be empty
    //@}

    //! \name Serialisation
    //@{
    virtual void fromXML(XMLNode* node) override;
    virtual XMLNode* toXML(XMLDocument& doc) override;
    //@}
private:
    EquityReturnType returnType_;
    Real dividendFactor_ = 1.0;
    EquityUnderlying equityUnderlying_;
    Real initialPrice_;
    bool notionalReset_ = false;
    Natural fixingDays_ = 0;
    ScheduleData valuationSchedule_;
    string eqCurrency_ = "";
    string fxIndex_ = "";
    Real quantity_;
    string initialPriceCurrency_;

    static LegDataRegister<EquityLegData> reg_;
};

//! Serializable object holding amortization rules
class AmortizationData : public XMLSerializable {
public:
    AmortizationData() : value_(0.0), underflow_(false), initialized_(false) {}

    AmortizationData(string type, double value, string startDate, string endDate, string frequency, bool underflow)
        : type_(type), value_(value), startDate_(startDate), endDate_(endDate), frequency_(frequency),
          underflow_(underflow), initialized_(true) {
        validate();
    }

    virtual void fromXML(XMLNode* node) override;
    virtual XMLNode* toXML(XMLDocument& doc) override;

    //! FixedAmount, RelativeToInitialNotional, RelativeToPreviousNotional, Annuity
    const string& type() const { return type_; }
    //! Interpretation depending on type()
    double value() const { return value_; }
    //! Amortization start date
    const string& startDate() const { return startDate_; }
    //! Amortization end date
    const string& endDate() const { return endDate_; }
    //! Amortization frequency
    const string& frequency() const { return frequency_; }
    //! Allow amortization below zero notional if true
    bool underflow() const { return underflow_; }
    bool initialized() const { return initialized_; }

private:
    void validate() const;
    string type_;
    double value_;
    string startDate_;
    string endDate_;
    string frequency_;
    bool underflow_;
    bool initialized_;
};

//! Serializable object holding leg data
class LegData : public XMLSerializable {
public:
    //! Default constructor
    LegData()
        : isPayer_(true), notionalInitialExchange_(false), notionalFinalExchange_(false),
          notionalAmortizingExchange_(false), isNotResetXCCY_(true), foreignAmount_(0.0),
          indexingFromAssetLeg_(false) {}

    //! Constructor with concrete leg data
    LegData(const boost::shared_ptr<LegAdditionalData>& innerLegData, bool isPayer, const string& currency,
            const ScheduleData& scheduleData = ScheduleData(), const string& dayCounter = "",
            const std::vector<double>& notionals = std::vector<double>(),
            const std::vector<string>& notionalDates = std::vector<string>(), const string& paymentConvention = "F",
            const bool notionalInitialExchange = false, const bool notionalFinalExchange = false,
            const bool notionalAmortizingExchange = false, const bool isNotResetXCCY = true,
            const string& foreignCurrency = "", const double foreignAmount = 0, const string& fxIndex = "",
            const std::vector<AmortizationData>& amortizationData = std::vector<AmortizationData>(),
            const int paymentLag = 0, const std::string& paymentCalendar = "",
            const std::vector<std::string>& paymentDates = std::vector<std::string>(),
            const std::vector<Indexing>& indexing = {}, const bool indexingFromAssetLeg = false,
            const string& lastPeriodDayCounter = "");

    //! \name Serialisation
    //@{
    virtual void fromXML(XMLNode* node) override;
    virtual XMLNode* toXML(XMLDocument& doc) override;
    //@}

    //! \name Inspectors
    //@{
    bool isPayer() const { return isPayer_; }
    const string& currency() const { return currency_; }
    const ScheduleData& schedule() const { return schedule_; }
    const vector<double>& notionals() const { return notionals_; }
    const vector<string>& notionalDates() const { return notionalDates_; }
    const string& dayCounter() const { return dayCounter_; }
    const string& paymentConvention() const { return paymentConvention_; }
    bool notionalInitialExchange() const { return notionalInitialExchange_; }
    bool notionalFinalExchange() const { return notionalFinalExchange_; }
    bool notionalAmortizingExchange() const { return notionalAmortizingExchange_; }
    bool isNotResetXCCY() const { return isNotResetXCCY_; }
    const string& foreignCurrency() const { return foreignCurrency_; }
    double foreignAmount() const { return foreignAmount_; }
    const string& fxIndex() const { return fxIndex_; }
    const int paymentLag() const { return paymentLag_; }
    const std::vector<AmortizationData>& amortizationData() const { return amortizationData_; }
    const std::string& paymentCalendar() const { return paymentCalendar_; }
    const string& legType() const { return concreteLegData_->legType(); }
    boost::shared_ptr<LegAdditionalData> concreteLegData() const { return concreteLegData_; }
    const std::set<std::string>& indices() const { return indices_; }
    const std::vector<std::string>& paymentDates() const { return paymentDates_; }
    const std::vector<Indexing>& indexing() const { return indexing_; }
    const bool indexingFromAssetLeg() const { return indexingFromAssetLeg_; }
    const string& lastPeriodDayCounter() const { return lastPeriodDayCounter_; }
    //@}

    //! \name modifiers
    //@{
    vector<double>& notionals() { return notionals_; }
    ScheduleData& schedule() { return schedule_; }
    vector<string>& notionalDates() { return notionalDates_; }
    string& dayCounter() { return dayCounter_; }
    bool& isPayer() { return isPayer_; }
    boost::shared_ptr<LegAdditionalData>& concreteLegData() { return concreteLegData_; }
    std::vector<Indexing>& indexing() { return indexing_; }
    bool& indexingFromAssetLeg() { return indexingFromAssetLeg_; }
    //@}

    virtual boost::shared_ptr<LegAdditionalData> initialiseConcreteLegData(const string&);

protected:

    /*! Store the set of ORE index names that appear on this leg.

        Take the set appearing in LegAdditionalData::indices() and add on any appearing here. Currently, the only
        possible extra index appearing at LegData level is \c fxIndex.
    */
    std::set<std::string> indices_;

private:
    boost::shared_ptr<LegAdditionalData> concreteLegData_;
    bool isPayer_;
    string currency_;
    string legType_;
    ScheduleData schedule_;
    string dayCounter_;
    vector<double> notionals_;
    vector<string> notionalDates_;
    string paymentConvention_;
    bool notionalInitialExchange_;
    bool notionalFinalExchange_;
    bool notionalAmortizingExchange_;
    bool isNotResetXCCY_;
    string foreignCurrency_;
    double foreignAmount_;
    string fxIndex_;
    std::vector<AmortizationData> amortizationData_;
    int paymentLag_;
    std::string paymentCalendar_;
    std::vector<std::string> paymentDates_;
    std::vector<Indexing> indexing_;
    bool indexingFromAssetLeg_;
    string lastPeriodDayCounter_;
};

//! \name Utilities for building QuantLib Legs
//@{
Leg makeFixedLeg(const LegData& data, const QuantLib::Date& openEndDateReplacement = Null<Date>());
Leg makeZCFixedLeg(const LegData& data, const QuantLib::Date& openEndDateReplacement = Null<Date>());
Leg makeIborLeg(const LegData& data, const boost::shared_ptr<IborIndex>& index,
                const boost::shared_ptr<EngineFactory>& engineFactory, const bool attachPricer = true,
                const QuantLib::Date& openEndDateReplacement = Null<Date>());
Leg makeOISLeg(const LegData& data, const boost::shared_ptr<OvernightIndex>& index,
               const boost::shared_ptr<EngineFactory>& engineFactory, const bool attachPricer = true,
               const QuantLib::Date& openEndDateReplacement = Null<Date>());
Leg makeBMALeg(const LegData& data, const boost::shared_ptr<QuantExt::BMAIndexWrapper>& indexWrapper,
               const QuantLib::Date& openEndDateReplacement = Null<Date>());
Leg makeSimpleLeg(const LegData& data);
Leg makeNotionalLeg(const Leg& refLeg, const bool initNomFlow, const bool finalNomFlow, const bool amortNomFlow,
                    const BusinessDayConvention paymentConvention, const Calendar paymentCalendar);
Leg makeCPILeg(const LegData& data, const boost::shared_ptr<ZeroInflationIndex>& index,
               const boost::shared_ptr<EngineFactory>& engineFactory,
               const QuantLib::Date& openEndDateReplacement = Null<Date>());
Leg makeYoYLeg(const LegData& data, const boost::shared_ptr<InflationIndex>& index,
               const boost::shared_ptr<EngineFactory>& engineFactory,
               const QuantLib::Date& openEndDateReplacement = Null<Date>());
Leg makeCMSLeg(const LegData& data, const boost::shared_ptr<QuantLib::SwapIndex>& swapindex,
               const boost::shared_ptr<EngineFactory>& engineFactory, const bool attachPricer = true,
               const QuantLib::Date& openEndDateReplacement = Null<Date>());
Leg makeDigitalCMSLeg(const LegData& data, const boost::shared_ptr<QuantLib::SwapIndex>& swapIndex,
                      const boost::shared_ptr<EngineFactory>& engineFactory, const bool attachPricer = true,
                      const QuantLib::Date& openEndDateReplacement = Null<Date>());
Leg makeCMSSpreadLeg(const LegData& data, const boost::shared_ptr<QuantLib::SwapSpreadIndex>& swapSpreadIndex,
                     const boost::shared_ptr<EngineFactory>& engineFactory, const bool attachPricer = true,
                     const QuantLib::Date& openEndDateReplacement = Null<Date>());
Leg makeDigitalCMSSpreadLeg(const LegData& data, const boost::shared_ptr<QuantLib::SwapSpreadIndex>& swapSpreadIndex,
                            const boost::shared_ptr<EngineFactory>& engineFactory,
                            const QuantLib::Date& openEndDateReplacement = Null<Date>());
Leg makeEquityLeg(const LegData& data, const boost::shared_ptr<QuantExt::EquityIndex>& equityCurve,
                  const boost::shared_ptr<QuantExt::FxIndex>& fxIndex = nullptr,
                  const QuantLib::Date& openEndDateReplacement = Null<Date>());
Real currentNotional(const Leg& leg);
Real originalNotional(const Leg& leg);

//@}

//! Build a full vector of values from the given node.
//  For use with Notionals, Rates, Spreads, Gearing, Caps and Floor rates.
//  In all cases we can expand the vector to take the given schedule into account
//  If checkAllValuesAppearInResult is true, we require that all input values are appearing in the result (in order)
template <typename T>
vector<T> buildScheduledVector(const vector<T>& values, const vector<string>& dates, const Schedule& schedule,
                               const bool checkAllValuesAppearInResult = false);

// extend values to schedule size (if values is empty, the default value is used)
template <typename T>
vector<T> normaliseToSchedule(const vector<T>& values, const Schedule& schedule, const T& defaultValue);

// normaliseToSchedule concat buildScheduledVector
template <typename T>
vector<T> buildScheduledVectorNormalised(const vector<T>& values, const vector<string>& dates, const Schedule& schedule,
                                         const T& defaultValue, const bool checkAllValuesAppearInResult = false);

/* returns an iterator to the first input value that is not appearing (in order) in the scheduled vector, or an iterator
   pointing to the end of the input value vector if no such element exists */
template <typename T>
typename vector<T>::const_iterator checkAllValuesAppearInScheduledVector(const vector<T>& scheduledVecotr,
                                                                         const vector<T>& inputValues);

// notional vector derived from a fixed amortisation amount
vector<double> buildAmortizationScheduleFixedAmount(const vector<double>& notionals, const Schedule& schedule,
                                                    const AmortizationData& data);

// notional vector with amortizations expressed as a percentage of initial notional
vector<double> buildAmortizationScheduleRelativeToInitialNotional(const vector<double>& notionals,
                                                                  const Schedule& schedule,
                                                                  const AmortizationData& data);

// notional vector with amortizations expressed as a percentage of the respective previous notional
vector<double> buildAmortizationScheduleRelativeToPreviousNotional(const vector<double>& notionals,
                                                                   const Schedule& schedule,
                                                                   const AmortizationData& data);

// notional vector derived from a fixed annuity amount
vector<double> buildAmortizationScheduleFixedAnnuity(const vector<double>& notionals, const vector<double>& rates,
                                                     const Schedule& schedule, const AmortizationData& data,
                                                     const DayCounter& dc);

// apply amortisation to given notionals
void applyAmortization(std::vector<Real>& notionals, const LegData& data, const Schedule& schedule,
                       const bool annuityAllowed = false, const std::vector<Real>& rates = std::vector<Real>());

// apply indexing (if given in LegData) to existing leg
void applyIndexing(Leg& leg, const LegData& data, const boost::shared_ptr<EngineFactory>& engineFactory,
                   std::map<std::string, std::string>& qlToOREIndexNames, RequiredFixings& requiredFixings,
                   const QuantLib::Date& openEndDateReplacement = Null<Date>());

// template implementations

template <typename T>
vector<T> buildScheduledVector(const vector<T>& values, const vector<string>& dates, const Schedule& schedule,
                               const bool checkAllValuesAppearInResult) {
    if (values.size() < 2 || dates.size() == 0)
        return values;

    QL_REQUIRE(values.size() == dates.size(), "Value / Date size mismatch in buildScheduledVector."
                                                  << "Value:" << values.size() << ", Dates:" << dates.size());

    // Need to use schedule logic
    // Length of data will be 1 less than schedule
    //
    // Notional 100
    // Notional {startDate 2015-01-01} 200
    // Notional {startDate 2016-01-01} 300
    //
    // Given schedule June, Dec from 2014 to 2016 (6 dates, 5 coupons)
    // we return 100, 100, 200, 200, 300

    // The first node must not have a date.
    // If the second one has a date, all the rest must have, and we process
    // If the second one does not have a date, none of them must have one
    // and we return the vector uneffected.
    QL_REQUIRE(dates[0] == "", "Invalid date " << dates[0] << " for first node");
    if (dates[1] == "") {
        // They must all be empty and then we return values
        for (Size i = 2; i < dates.size(); i++) {
            QL_REQUIRE(dates[i] == "", "Invalid date " << dates[i] << " for node " << i
                                                       << ". Cannot mix dates and non-dates attributes");
        }
        return values;
    }

    // We have nodes with date attributes now
    Size len = schedule.size() - 1;
    vector<T> data(len);
    Size j = 0, max_j = dates.size() - 1; // j is the index of date/value vector. 0 to max_j
    Date d = parseDate(dates[j + 1]);     // The first start date
    for (Size i = 0; i < len; i++) {      // loop over data vector and populate it.
        // If j == max_j we just fall through and take the final value
        while (schedule[i] >= d && j < max_j) {
            j++;
            if (j < max_j) {
                QL_REQUIRE(dates[j + 1] != "", "Cannot have empty date attribute for node " << j + 1);
                d = parseDate(dates[j + 1]);
            }
        }
        data[i] = values[j];
    }

    if (checkAllValuesAppearInResult) {
        auto it = checkAllValuesAppearInScheduledVector<T>(data, values);
        QL_REQUIRE(it == values.end(),
                   "buildScheduledVector: input value '" << *it << " does not appear in the result vector");
    }

    return data;
}

template <typename T>
vector<T> normaliseToSchedule(const vector<T>& values, const Schedule& schedule, const T& defaultValue) {
    vector<T> res = values;
    if (res.size() < schedule.size() - 1)
        res.resize(schedule.size() - 1, res.size() == 0 ? defaultValue : res.back());
    return res;
}

template <typename T>
vector<T> buildScheduledVectorNormalised(const vector<T>& values, const vector<string>& dates, const Schedule& schedule,
                                         const T& defaultValue, const bool checkAllValuesAppearInResult) {
    return normaliseToSchedule(buildScheduledVector(values, dates, schedule, checkAllValuesAppearInResult), schedule,
                               defaultValue);
}

template <typename T>
typename vector<T>::const_iterator checkAllValuesAppearInScheduledVector(const vector<T>& scheduledVector,
                                                                         const vector<T>& inputValues) {
    auto s = scheduledVector.begin();
    auto i = inputValues.begin();
    while (i != inputValues.end()) {
        if (s == scheduledVector.end())
            return i;
        if (*i == *s) {
            ++i;
        } else {
            ++s;
        }
    }
    return i;
}

// build a Bond Index needed by legbuilders (populates bond data from bond reference data if required)
class BondData;
boost::shared_ptr<QuantExt::BondIndex> buildBondIndex(const BondData& securityData, const bool dirty,
                                                      const bool relative, const Calendar& fixingCalendar,
                                                      const bool conditionalOnSurvival,
                                                      const boost::shared_ptr<EngineFactory>& engineFactory,
                                                      RequiredFixings& requiredFixings);

// join a vector of legs to a single leg, check if the legs have adjacent periods
Leg joinLegs(const std::vector<Leg>& legs);

// build a notional leg for a given coupon leg, returns an empty Leg if not applicable
Leg buildNotionalLeg(const LegData& data, const Leg& leg, RequiredFixings& requiredFixings,
                     const boost::shared_ptr<Market>& market, const std::string& configuration);

} // namespace data
} // namespace ore<|MERGE_RESOLUTION|>--- conflicted
+++ resolved
@@ -688,17 +688,9 @@
     //! Default constructor
     EquityLegData() : LegAdditionalData("Equity"), initialPrice_(Null<Real>()), quantity_(Null<Real>()) {}
     //! Constructor
-<<<<<<< HEAD
-    EquityLegData(string returnType, Real dividendFactor, EquityUnderlying equityUnderlying, Real initialPrice,
+    EquityLegData(EquityReturnType returnType, Real dividendFactor, EquityUnderlying equityUnderlying, Real initialPrice,
                   bool notionalReset, Natural fixingDays = 0, const ScheduleData& valuationSchedule = ScheduleData(),
                   string eqCurrency = "", string fxIndex = "", Real quantity = Null<Real>(), string initialPriceCurrency = "")
-=======
-    EquityLegData(EquityReturnType returnType, Real dividendFactor, const EquityUnderlying& equityUnderlying,
-                  Real initialPrice, bool notionalReset, Natural fixingDays = 0, 
-                  const ScheduleData& valuationSchedule = ScheduleData(), string eqCurrency = "", 
-                  string fxIndex = "", Natural fxIndexFixingDays = 2, string fxIndexCalendar = "",
-                  Real quantity = Null<Real>(), string initialPriceCurrency = "")
->>>>>>> c930f0e3
         : LegAdditionalData("Equity"), returnType_(returnType), dividendFactor_(dividendFactor),
           equityUnderlying_(equityUnderlying), initialPrice_(initialPrice), notionalReset_(notionalReset),
           fixingDays_(fixingDays), valuationSchedule_(valuationSchedule), eqCurrency_(eqCurrency), fxIndex_(fxIndex),
