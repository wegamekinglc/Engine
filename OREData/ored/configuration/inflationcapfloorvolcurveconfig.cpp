/*
 Copyright (C) 2018 Quaternion Risk Management Ltd
 All rights reserved.

 This file is part of ORE, a free-software/open-source library
 for transparent pricing and risk analysis - http://opensourcerisk.org

 ORE is free software: you can redistribute it and/or modify it
 under the terms of the Modified BSD License.  You should have received a
 copy of the license along with this program.
 The license is also available online at <http://opensourcerisk.org>

 This program is distributed on the basis that it will form a useful
 contribution to risk analytics and model standardisation, but WITHOUT
 ANY WARRANTY; without even the implied warranty of MERCHANTABILITY or
 FITNESS FOR A PARTICULAR PURPOSE. See the license for more details.
*/

#include <boost/algorithm/string.hpp>
#include <ored/configuration/inflationcapfloorvolcurveconfig.hpp>
#include <ored/utilities/indexparser.hpp>
#include <ored/utilities/parsers.hpp>
#include <ored/utilities/to_string.hpp>

#include <ql/errors.hpp>

namespace ore {
namespace data {

std::ostream& operator<<(std::ostream& out, InflationCapFloorVolatilityCurveConfig::VolatilityType t) {
    switch (t) {
    case InflationCapFloorVolatilityCurveConfig::VolatilityType::Lognormal:
        return out << "RATE_LNVOL";
    case InflationCapFloorVolatilityCurveConfig::VolatilityType::Normal:
        return out << "RATE_NVOL";
    case InflationCapFloorVolatilityCurveConfig::VolatilityType::ShiftedLognormal:
        return out << "RATE_SLNVOL";
    default:
        QL_FAIL("unknown VolatilityType(" << Integer(t) << ")");
    }
}

InflationCapFloorVolatilityCurveConfig::InflationCapFloorVolatilityCurveConfig(
    const string& curveID, const string& curveDescription, const Type type, const VolatilityType& volatilityType,
    const bool extrapolate, const vector<string>& tenors, const vector<string>& strikes, const DayCounter& dayCounter,
    Natural settleDays, const Calendar& calendar, const BusinessDayConvention& businessDayConvention,
    const string& index, const string& indexCurve, const string& yieldTermStructure, const Period& observationLag)
    : CurveConfig(curveID, curveDescription), type_(type), volatilityType_(volatilityType), extrapolate_(extrapolate),
      tenors_(tenors), strikes_(strikes), dayCounter_(dayCounter), settleDays_(settleDays), calendar_(calendar),
      businessDayConvention_(businessDayConvention), index_(index), indexCurve_(indexCurve),
      yieldTermStructure_(yieldTermStructure), observationLag_(observationLag) {}

const vector<string>& InflationCapFloorVolatilityCurveConfig::quotes() {
    if (quotes_.size() == 0) {
<<<<<<< HEAD
        boost::shared_ptr<ZeroInflationIndex> index = parseZeroInflationIndex(index_);
	Currency ccy = index->currency();
=======
        QL_REQUIRE(isInflationIndex(index_), "Index '" << index_ << "' for InflationCapFloorVolatilityCurveConfig '" <<
            curveID_ << "' should be an inflation index");
        boost::shared_ptr<InflationIndex> index = parseZeroInflationIndex(index_);
        Currency ccy = index->currency();
>>>>>>> fe73766d

        string type;
        if (type_ == Type::ZC)
            type = "ZC";
        else if (type_ == Type::YY)
            type = "YY";

        std::stringstream ssBase;
        ssBase << type << "_INFLATIONCAPFLOOR/" << volatilityType_ << "/" << index_ << "/";
        string base = ssBase.str();

        // TODO: how to tell if atmFlag or relative flag should be true
        for (auto t : tenors_) {
            for (auto s : strikes_) {
                quotes_.push_back(base + t + "/F/" + s);
            }
        }

        if (volatilityType_ == VolatilityType::ShiftedLognormal) {
            for (auto t : tenors_) {
                std::stringstream ss;
                quotes_.push_back(type + "_INFLATIONCAPFLOOR/SHIFT/" + index_ + "/" + t);
            }
        }
    }
    return quotes_;
}

void InflationCapFloorVolatilityCurveConfig::fromXML(XMLNode* node) {
    XMLUtils::checkNode(node, "InflationCapFloorVolatility");

    curveID_ = XMLUtils::getChildValue(node, "CurveId", true);
    curveDescription_ = XMLUtils::getChildValue(node, "CurveDescription", true);

    string type = XMLUtils::getChildValue(node, "Type", true);
    if (type == "ZC") {
        type_ = Type::ZC;
    } else if (type == "YY") {
        type_ = Type::YY;
    } else
        QL_FAIL("Type " << type << " not recognized");

    // We are requiring explicit strikes so there should be at least one strike
    strikes_ = XMLUtils::getChildrenValuesAsStrings(node, "Strikes", true);
    QL_REQUIRE(!strikes_.empty(), "Strikes node should not be empty");

    // Get the volatility type
    string volType = XMLUtils::getChildValue(node, "VolatilityType", true);
    if (volType == "Normal") {
        volatilityType_ = VolatilityType::Normal;
    } else if (volType == "Lognormal") {
        volatilityType_ = VolatilityType::Lognormal;
    } else if (volType == "ShiftedLognormal") {
        volatilityType_ = VolatilityType::ShiftedLognormal;
    } else {
        QL_FAIL("Volatility type, " << volType << ", not recognized");
    }
    extrapolate_ = XMLUtils::getChildValueAsBool(node, "Extrapolation", true);
    tenors_ = XMLUtils::getChildrenValuesAsStrings(node, "Tenors", true);
    calendar_ = parseCalendar(XMLUtils::getChildValue(node, "Calendar", true));
    dayCounter_ = parseDayCounter(XMLUtils::getChildValue(node, "DayCounter", true));
    businessDayConvention_ = parseBusinessDayConvention(XMLUtils::getChildValue(node, "BusinessDayConvention", true));

    index_ = XMLUtils::getChildValue(node, "Index", true);
    indexCurve_ = XMLUtils::getChildValue(node, "IndexCurve", true);
    yieldTermStructure_ = XMLUtils::getChildValue(node, "YieldTermStructure", true);
    observationLag_ = parsePeriod(XMLUtils::getChildValue(node, "ObservationLag", true));
}

XMLNode* InflationCapFloorVolatilityCurveConfig::toXML(XMLDocument& doc) {
    XMLNode* node = doc.allocNode("CapFloorVolatility");

    XMLUtils::addChild(doc, node, "CurveId", curveID_);
    XMLUtils::addChild(doc, node, "CurveDescription", curveDescription_);

    if (type_ == Type::ZC) {
        XMLUtils::addChild(doc, node, "Type", "ZC");
    } else if (type_ == Type::YY) {
        XMLUtils::addChild(doc, node, "Type", "YY");
    } else
        QL_FAIL("Unknown Type in InflationCapFloorPriceSurfaceConfig::toXML()");

    if (volatilityType_ == VolatilityType::Normal) {
        XMLUtils::addChild(doc, node, "VolatilityType", "Normal");
    } else if (volatilityType_ == VolatilityType::Lognormal) {
        XMLUtils::addChild(doc, node, "VolatilityType", "Lognormal");
    } else if (volatilityType_ == VolatilityType::ShiftedLognormal) {
        XMLUtils::addChild(doc, node, "VolatilityType", "ShiftedLognormal");
    } else {
        QL_FAIL("Unknown VolatilityType in InflationCapFloorVolatilityCurveConfig::toXML()");
    }

    XMLUtils::addChild(doc, node, "Extrapolation", extrapolate_);
    XMLUtils::addGenericChildAsList(doc, node, "Tenors", tenors_);
    XMLUtils::addGenericChildAsList(doc, node, "Strikes", strikes_);
    XMLUtils::addChild(doc, node, "Calendar", to_string(calendar_));
    XMLUtils::addChild(doc, node, "DayCounter", to_string(dayCounter_));
    XMLUtils::addChild(doc, node, "BusinessDayConvention", to_string(businessDayConvention_));
    XMLUtils::addChild(doc, node, "Index", index_);
    XMLUtils::addChild(doc, node, "IndexCurve", indexCurve_);
    XMLUtils::addChild(doc, node, "YieldTermStructure", yieldTermStructure_);
    XMLUtils::addChild(doc, node, "ObservationLag", to_string(observationLag_));

    return node;
}
} // namespace data
} // namespace ore<|MERGE_RESOLUTION|>--- conflicted
+++ resolved
@@ -52,15 +52,10 @@
 
 const vector<string>& InflationCapFloorVolatilityCurveConfig::quotes() {
     if (quotes_.size() == 0) {
-<<<<<<< HEAD
-        boost::shared_ptr<ZeroInflationIndex> index = parseZeroInflationIndex(index_);
-	Currency ccy = index->currency();
-=======
         QL_REQUIRE(isInflationIndex(index_), "Index '" << index_ << "' for InflationCapFloorVolatilityCurveConfig '" <<
             curveID_ << "' should be an inflation index");
         boost::shared_ptr<InflationIndex> index = parseZeroInflationIndex(index_);
         Currency ccy = index->currency();
->>>>>>> fe73766d
 
         string type;
         if (type_ == Type::ZC)
