/*
 Copyright (C) 2016 Quaternion Risk Management Ltd
 All rights reserved.

 This file is part of ORE, a free-software/open-source library
 for transparent pricing and risk analysis - http://opensourcerisk.org

 ORE is free software: you can redistribute it and/or modify it
 under the terms of the Modified BSD License.  You should have received a
 copy of the license along with this program.
 The license is also available online at <http://opensourcerisk.org>

 This program is distributed on the basis that it will form a useful
 contribution to risk analytics and model standardisation, but WITHOUT
 ANY WARRANTY; without even the implied warranty of MERCHANTABILITY or
 FITNESS FOR A PARTICULAR PURPOSE. See the license for more details.
*/

#include <ored/configuration/equitycurveconfig.hpp>
#include <ored/utilities/parsers.hpp>
#include <ored/utilities/to_string.hpp>
#include <ql/errors.hpp>

namespace ore {
namespace data {

EquityCurveConfig::EquityCurveConfig(const string& curveID, const string& curveDescription, const string& forecastingCurve, 
                                     const string& currency, const EquityCurveConfig::Type& type, const string& equitySpotQuote,
                                     const vector<string>& quotes, const string& dayCountID, bool extrapolation)
<<<<<<< HEAD
    : curveID_(curveID), curveDescription_(curveDescription), currency_(currency), type_(type),
      equitySpotQuoteID_(equitySpotQuote), quotes_(quotes), dayCountID_(dayCountID), extrapolation_(extrapolation), forecastingCurve_(forecastingCurve) {}
=======
    : CurveConfig(curveID, curveDescription), currency_(currency), type_(type),
      equitySpotQuoteID_(equitySpotQuote), quotes_(quotes), dayCountID_(dayCountID), extrapolation_(extrapolation) {}
>>>>>>> d3c6b810

void EquityCurveConfig::fromXML(XMLNode* node) {
    XMLUtils::checkNode(node, "EquityCurve");

    curveID_ = XMLUtils::getChildValue(node, "CurveId", true);
    curveDescription_ = XMLUtils::getChildValue(node, "CurveDescription", true);
    forecastingCurve_ = XMLUtils::getChildValue(node, "ForecastingCurve", true);
    currency_ = XMLUtils::getChildValue(node, "Currency", true);

    string type = XMLUtils::getChildValue(node, "Type", true);
    if (type == "DividendYield") {
        type_ = Type::DividendYield;
    } else if (type == "ForwardPrice") {
        type_ = Type::ForwardPrice;
    } else {
        QL_FAIL("Type " << type << " not recognized");
    }

    equitySpotQuoteID_ = XMLUtils::getChildValue(node, "SpotQuote", true);
    dayCountID_ = XMLUtils::getChildValue(node, "DayCounter", false);
    quotes_ = XMLUtils::getChildrenValues(node, "Quotes", "Quote", true);
    extrapolation_ = XMLUtils::getChildValueAsBool(node, "Extrapolation"); // defaults to true
}

XMLNode* EquityCurveConfig::toXML(XMLDocument& doc) {
    XMLNode* node = doc.allocNode("EquityCurve");

    XMLUtils::addChild(doc, node, "CurveId", curveID_);
    XMLUtils::addChild(doc, node, "CurveDescription", curveDescription_);
    XMLUtils::addChild(doc, node, "ForecastingCurve", forecastingCurve_);
    XMLUtils::addChild(doc, node, "Currency", currency_);

    if (type_ == Type::DividendYield)
        XMLUtils::addChild(doc, node, "Type", "DividendYield");
    else if (type_ == Type::ForwardPrice)
        XMLUtils::addChild(doc, node, "Type", "ForwardPrice");
    else
        QL_FAIL("Unkown type in EquityCurveConfig::toXML()");

    XMLUtils::addChild(doc, node, "SpotQuote", equitySpotQuoteID_);
    XMLUtils::addChild(doc, node, "DayCounter", dayCountID_);
    XMLUtils::addChildren(doc, node, "Quotes", "Quote", quotes_);
    XMLUtils::addChild(doc, node, "Extrapolation", extrapolation_);

    return node;
}
} // namespace data
} // namespace ore<|MERGE_RESOLUTION|>--- conflicted
+++ resolved
@@ -27,13 +27,8 @@
 EquityCurveConfig::EquityCurveConfig(const string& curveID, const string& curveDescription, const string& forecastingCurve, 
                                      const string& currency, const EquityCurveConfig::Type& type, const string& equitySpotQuote,
                                      const vector<string>& quotes, const string& dayCountID, bool extrapolation)
-<<<<<<< HEAD
-    : curveID_(curveID), curveDescription_(curveDescription), currency_(currency), type_(type),
+    : CurveConfig(curveID, curveDescription), currency_(currency), type_(type),
       equitySpotQuoteID_(equitySpotQuote), quotes_(quotes), dayCountID_(dayCountID), extrapolation_(extrapolation), forecastingCurve_(forecastingCurve) {}
-=======
-    : CurveConfig(curveID, curveDescription), currency_(currency), type_(type),
-      equitySpotQuoteID_(equitySpotQuote), quotes_(quotes), dayCountID_(dayCountID), extrapolation_(extrapolation) {}
->>>>>>> d3c6b810
 
 void EquityCurveConfig::fromXML(XMLNode* node) {
     XMLUtils::checkNode(node, "EquityCurve");
