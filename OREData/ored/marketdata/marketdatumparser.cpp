/*
 Copyright (C) 2016 Quaternion Risk Management Ltd
 All rights reserved.

 This file is part of ORE, a free-software/open-source library
 for transparent pricing and risk analysis - http://opensourcerisk.org

 ORE is free software: you can redistribute it and/or modify it
 under the terms of the Modified BSD License.  You should have received a
 copy of the license along with this program.
 The license is also available online at <http://opensourcerisk.org>

 This program is distributed on the basis that it will form a useful
 contribution to risk analytics and model standardisation, but WITHOUT
 ANY WARRANTY; without even the implied warranty of MERCHANTABILITY or
 FITNESS FOR A PARTICULAR PURPOSE. See the license for more details.
*/

#include <boost/algorithm/string.hpp>
#include <boost/make_shared.hpp>
#include <map>
#include <ored/marketdata/marketdatumparser.hpp>
#include <ored/utilities/log.hpp>
#include <ored/utilities/parsers.hpp>
#include <ql/time/calendars/weekendsonly.hpp>

using namespace std;
using QuantLib::WeekendsOnly;

namespace ore {
namespace data {

static MarketDatum::InstrumentType parseInstrumentType(const string& s) {

    static map<string, MarketDatum::InstrumentType> b = {
        {"ZERO", MarketDatum::InstrumentType::ZERO},
        {"DISCOUNT", MarketDatum::InstrumentType::DISCOUNT},
        {"MM", MarketDatum::InstrumentType::MM},
        {"MM_FUTURE", MarketDatum::InstrumentType::MM_FUTURE},
        {"FRA", MarketDatum::InstrumentType::FRA},
        {"IR_SWAP", MarketDatum::InstrumentType::IR_SWAP},
        {"BASIS_SWAP", MarketDatum::InstrumentType::BASIS_SWAP},
        {"CC_BASIS_SWAP", MarketDatum::InstrumentType::CC_BASIS_SWAP},
        {"CDS", MarketDatum::InstrumentType::CDS},
        {"CDS_INDEX", MarketDatum::InstrumentType::CDS_INDEX},
        {"FX", MarketDatum::InstrumentType::FX_SPOT},
        {"FX_SPOT", MarketDatum::InstrumentType::FX_SPOT},
        {"FXFWD", MarketDatum::InstrumentType::FX_FWD},
        {"FX_FWD", MarketDatum::InstrumentType::FX_FWD},
        {"HAZARD_RATE", MarketDatum::InstrumentType::HAZARD_RATE},
        {"RECOVERY_RATE", MarketDatum::InstrumentType::RECOVERY_RATE},
        {"FX_FWD", MarketDatum::InstrumentType::FX_FWD},
        {"SWAPTION", MarketDatum::InstrumentType::SWAPTION},
        {"CAPFLOOR", MarketDatum::InstrumentType::CAPFLOOR},
        {"FX_OPTION", MarketDatum::InstrumentType::FX_OPTION},
        {"EQUITY", MarketDatum::InstrumentType::EQUITY_SPOT},
        {"EQUITY_FWD", MarketDatum::InstrumentType::EQUITY_FWD},
        {"EQUITY_DIVIDEND", MarketDatum::InstrumentType::EQUITY_DIVIDEND},
        {"EQUITY_OPTION", MarketDatum::InstrumentType::EQUITY_OPTION},
        {"BOND", MarketDatum::InstrumentType::BOND},
        {"ZC_INFLATIONSWAP", MarketDatum::InstrumentType::ZC_INFLATIONSWAP},
        {"ZC_INFLATIONCAPFLOOR", MarketDatum::InstrumentType::ZC_INFLATIONCAPFLOOR},
        {"YY_INFLATIONSWAP", MarketDatum::InstrumentType::YY_INFLATIONSWAP},
        {"SEASONALITY", MarketDatum::InstrumentType::SEASONALITY},
        {"INDEX_CDS_OPTION", MarketDatum::InstrumentType::INDEX_CDS_OPTION}};

    auto it = b.find(s);
    if (it != b.end()) {
        return it->second;
    } else {
        QL_FAIL("Cannot convert " << s << " to InstrumentType");
    }
}

static MarketDatum::QuoteType parseQuoteType(const string& s) {
    static map<string, MarketDatum::QuoteType> b = {
        {"BASIS_SPREAD", MarketDatum::QuoteType::BASIS_SPREAD},
        {"CREDIT_SPREAD", MarketDatum::QuoteType::CREDIT_SPREAD},
        {"YIELD_SPREAD", MarketDatum::QuoteType::YIELD_SPREAD},
        {"RATE", MarketDatum::QuoteType::RATE},
        {"RATIO", MarketDatum::QuoteType::RATIO},
        {"PRICE", MarketDatum::QuoteType::PRICE},
        {"RATE_LNVOL", MarketDatum::QuoteType::RATE_LNVOL},
        {"RATE_GVOL", MarketDatum::QuoteType::RATE_LNVOL}, // deprecated
        {"RATE_NVOL", MarketDatum::QuoteType::RATE_NVOL},
        {"RATE_SLNVOL", MarketDatum::QuoteType::RATE_SLNVOL},
        {"BASE_CORRELATION", MarketDatum::QuoteType::BASE_CORRELATION},
        {"SHIFT", MarketDatum::QuoteType::SHIFT},
    };

    if (s == "RATE_GVOL")
        LOG("Use of deprecated quote type RATE_GVOL");

    auto it = b.find(s);
    if (it != b.end()) {
        return it->second;
    } else {
        QL_FAIL("Cannot convert " << s << " to QuoteType");
    }
}

// calls parseDateOrPeriod and returns a Date (either the supplied date or asof+period)
static Date getDateFromDateOrPeriod(const string& token, Date asof) {
    Period term;                                           // gets populated by parseDateOrPeriod
    Date expiryDate;                                       // gets populated by parseDateOrPeriod
    bool tmpIsDate;                                        // gets populated by parseDateOrPeriod
    parseDateOrPeriod(token, expiryDate, term, tmpIsDate); // checks if the market string contains a date or a period
    if (!tmpIsDate)
        expiryDate =
            WeekendsOnly().adjust(asof + term); // we have no calendar information here, so we use a generic calendar
    return expiryDate;
}

//! Function to parse a market datum
boost::shared_ptr<MarketDatum> parseMarketDatum(const Date& asof, const string& datumName, const Real& value) {

    vector<string> tokens;
    boost::split(tokens, datumName, boost::is_any_of("/"));
    QL_REQUIRE(tokens.size() > 2, "more than 2 tokens expected in " << datumName);

    MarketDatum::InstrumentType instrumentType = parseInstrumentType(tokens[0]);
    MarketDatum::QuoteType quoteType = parseQuoteType(tokens[1]);

    switch (instrumentType) {

    case MarketDatum::InstrumentType::ZERO: {
        // ZERO/RATE/EUR/EUR1D/A365/1Y
        QL_REQUIRE(quoteType == MarketDatum::QuoteType::RATE || quoteType == MarketDatum::QuoteType::YIELD_SPREAD,
                   "Invalid quote type for " << datumName);
        QL_REQUIRE(tokens.size() == 6, "6 tokens expected in " << datumName);
        const string& ccy = tokens[2];
        DayCounter dc = parseDayCounter(tokens[4]);
        // token 5 can be a date, or tenor
        Date zeroDate = Date();
        Period tenor = Period();
        if (tokens[5].size() < 6) { // e.g. 3M, 50Y, 1Y6M
            tenor = parsePeriod(tokens[5]);
        } else {
            zeroDate = parseDate(tokens[5]);
        }
        return boost::make_shared<ZeroQuote>(value, asof, datumName, quoteType, ccy, zeroDate, dc, tenor);
    }

    case MarketDatum::InstrumentType::DISCOUNT: {
        // DISCOUNT/RATE/EUR/EUR1D/1Y
        // DISCOUNT/RATE/EUR/EUR1D/2016-12-15
        QL_REQUIRE(tokens.size() == 5, "5 tokens expected in " << datumName);
        const string& ccy = tokens[2];
        // token 4 can be a date, or tenor
        Date discountDate;
        if (tokens[4].size() < 6) { // e.g. 3M, 50Y, 1Y6M
            // DiscountQuote takes a date.
            Period p = parsePeriod(tokens[4]);
            // we can't assume any calendar here, so we do the minimal adjustment
            // Just weekends.
            discountDate = WeekendsOnly().adjust(asof + p);
        } else {
            discountDate = parseDate(tokens[4]);
        }
        return boost::make_shared<DiscountQuote>(value, asof, datumName, quoteType, ccy, discountDate);
    }

    case MarketDatum::InstrumentType::MM: {
        QL_REQUIRE(tokens.size() == 5, "5 tokens expected in " << datumName);
        const string& ccy = tokens[2];
        Period fwdStart = parsePeriod(tokens[3]);
        Period term = parsePeriod(tokens[4]);
        return boost::make_shared<MoneyMarketQuote>(value, asof, datumName, quoteType, ccy, fwdStart, term);
    }

    case MarketDatum::InstrumentType::MM_FUTURE: {
        QL_REQUIRE(tokens.size() == 6, "6 tokens expected in " << datumName);
        const string& ccy = tokens[2];
        const string& expiry = tokens[3];
        const string& contract = tokens[4];
        Period term = parsePeriod(tokens[5]);
        return boost::make_shared<MMFutureQuote>(value, asof, datumName, quoteType, ccy, expiry, contract, term);
    }

    case MarketDatum::InstrumentType::FRA: {
        QL_REQUIRE(tokens.size() == 5, "5 tokens expected in " << datumName);
        const string& ccy = tokens[2];
        Period fwdStart = parsePeriod(tokens[3]);
        Period term = parsePeriod(tokens[4]);
        return boost::make_shared<FRAQuote>(value, asof, datumName, quoteType, ccy, fwdStart, term);
    }

    case MarketDatum::InstrumentType::IR_SWAP: {
        QL_REQUIRE(tokens.size() == 6, "6 tokens expected in " << datumName);
        const string& ccy = tokens[2];
        Period fwdStart = parsePeriod(tokens[3]);
        Period tenor = parsePeriod(tokens[4]);
        Period term = parsePeriod(tokens[5]);
        return boost::make_shared<SwapQuote>(value, asof, datumName, quoteType, ccy, fwdStart, term, tenor);
    }

    case MarketDatum::InstrumentType::BASIS_SWAP: {
        QL_REQUIRE(tokens.size() == 6, "6 tokens expected in " << datumName);
        Period flatTerm = parsePeriod(tokens[2]);
        Period term = parsePeriod(tokens[3]);
        const string& ccy = tokens[4];
        Period maturity = parsePeriod(tokens[5]);
        return boost::make_shared<BasisSwapQuote>(value, asof, datumName, quoteType, flatTerm, term, ccy, maturity);
    }

    case MarketDatum::InstrumentType::CC_BASIS_SWAP: {
        QL_REQUIRE(tokens.size() == 7, "7 tokens expected in " << datumName);
        const string& flatCcy = tokens[2];
        Period flatTerm = parsePeriod(tokens[3]);
        const string& ccy = tokens[4];
        Period term = parsePeriod(tokens[5]);
        Period maturity = parsePeriod(tokens[6]);
        return boost::make_shared<CrossCcyBasisSwapQuote>(value, asof, datumName, quoteType, flatCcy, flatTerm, ccy,
                                                          term, maturity);
    }

    case MarketDatum::InstrumentType::CDS: {
        QL_REQUIRE(tokens.size() == 6, "6 tokens expected in " << datumName);
        const string& underlyingName = tokens[2];
        const string& seniority = tokens[3];
        const string& ccy = tokens[4];
        Period term = parsePeriod(tokens[5]);
        return boost::make_shared<CdsSpreadQuote>(value, asof, datumName, underlyingName, seniority, ccy, term);
    }

    case MarketDatum::InstrumentType::HAZARD_RATE: {
        QL_REQUIRE(tokens.size() == 6, "6 tokens expected in " << datumName);
        const string& underlyingName = tokens[2];
        const string& seniority = tokens[3];
        const string& ccy = tokens[4];
        Period term = parsePeriod(tokens[5]);
        return boost::make_shared<HazardRateQuote>(value, asof, datumName, underlyingName, seniority, ccy, term);
    }

    case MarketDatum::InstrumentType::RECOVERY_RATE: {
        QL_REQUIRE(tokens.size() == 3 || tokens.size() == 5, "3 or 5 tokens expected in " << datumName);
        const string& underlyingName = tokens[2]; // issuer name for CDS, security ID for bond specific RRs
        string seniority = "";
        string ccy = "";
        if (tokens.size() == 5) {
            // CDS
            seniority = tokens[3];
            ccy = tokens[4];
        }
        return boost::make_shared<RecoveryRateQuote>(value, asof, datumName, underlyingName, seniority, ccy);
    }

    case MarketDatum::InstrumentType::CAPFLOOR: {
        QL_REQUIRE(tokens.size() == 8 || tokens.size() == 4, "Either 4 or 8 tokens expected in " << datumName);
        const string& ccy = tokens[2];
        if (tokens.size() == 8) {
            Period term = parsePeriod(tokens[3]);
            Period tenor = parsePeriod(tokens[4]);
            bool atm = parseBool(tokens[5].c_str());
            bool relative = parseBool(tokens[6].c_str());
            Real strike = parseReal(tokens[7]);
            return boost::make_shared<CapFloorQuote>(value, asof, datumName, quoteType, ccy, term, tenor, atm, relative,
                                                     strike);
        } else {
            Period indexTenor = parsePeriod(tokens[3]);
            return boost::make_shared<CapFloorShiftQuote>(value, asof, datumName, quoteType, ccy, indexTenor);
        }
    }

    case MarketDatum::InstrumentType::SWAPTION: {
        QL_REQUIRE(tokens.size() == 4 || tokens.size() == 6 || tokens.size() == 7,
                   "4, 6 or 7 tokens expected in " << datumName);
        const string& ccy = tokens[2];
        Period expiry = tokens.size() >= 6 ? parsePeriod(tokens[3]) : Period(0 * QuantLib::Days);
        Period term = tokens.size() >= 6 ? parsePeriod(tokens[4]) : parsePeriod(tokens[3]);
        if (tokens.size() >= 6) { // volatility
            const string& dimension = tokens[5];
            Real strike = 0.0;
            if (dimension == "ATM")
                QL_REQUIRE(tokens.size() == 6, "6 tokens expected in ATM quote " << datumName);
            else if (dimension == "Smile") {
                QL_REQUIRE(tokens.size() == 7, "7 tokens expected in Smile quote " << datumName);
                strike = parseReal(tokens[6]);
            } else
                QL_FAIL("Swaption vol quote dimension " << dimension << " not recognised");
            return boost::make_shared<SwaptionQuote>(value, asof, datumName, quoteType, ccy, expiry, term, dimension,
                                                     strike);
        } else { // SLN volatility shift
            return boost::make_shared<SwaptionShiftQuote>(value, asof, datumName, quoteType, ccy, term);
        }
    }

    case MarketDatum::InstrumentType::FX_SPOT: {
        QL_REQUIRE(tokens.size() == 4, "4 tokens expected in " << datumName);
        const string& unitCcy = tokens[2];
        const string& ccy = tokens[3];
        return boost::make_shared<FXSpotQuote>(value, asof, datumName, quoteType, unitCcy, ccy);
    }

    case MarketDatum::InstrumentType::FX_FWD: {
        QL_REQUIRE(tokens.size() == 5, "5 tokens expected in " << datumName);
        const string& unitCcy = tokens[2];
        const string& ccy = tokens[3];
        Period term = parsePeriod(tokens[4]);
        return boost::make_shared<FXForwardQuote>(value, asof, datumName, quoteType, unitCcy, ccy, term);
    }

    case MarketDatum::InstrumentType::FX_OPTION: {
        QL_REQUIRE(tokens.size() == 6, "6 tokens expected in " << datumName);
        const string& unitCcy = tokens[2];
        const string& ccy = tokens[3];
        Period expiry = parsePeriod(tokens[4]);
        const string& strike = tokens[5];
        return boost::make_shared<FXOptionQuote>(value, asof, datumName, quoteType, unitCcy, ccy, expiry, strike);
    }

    case MarketDatum::InstrumentType::ZC_INFLATIONSWAP: {
        QL_REQUIRE(tokens.size() == 4, "4 tokens expected in " << datumName);
        const string& index = tokens[2];
        Period term = parsePeriod(tokens[3]);
        return boost::make_shared<ZcInflationSwapQuote>(value, asof, datumName, index, term);
    }

    case MarketDatum::InstrumentType::YY_INFLATIONSWAP: {
        QL_REQUIRE(tokens.size() == 4, "4 tokens expected in " << datumName);
        const string& index = tokens[2];
        Period term = parsePeriod(tokens[3]);
        return boost::make_shared<YoYInflationSwapQuote>(value, asof, datumName, index, term);
    }

    case MarketDatum::InstrumentType::ZC_INFLATIONCAPFLOOR: {
        QL_REQUIRE(tokens.size() == 6, "6 tokens expected in " << datumName);
        const string& index = tokens[2];
        Period term = parsePeriod(tokens[3]);
        QL_REQUIRE(tokens[4] == "C" || tokens[4] == "F",
                   "excepted C or F for Cap or Floor at position 5 in " << datumName);
        bool isCap = tokens[4] == "C";
        string strike = tokens[5];
        return boost::make_shared<ZcInflationCapFloorQuote>(value, asof, datumName, quoteType, index, term, isCap,
                                                            strike);
    }

    case MarketDatum::InstrumentType::SEASONALITY: {
        QL_REQUIRE(tokens.size() == 5, "5 tokens expected in " << datumName);
        const string& index = tokens[3];
        const string& type = tokens[2];
        const string& month = tokens[4];
        return boost::make_shared<SeasonalityQuote>(value, asof, datumName, index, type, month);
    }
    case MarketDatum::InstrumentType::EQUITY_SPOT: {
        QL_REQUIRE(tokens.size() == 4, "4 tokens expected in " << datumName);
        QL_REQUIRE(quoteType == MarketDatum::QuoteType::PRICE, "Invalid quote type for " << datumName);
        const string& equityName = tokens[2];
        const string& ccy = tokens[3];
        return boost::make_shared<EquitySpotQuote>(value, asof, datumName, quoteType, equityName, ccy);
    }

    case MarketDatum::InstrumentType::EQUITY_FWD: {
        QL_REQUIRE(tokens.size() == 5, "5 tokens expected in " << datumName);
        QL_REQUIRE(quoteType == MarketDatum::QuoteType::PRICE, "Invalid quote type for " << datumName);
        const string& equityName = tokens[2];
        const string& ccy = tokens[3];
        Date expiryDate = getDateFromDateOrPeriod(tokens[4], asof);
        return boost::make_shared<EquityForwardQuote>(value, asof, datumName, quoteType, equityName, ccy, expiryDate);
    }

    case MarketDatum::InstrumentType::EQUITY_DIVIDEND: {
        QL_REQUIRE(tokens.size() == 5, "5 tokens expected in " << datumName);
        QL_REQUIRE(quoteType == MarketDatum::QuoteType::RATE, "Invalid quote type for " << datumName);
        const string& equityName = tokens[2];
        const string& ccy = tokens[3];
        Date tenorDate = getDateFromDateOrPeriod(tokens[4], asof);
        return boost::make_shared<EquityDividendYieldQuote>(value, asof, datumName, quoteType, equityName, ccy,
                                                            tenorDate);
    }

    case MarketDatum::InstrumentType::EQUITY_OPTION: {
        QL_REQUIRE(tokens.size() == 6, "6 tokens expected in " << datumName);
        QL_REQUIRE(quoteType == MarketDatum::QuoteType::RATE_LNVOL, "Invalid quote type for " << datumName);
        const string& equityName = tokens[2];
        const string& ccy = tokens[3];
        string expiryString = tokens[4];
        const string& strike = tokens[5];
        // note how we only store the expiry string - to ensure we can support both Periods and Dates being specified in
        // the vol curve-config.
        return boost::make_shared<EquityOptionQuote>(value, asof, datumName, quoteType, equityName, ccy, expiryString,
                                                     strike);
    }

    case MarketDatum::InstrumentType::BOND: {
        QL_REQUIRE(tokens.size() == 3, "3 tokens expected in " << datumName);
        const string& securityID = tokens[2];
        return boost::make_shared<SecuritySpreadQuote>(value, asof, datumName, securityID);
    }

<<<<<<< HEAD
=======
    case MarketDatum::InstrumentType::CDS_INDEX: {
        QL_REQUIRE(tokens.size() == 5, "5 tokens expected in " << datumName);
        QL_REQUIRE(quoteType == MarketDatum::QuoteType::BASE_CORRELATION, "Invalid quote type for " << datumName);
        const string& cdsIndexName = tokens[2];
        Period term = parsePeriod(tokens[3]);
        Real detachmentPoint = parseReal(tokens[4]);
        return boost::make_shared<BaseCorrelationQuote>(value, asof, datumName, quoteType, cdsIndexName, term,
                                                        detachmentPoint);
    }

>>>>>>> cafd51a6
    case MarketDatum::InstrumentType::INDEX_CDS_OPTION: {
        QL_REQUIRE(tokens.size() == 4, "4 tokens expected in " << datumName);
        QL_REQUIRE(quoteType == MarketDatum::QuoteType::RATE_LNVOL, "Invalid quote type for " << datumName);
        const string& indexName = tokens[2];
        const string& expiry = tokens[3];
        return boost::make_shared<IndexCDSOptionQuote>(value, asof, datumName, indexName, expiry);
    }
<<<<<<< HEAD
=======

>>>>>>> cafd51a6
    default:
        QL_FAIL("Cannot convert \"" << datumName << "\" to MarketDatum");
    }
}
} // namespace data
} // namespace ore<|MERGE_RESOLUTION|>--- conflicted
+++ resolved
@@ -388,19 +388,6 @@
         return boost::make_shared<SecuritySpreadQuote>(value, asof, datumName, securityID);
     }
 
-<<<<<<< HEAD
-=======
-    case MarketDatum::InstrumentType::CDS_INDEX: {
-        QL_REQUIRE(tokens.size() == 5, "5 tokens expected in " << datumName);
-        QL_REQUIRE(quoteType == MarketDatum::QuoteType::BASE_CORRELATION, "Invalid quote type for " << datumName);
-        const string& cdsIndexName = tokens[2];
-        Period term = parsePeriod(tokens[3]);
-        Real detachmentPoint = parseReal(tokens[4]);
-        return boost::make_shared<BaseCorrelationQuote>(value, asof, datumName, quoteType, cdsIndexName, term,
-                                                        detachmentPoint);
-    }
-
->>>>>>> cafd51a6
     case MarketDatum::InstrumentType::INDEX_CDS_OPTION: {
         QL_REQUIRE(tokens.size() == 4, "4 tokens expected in " << datumName);
         QL_REQUIRE(quoteType == MarketDatum::QuoteType::RATE_LNVOL, "Invalid quote type for " << datumName);
@@ -408,10 +395,7 @@
         const string& expiry = tokens[3];
         return boost::make_shared<IndexCDSOptionQuote>(value, asof, datumName, indexName, expiry);
     }
-<<<<<<< HEAD
-=======
-
->>>>>>> cafd51a6
+
     default:
         QL_FAIL("Cannot convert \"" << datumName << "\" to MarketDatum");
     }
