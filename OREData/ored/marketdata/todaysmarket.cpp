--- conflicted
+++ resolved
@@ -96,12 +96,8 @@
     map<string, boost::shared_ptr<Security>> requiredSecurities;
     map<string, boost::shared_ptr<CommodityCurve>> requiredCommodityCurves;
     map<string, boost::shared_ptr<CommodityVolCurve>> requiredCommodityVolCurves;
-<<<<<<< HEAD
     map<string, boost::shared_ptr<CorrelationCurve>> requiredCorrelationCurves;
     
-=======
-
->>>>>>> 9f7a32ad
     // store all curve build errors
     map<string, string> buildErrors;
 
