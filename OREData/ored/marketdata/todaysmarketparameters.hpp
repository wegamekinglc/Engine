--- conflicted
+++ resolved
@@ -69,26 +69,16 @@
           indexForwardingCurvesId(Market::defaultConfiguration), fxSpotsId(Market::defaultConfiguration),
           fxVolatilitiesId(Market::defaultConfiguration), swaptionVolatilitiesId(Market::defaultConfiguration),
           defaultCurvesId(Market::defaultConfiguration), swapIndexCurvesId(Market::defaultConfiguration),
-<<<<<<< HEAD
           capFloorVolatilitiesId(Market::defaultConfiguration),
           zeroInflationIndexCurvesId(Market::defaultConfiguration),
           yoyInflationIndexCurvesId(Market::defaultConfiguration),
-          inflationCapFloorPriceSurfacesId(Market::defaultConfiguration),
-          equityCurvesId(Market::defaultConfiguration),
-          equityVolatilitiesId(Market::defaultConfiguration), 
-          securitySpreadsId(Market::defaultConfiguration) {}
-    string discountingCurvesId, yieldCurvesId, indexForwardingCurvesId, fxSpotsId, fxVolatilitiesId,
-        swaptionVolatilitiesId, defaultCurvesId, swapIndexCurvesId, capFloorVolatilitiesId, 
-        zeroInflationIndexCurvesId, yoyInflationIndexCurvesId, inflationCapFloorPriceSurfacesId, equityCurvesId,
-        equityVolatilitiesId, securitySpreadsId;
-=======
-          capFloorVolatilitiesId(Market::defaultConfiguration), equityCurvesId(Market::defaultConfiguration),
+          inflationCapFloorPriceSurfacesId(Market::defaultConfiguration), equityCurvesId(Market::defaultConfiguration),
           equityVolatilitiesId(Market::defaultConfiguration), securitySpreadsId(Market::defaultConfiguration),
           securityRecoveryRatesId(Market::defaultConfiguration) {}
     string discountingCurvesId, yieldCurvesId, indexForwardingCurvesId, fxSpotsId, fxVolatilitiesId,
-        swaptionVolatilitiesId, defaultCurvesId, swapIndexCurvesId, capFloorVolatilitiesId, equityCurvesId,
-        equityVolatilitiesId, securitySpreadsId, securityRecoveryRatesId;
->>>>>>> 474b90a1
+        swaptionVolatilitiesId, defaultCurvesId, swapIndexCurvesId, capFloorVolatilitiesId, zeroInflationIndexCurvesId,
+        yoyInflationIndexCurvesId, inflationCapFloorPriceSurfacesId, equityCurvesId, equityVolatilitiesId,
+        securitySpreadsId, securityRecoveryRatesId;
 };
 
 bool operator==(const MarketConfiguration& lhs, const MarketConfiguration& rhs);
@@ -217,20 +207,13 @@
     // maps configuration name to id list
     map<string, MarketConfiguration> configurations_;
     // maps id to map (key,value)
-<<<<<<< HEAD
     map<string, map<string, string>> discountingCurves_, yieldCurves_, indexForwardingCurves_, fxSpots_,
         fxVolatilities_, swaptionVolatilities_, defaultCurves_, capFloorVolatilities_, zeroInflationIndexCurves_,
-        yoyInflationIndexCurves_, inflationCapFloorPriceSurfaces_, equityCurves_,
-        equityVolatilities_, securitySpreads_;
-=======
-    map<string, map<string, string> > discountingCurves_, yieldCurves_, indexForwardingCurves_, fxSpots_,
-        fxVolatilities_, swaptionVolatilities_, defaultCurves_, capFloorVolatilities_, equityCurves_,
-        equityVolatilities_, securitySpreads_, securityRecoveryRates_;
->>>>>>> 474b90a1
-    ;
-    map<string, map<string, string> > swapIndices_;
-
-    void curveSpecs(const map<string, map<string, string> >&, const string&, vector<string>&) const;
+        yoyInflationIndexCurves_, inflationCapFloorPriceSurfaces_, equityCurves_, equityVolatilities_, securitySpreads_,
+        securityRecoveryRates_;
+    map<string, map<string, string>> swapIndices_;
+
+    void curveSpecs(const map<string, map<string, string>>&, const string&, vector<string>&) const;
 };
 
 // inline
@@ -289,7 +272,6 @@
     return configurations_.at(configuration).capFloorVolatilitiesId;
 }
 
-
 inline const string& TodaysMarketParameters::zeroInflationIndexCurvesId(const string& configuration) const {
     QL_REQUIRE(hasConfiguration(configuration), "configuration " << configuration << " not found");
     return configurations_.at(configuration).zeroInflationIndexCurvesId;
@@ -328,18 +310,18 @@
 inline const map<string, string>& TodaysMarketParameters::discountingCurves(const string& configuration) const {
     QL_REQUIRE(hasConfiguration(configuration), "configuration " << configuration << " not found");
     auto it = discountingCurves_.find(discountingCurvesId(configuration));
-    QL_REQUIRE(it != discountingCurves_.end(), "discounting curves with id " << discountingCurvesId(configuration)
-                                                                             << " specified in configuration "
-                                                                             << configuration << " not found");
+    QL_REQUIRE(it != discountingCurves_.end(),
+               "discounting curves with id " << discountingCurvesId(configuration) << " specified in configuration "
+                                             << configuration << " not found");
     return it->second;
 }
 
 inline const map<string, string>& TodaysMarketParameters::yieldCurves(const string& configuration) const {
     QL_REQUIRE(hasConfiguration(configuration), "configuration " << configuration << " not found");
     auto it = yieldCurves_.find(yieldCurvesId(configuration));
-    QL_REQUIRE(it != yieldCurves_.end(), "yield curves with id " << yieldCurvesId(configuration)
-                                                                 << " specified in configuration " << configuration
-                                                                 << " not found");
+    QL_REQUIRE(it != yieldCurves_.end(),
+               "yield curves with id " << yieldCurvesId(configuration) << " specified in configuration "
+                                       << configuration << " not found");
     return it->second;
 }
 
@@ -355,27 +337,27 @@
 inline const map<string, string>& TodaysMarketParameters::swapIndices(const string& configuration) const {
     QL_REQUIRE(hasConfiguration(configuration), "configuration " << configuration << " not found");
     auto it = swapIndices_.find(swapIndexCurvesId(configuration));
-    QL_REQUIRE(it != swapIndices_.end(), "swap index curves with id " << swapIndexCurvesId(configuration)
-                                                                      << " specified in configuration " << configuration
-                                                                      << " not found");
+    QL_REQUIRE(it != swapIndices_.end(),
+               "swap index curves with id " << swapIndexCurvesId(configuration) << " specified in configuration "
+                                            << configuration << " not found");
     return it->second;
 }
 
 inline const map<string, string>& TodaysMarketParameters::fxSpots(const string& configuration) const {
     QL_REQUIRE(hasConfiguration(configuration), "configuration " << configuration << " not found");
     auto it = fxSpots_.find(fxSpotsId(configuration));
-    QL_REQUIRE(it != fxSpots_.end(), "fx spots curves with id " << fxSpotsId(configuration)
-                                                                << " specified in configuration " << configuration
-                                                                << " not found");
+    QL_REQUIRE(it != fxSpots_.end(),
+               "fx spots curves with id " << fxSpotsId(configuration) << " specified in configuration " << configuration
+                                          << " not found");
     return it->second;
 }
 
 inline const map<string, string>& TodaysMarketParameters::fxVolatilities(const string& configuration) const {
     QL_REQUIRE(hasConfiguration(configuration), "configuration " << configuration << " not found");
     auto it = fxVolatilities_.find(fxVolatilitiesId(configuration));
-    QL_REQUIRE(it != fxVolatilities_.end(), "fx volatilities with id " << fxVolatilitiesId(configuration)
-                                                                       << " specified in configuration "
-                                                                       << configuration << " not found");
+    QL_REQUIRE(it != fxVolatilities_.end(),
+               "fx volatilities with id " << fxVolatilitiesId(configuration) << " specified in configuration "
+                                          << configuration << " not found");
     return it->second;
 }
 
@@ -400,9 +382,9 @@
 inline const map<string, string>& TodaysMarketParameters::defaultCurves(const string& configuration) const {
     QL_REQUIRE(hasConfiguration(configuration), "configuration " << configuration << " not found");
     auto it = defaultCurves_.find(defaultCurvesId(configuration));
-    QL_REQUIRE(it != defaultCurves_.end(), "default curves with id " << defaultCurvesId(configuration)
-                                                                     << " specified in configuration " << configuration
-                                                                     << " not found");
+    QL_REQUIRE(it != defaultCurves_.end(),
+               "default curves with id " << defaultCurvesId(configuration) << " specified in configuration "
+                                         << configuration << " not found");
     return it->second;
 }
 
@@ -411,7 +393,8 @@
     auto it = zeroInflationIndexCurves_.find(zeroInflationIndexCurvesId(configuration));
     QL_REQUIRE(it != zeroInflationIndexCurves_.end(),
                "zero inflation index curves with id " << zeroInflationIndexCurvesId(configuration)
-                                                 << " specified in configuration " << configuration << " not found");
+                                                      << " specified in configuration " << configuration
+                                                      << " not found");
     return it->second;
 }
 
@@ -420,7 +403,8 @@
     auto it = yoyInflationIndexCurves_.find(yoyInflationIndexCurvesId(configuration));
     QL_REQUIRE(it != yoyInflationIndexCurves_.end(),
                "yoy inflation index curves with id " << yoyInflationIndexCurvesId(configuration)
-                                                 << " specified in configuration " << configuration << " not found");
+                                                     << " specified in configuration " << configuration
+                                                     << " not found");
     return it->second;
 }
 
@@ -428,37 +412,37 @@
 TodaysMarketParameters::inflationCapFloorPriceSurfaces(const string& configuration) const {
     QL_REQUIRE(hasConfiguration(configuration), "configuration " << configuration << " not found");
     auto it = inflationCapFloorPriceSurfaces_.find(inflationCapFloorPriceSurfacesId(configuration));
-    QL_REQUIRE(it != inflationCapFloorPriceSurfaces_.end(), "inflation cap floor price surface with id "
-        << inflationCapFloorPriceSurfacesId(configuration)
-        << " specified in configuration " << configuration
-        << " not found");
+    QL_REQUIRE(it != inflationCapFloorPriceSurfaces_.end(),
+               "inflation cap floor price surface with id " << inflationCapFloorPriceSurfacesId(configuration)
+                                                            << " specified in configuration " << configuration
+                                                            << " not found");
     return it->second;
 }
 
 inline const map<string, string>& TodaysMarketParameters::equityCurves(const string& configuration) const {
     QL_REQUIRE(hasConfiguration(configuration), "configuration " << configuration << " not found");
     auto it = equityCurves_.find(equityCurvesId(configuration));
-    QL_REQUIRE(it != equityCurves_.end(), "equity curves with id " << equityCurvesId(configuration)
-                                                                   << " specified in configuration " << configuration
-                                                                   << " not found");
+    QL_REQUIRE(it != equityCurves_.end(),
+               "equity curves with id " << equityCurvesId(configuration) << " specified in configuration "
+                                        << configuration << " not found");
     return it->second;
 }
 
 inline const map<string, string>& TodaysMarketParameters::equityVolatilities(const string& configuration) const {
     QL_REQUIRE(hasConfiguration(configuration), "configuration " << configuration << " not found");
     auto it = equityVolatilities_.find(equityVolatilitiesId(configuration));
-    QL_REQUIRE(it != equityVolatilities_.end(), "equity volatilities with id " << equityVolatilitiesId(configuration)
-                                                                               << " specified in configuration "
-                                                                               << configuration << " not found");
+    QL_REQUIRE(it != equityVolatilities_.end(),
+               "equity volatilities with id " << equityVolatilitiesId(configuration) << " specified in configuration "
+                                              << configuration << " not found");
     return it->second;
 }
 
 inline const map<string, string>& TodaysMarketParameters::securitySpreads(const string& configuration) const {
     QL_REQUIRE(hasConfiguration(configuration), "configuration " << configuration << " not found");
     auto it = securitySpreads_.find(securitySpreadsId(configuration));
-    QL_REQUIRE(it != securitySpreads_.end(), "security spreads with id " << securitySpreadsId(configuration)
-                                                                         << " specified in configuration "
-                                                                         << configuration << " not found");
+    QL_REQUIRE(it != securitySpreads_.end(),
+               "security spreads with id " << securitySpreadsId(configuration) << " specified in configuration "
+                                           << configuration << " not found");
     return it->second;
 }
 
@@ -528,18 +512,18 @@
 }
 
 inline void TodaysMarketParameters::addYoYInflationIndexCurves(const string& id,
-                                                                const map<string, string>& assignments) {
+                                                               const map<string, string>& assignments) {
     yoyInflationIndexCurves_[id] = assignments;
     for (auto s : assignments)
         DLOG("TodaysMarketParameters, add yoy inflation index curves: " << id << " " << s.first << " " << s.second);
 }
 
 inline void TodaysMarketParameters::addInflationCapFloorPriceSurfaces(const string& id,
-    const map<string, string>& assignments) {
+                                                                      const map<string, string>& assignments) {
     inflationCapFloorPriceSurfaces_[id] = assignments;
     for (auto s : assignments)
         DLOG("TodaysMarketParameters, add inflation cap floor price surfaces: " << id << " " << s.first << " "
-            << s.second);
+                                                                                << s.second);
 }
 
 inline void TodaysMarketParameters::addEquityCurves(const string& id, const map<string, string>& assignments) {
