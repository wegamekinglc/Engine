/*
 Copyright (C) 2016 Quaternion Risk Management Ltd
 All rights reserved.

 This file is part of ORE, a free-software/open-source library
 for transparent pricing and risk analysis - http://opensourcerisk.org

 ORE is free software: you can redistribute it and/or modify it
 under the terms of the Modified BSD License.  You should have received a
 copy of the license along with this program.
 The license is also available online at <http://opensourcerisk.org>

 This program is distributed on the basis that it will form a useful
 contribution to risk analytics and model standardisation, but WITHOUT
 ANY WARRANTY; without even the implied warranty of MERCHANTABILITY or
 FITNESS FOR A PARTICULAR PURPOSE. See the license for more details.
*/

#include <ored/marketdata/todaysmarketparameters.hpp>
#include <ored/utilities/log.hpp>

using namespace QuantLib;

namespace ore {
namespace data {

namespace {
static const Size numberOfMarketObjects = 23;
// clang-format off
<<<<<<< HEAD
static const vector<string> marketObjectStrings = {"DiscountCurve", "YieldCurve", "IndexCurve", "SwapIndexCurve",
                                                   "FXSpot", "FXVol", "SwaptionVol", "DefaultCurve", "CDSVol",
                                                   "BaseCorrelation", "CapFloorVol", "ZeroInflationCurve",
                                                   "YoYInflationCurve", "InflationCapFloorPriceSurface", 
                                                   "YoYInflationCapFloorPriceSurface", "ZeroInflationCapFloorVol",
                                                   "YoYInflationCapFloorVol", "EquityCurves", "EquityVols",
                                                   "Securities", "CommodityCurves", "CommodityVolatilities", "Correlation"};
static const vector<string> marketObjectXMLNames = {"DiscountingCurves", "YieldCurves", "IndexForwardingCurves",
                                                    "SwapIndexCurves",
                                                    "FxSpots", "FxVolatilities", "SwaptionVolatilities",
                                                    "DefaultCurves", "CDSVolatilities", "BaseCorrelations",
                                                    "CapFloorVolatilities",
                                                    "ZeroInflationIndexCurves", "YYInflationIndexCurves",
                                                    "InflationCapFloorPriceSurfaces", "YYInflationCapFloorPriceSurfaces",
                                                    "ZeroInflationCapFloorVolatilities", "YYInflationCapFloorVolatilities",
                                                    "EquityCurves", "EquityVolatilities",
                                                    "Securities", "CommodityCurves", "CommodityVolatilities", "Correlations"};
static const vector<pair<string, string>> marketObjectXMLNamesSingle = {
=======
static const string marketObjectStrings[] = {"DiscountCurve", "YieldCurve", "IndexCurve", "SwapIndexCurve",
                                             "FXSpot", "FXVol", "SwaptionVol", "DefaultCurve", "CDSVol",
                                             "BaseCorrelation", "CapFloorVol", "ZeroInflationCurve",
                                             "YoYInflationCurve", "InflationCapFloorPriceSurface",
                                             "YoYInflationCapFloorPriceSurface", "ZeroInflationCapFloorVol",
                                             "YoYInflationCapFloorVol", "EquityCurves", "EquityVols",
                                             "Securities", "CommodityCurves", "CommodityVolatilities"};
static const string marketObjectXMLNames[] = {"DiscountingCurves", "YieldCurves", "IndexForwardingCurves",
                                              "SwapIndexCurves",
                                              "FxSpots", "FxVolatilities", "SwaptionVolatilities",
                                              "DefaultCurves", "CDSVolatilities", "BaseCorrelations",
                                              "CapFloorVolatilities",
                                              "ZeroInflationIndexCurves", "YYInflationIndexCurves",
                                              "InflationCapFloorPriceSurfaces", "YYInflationCapFloorPriceSurfaces",
                                              "ZeroInflationCapFloorVolatilities", "YYInflationCapFloorVolatilities",
                                              "EquityCurves", "EquityVolatilities",
                                              "Securities", "CommodityCurves", "CommodityVolatilities"};
static const pair<string, string> marketObjectXMLNamesSingle[] = {
>>>>>>> 930596a9
    {"DiscountingCurve", "currency"}, {"YieldCurve", "name"}, {"Index", "name"}, {"SwapIndex", "name"},
    {"FxSpot", "pair"}, {"FxVolatility", "pair"}, {"SwaptionVolatility", "currency"},
    {"DefaultCurve", "name"}, {"CDSVolatility", "name"}, {"BaseCorrelation", "name"},
    {"CapFloorVolatility", "currency"}, {"ZeroInflationIndexCurve", "name"},
    {"YYInflationIndexCurve", "name"}, {"InflationCapFloorPriceSurface", "name"},
    {"YYInflationCapFloorPriceSurface", "name" },
    {"ZeroInflationCapFloorVolatility", "name" },
    {"YYInflationCapFloorVolatility", "name" },
    {"EquityCurve", "name"}, {"EquityVolatility", "name"}, {"Security", "name"},
    {"CommodityCurve", "name"}, {"CommodityVolatility", "name"}, {"Correlation", "name"}};
// clang-format on

// check that the lists above have all the correct length
static_assert(numberOfMarketObjects == sizeof(marketObjectStrings) / sizeof(marketObjectStrings[0]),
              "numberOfMarketObjects is inconsistent with marketObjectStrings");
static_assert(numberOfMarketObjects == sizeof(marketObjectXMLNames) / sizeof(marketObjectXMLNames[0]),
              "numberOfMarketObjects is inconsistent with marketObjectXMLNames");
static_assert(numberOfMarketObjects == sizeof(marketObjectXMLNamesSingle) / sizeof(marketObjectXMLNamesSingle[0]),
              "numberOfMarketObjects is inconsistent with marketObjectXMLNamesSingle");
} // anonymous namespace

std::ostream& operator<<(std::ostream& out, const MarketObject& o) {
    Size idx = static_cast<Size>(o);
    if (idx > numberOfMarketObjects)
        return out << "Unknown";
    else
        return out << marketObjectStrings[idx];
}

MarketConfiguration::MarketConfiguration() {
    for (Size i = 0; i < numberOfMarketObjects; ++i) {
        marketObjectIds_[MarketObject(i)] = Market::defaultConfiguration;
    }
}

void TodaysMarketParameters::fromXML(XMLNode* node) {

    // clear data members
    configurations_.clear();
    marketObjects_.clear();

    // add default configuration (may be overwritten below)
    MarketConfiguration defaultConfig;
    addConfiguration(Market::defaultConfiguration, defaultConfig);

    // fill data from XML
    XMLUtils::checkNode(node, "TodaysMarket");
    XMLNode* n = XMLUtils::getChildNode(node);
    while (n) {
        if (XMLUtils::getNodeName(n) == "Configuration") {
            MarketConfiguration tmp;
            for (Size i = 0; i < numberOfMarketObjects; ++i) {
                tmp.setId(MarketObject(i), XMLUtils::getChildValue(n, marketObjectXMLNames[i] + "Id", false));
                addConfiguration(XMLUtils::getAttribute(n, "id"), tmp);
            }
        } else {
            Size i = 0;
            for (; i < numberOfMarketObjects; ++i) {
                if (XMLUtils::getNodeName(n) == marketObjectXMLNames[i]) {
                    string id = XMLUtils::getAttribute(n, "id");
                    if (id == "")
                        id = Market::defaultConfiguration;
                    // The XML schema for swap indices is different ...
                    if (MarketObject(i) == MarketObject::SwapIndexCurve) {
                        vector<XMLNode*> nodes = XMLUtils::getChildrenNodes(n, marketObjectXMLNamesSingle[i].first);
                        map<string, string> swapIndices;
                        for (XMLNode* xn : nodes) {
                            string name = XMLUtils::getAttribute(xn, marketObjectXMLNamesSingle[i].second);
                            QL_REQUIRE(name != "", "no name given for SwapIndex");
                            QL_REQUIRE(swapIndices.find(name) == swapIndices.end(),
                                       "Duplicate SwapIndex found for " << name);
                            string disc = XMLUtils::getChildValue(xn, "Discounting", true);
                            swapIndices[name] = disc; //.emplace(name, { ibor, disc }); won't work?
                        }
                        addMarketObject(MarketObject::SwapIndexCurve, id, swapIndices);

                    } else {
                        auto mp = XMLUtils::getChildrenAttributesAndValues(n, marketObjectXMLNamesSingle[i].first,
                                                                           marketObjectXMLNamesSingle[i].second, false);
                        Size nc = XMLUtils::getChildrenNodes(n, "").size();
                        QL_REQUIRE(mp.size() == nc, "could not recognise " << (nc - mp.size()) << " sub nodes under "
                                                                           << marketObjectXMLNames[i]);
                        addMarketObject(MarketObject(i), id, mp);
                    }
                    break;
                }
            }
            QL_REQUIRE(i < numberOfMarketObjects,
                       "TodaysMarketParameters::fromXML(): node not recognized: " << XMLUtils::getNodeName(n));
        }
        n = XMLUtils::getNextSibling(n);
    } // while(n)
}

XMLNode* TodaysMarketParameters::toXML(XMLDocument& doc) {

    XMLNode* todaysMarketNode = doc.allocNode("TodaysMarket");

    // configurations
    if (configurations_.size() > 0) {
        for (auto iterator = configurations_.begin(); iterator != configurations_.end(); iterator++) {
            XMLNode* configurationsNode = XMLUtils::addChild(doc, todaysMarketNode, "Configuration");
            XMLUtils::addAttribute(doc, configurationsNode, "id", iterator->first.c_str());
            for (Size i = 0; i < numberOfMarketObjects; ++i) {
                XMLUtils::addChild(doc, configurationsNode, marketObjectXMLNames[i], iterator->second(MarketObject(i)));
            }
        }
    }

    for (Size i = 0; i < numberOfMarketObjects; ++i) {
        if (marketObjects_.find(MarketObject(i)) != marketObjects_.end()) {
            auto mapping = marketObjects_.at(MarketObject(i));
            for (auto mappingSetIterator = mapping.begin(); mappingSetIterator != mapping.end(); mappingSetIterator++) {

                XMLNode* node = XMLUtils::addChild(doc, todaysMarketNode, marketObjectXMLNames[i]);
                XMLUtils::addAttribute(doc, node, "id", mappingSetIterator->first.c_str());

                for (auto singleMappingIterator = mappingSetIterator->second.begin();
                     singleMappingIterator != mappingSetIterator->second.end(); singleMappingIterator++) {
                    // Again, swap indices are different...
                    if (MarketObject(i) == MarketObject::SwapIndexCurve) {
                        XMLNode* swapIndexNode = XMLUtils::addChild(doc, node, marketObjectXMLNamesSingle[i].first);
                        XMLUtils::addAttribute(doc, swapIndexNode, marketObjectXMLNamesSingle[i].second,
                                               singleMappingIterator->first.c_str());
                        XMLUtils::addChild(doc, swapIndexNode, "Discounting",
                                           (string)singleMappingIterator->second.c_str());
                    } else {
                        XMLNode* singleMappingNode =
                            doc.allocNode(marketObjectXMLNamesSingle[i].first, singleMappingIterator->second);
                        XMLUtils::appendNode(node, singleMappingNode);
                        XMLUtils::addAttribute(doc, singleMappingNode, marketObjectXMLNamesSingle[i].second,
                                               singleMappingIterator->first);
                    }
                }
            }
        }
    }
    return todaysMarketNode;
}

void TodaysMarketParameters::curveSpecs(const map<string, map<string, string>>& m, const string& id,
                                        vector<string>& specs) const {
    // extract all the curve specs
    auto it = m.find(id);
    if (it != m.end()) {
        for (auto kv : it->second) {
            specs.push_back(kv.second);
            DLOG("Add spec " << kv.second);
        }
    }
}

vector<string> TodaysMarketParameters::curveSpecs(const string& configuration) const {
    vector<string> specs;
    for (Size i = 0; i < numberOfMarketObjects; ++i) {
        // swap indices have to be exlcuded here...
        if (MarketObject(i) != MarketObject::SwapIndexCurve &&
            marketObjects_.find(MarketObject(i)) != marketObjects_.end()) {
            curveSpecs(marketObjects_.at(MarketObject(i)), marketObjectId(MarketObject(i), configuration), specs);
        }
    }
    return specs;
}

} // namespace data
} // namespace ore<|MERGE_RESOLUTION|>--- conflicted
+++ resolved
@@ -27,33 +27,13 @@
 namespace {
 static const Size numberOfMarketObjects = 23;
 // clang-format off
-<<<<<<< HEAD
-static const vector<string> marketObjectStrings = {"DiscountCurve", "YieldCurve", "IndexCurve", "SwapIndexCurve",
-                                                   "FXSpot", "FXVol", "SwaptionVol", "DefaultCurve", "CDSVol",
-                                                   "BaseCorrelation", "CapFloorVol", "ZeroInflationCurve",
-                                                   "YoYInflationCurve", "InflationCapFloorPriceSurface", 
-                                                   "YoYInflationCapFloorPriceSurface", "ZeroInflationCapFloorVol",
-                                                   "YoYInflationCapFloorVol", "EquityCurves", "EquityVols",
-                                                   "Securities", "CommodityCurves", "CommodityVolatilities", "Correlation"};
-static const vector<string> marketObjectXMLNames = {"DiscountingCurves", "YieldCurves", "IndexForwardingCurves",
-                                                    "SwapIndexCurves",
-                                                    "FxSpots", "FxVolatilities", "SwaptionVolatilities",
-                                                    "DefaultCurves", "CDSVolatilities", "BaseCorrelations",
-                                                    "CapFloorVolatilities",
-                                                    "ZeroInflationIndexCurves", "YYInflationIndexCurves",
-                                                    "InflationCapFloorPriceSurfaces", "YYInflationCapFloorPriceSurfaces",
-                                                    "ZeroInflationCapFloorVolatilities", "YYInflationCapFloorVolatilities",
-                                                    "EquityCurves", "EquityVolatilities",
-                                                    "Securities", "CommodityCurves", "CommodityVolatilities", "Correlations"};
-static const vector<pair<string, string>> marketObjectXMLNamesSingle = {
-=======
 static const string marketObjectStrings[] = {"DiscountCurve", "YieldCurve", "IndexCurve", "SwapIndexCurve",
                                              "FXSpot", "FXVol", "SwaptionVol", "DefaultCurve", "CDSVol",
                                              "BaseCorrelation", "CapFloorVol", "ZeroInflationCurve",
                                              "YoYInflationCurve", "InflationCapFloorPriceSurface",
                                              "YoYInflationCapFloorPriceSurface", "ZeroInflationCapFloorVol",
                                              "YoYInflationCapFloorVol", "EquityCurves", "EquityVols",
-                                             "Securities", "CommodityCurves", "CommodityVolatilities"};
+                                             "Securities", "CommodityCurves", "CommodityVolatilities", "Correlation"};
 static const string marketObjectXMLNames[] = {"DiscountingCurves", "YieldCurves", "IndexForwardingCurves",
                                               "SwapIndexCurves",
                                               "FxSpots", "FxVolatilities", "SwaptionVolatilities",
@@ -63,9 +43,8 @@
                                               "InflationCapFloorPriceSurfaces", "YYInflationCapFloorPriceSurfaces",
                                               "ZeroInflationCapFloorVolatilities", "YYInflationCapFloorVolatilities",
                                               "EquityCurves", "EquityVolatilities",
-                                              "Securities", "CommodityCurves", "CommodityVolatilities"};
+                                              "Securities", "CommodityCurves", "CommodityVolatilities", "Correlations"};
 static const pair<string, string> marketObjectXMLNamesSingle[] = {
->>>>>>> 930596a9
     {"DiscountingCurve", "currency"}, {"YieldCurve", "name"}, {"Index", "name"}, {"SwapIndex", "name"},
     {"FxSpot", "pair"}, {"FxVolatility", "pair"}, {"SwaptionVolatility", "currency"},
     {"DefaultCurve", "name"}, {"CDSVolatility", "name"}, {"BaseCorrelation", "name"},
