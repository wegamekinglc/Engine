--- conflicted
+++ resolved
@@ -102,10 +102,6 @@
     //@{
     virtual Handle<Quote> equitySpot(const string& eqName, const string& configuration = Market::defaultConfiguration) const = 0;
     virtual Handle<YieldTermStructure> equityDividendCurve(const string& eqName, const string& configuration = Market::defaultConfiguration) const = 0;
-<<<<<<< HEAD
-    virtual Handle<YieldTermStructure> equityInterestRateCurve(const string& eqName, const string& configuration = Market::defaultConfiguration) const = 0;
-=======
->>>>>>> cc236f9a
     //@}
 
     //! \name Equity volatilities
