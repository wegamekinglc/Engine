--- conflicted
+++ resolved
@@ -98,13 +98,9 @@
         INDEX_CDS_OPTION,
         COMMODITY_SPOT,
         COMMODITY_FWD,
-<<<<<<< HEAD
         CORRELATION,
-        COMMODITY_OPTION
-=======
         COMMODITY_OPTION,
         CPR
->>>>>>> 9f7a32ad
     };
 
     //! Supported market quote types
@@ -1253,7 +1249,6 @@
     std::string strike_;
 };
 
-<<<<<<< HEAD
 //! Spread data class
 /*! This class holds single market points of type SPREAD
     \ingroup marketdata
@@ -1292,7 +1287,8 @@
     std::string index2_;
     std::string expiry_;
     std::string strike_;
-=======
+};
+
 //! CPR data class
 /*!
 This class holds single market points of type
@@ -1311,7 +1307,6 @@
     //@}
 private:
     string securityID_;
->>>>>>> 9f7a32ad
 };
 
 } // namespace data
