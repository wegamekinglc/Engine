--- conflicted
+++ resolved
@@ -105,13 +105,8 @@
                   public Visitor<IfThenElseNode>,
                   public Visitor<LoopNode> {
 public:
-<<<<<<< HEAD
-    ASTRunner(const boost::shared_ptr<Model> model, const std::string& script, bool& interactive, Context& context,
-              ASTNode*& lastVisitedNode, boost::shared_ptr<PayLog> paylog, bool includePastCashflows)
-=======
     ASTRunner(const QuantLib::ext::shared_ptr<Model> model, const std::string& script, bool& interactive, Context& context,
               ASTNode*& lastVisitedNode, QuantLib::ext::shared_ptr<PayLog> paylog, bool includePastCashflows)
->>>>>>> 29782b33
         : model_(model), size_(model ? model->size() : 1), script_(script), interactive_(interactive), paylog_(paylog),
           includePastCashflows_(includePastCashflows), context_(context), lastVisitedNode_(lastVisitedNode) {
         filter.emplace(size_, true);
@@ -1153,11 +1148,7 @@
     const Size size_;
     const std::string script_;
     bool& interactive_;
-<<<<<<< HEAD
-    boost::shared_ptr<PayLog> paylog_; // cashflow log
-=======
     QuantLib::ext::shared_ptr<PayLog> paylog_; // cashflow log
->>>>>>> 29782b33
     bool includePastCashflows_;
     // working variables
     Context& context_;
@@ -1169,11 +1160,7 @@
 
 } // namespace
 
-<<<<<<< HEAD
-void ScriptEngine::run(const std::string& script, bool interactive, boost::shared_ptr<PayLog> paylog,
-=======
 void ScriptEngine::run(const std::string& script, bool interactive, QuantLib::ext::shared_ptr<PayLog> paylog,
->>>>>>> 29782b33
                        bool includePastCashflows) {
 
     ASTNode* loc;
