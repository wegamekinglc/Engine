--- conflicted
+++ resolved
@@ -111,19 +111,13 @@
         //! Vector of EQ model specifications
         const std::vector<boost::shared_ptr<EqBsData>>& eqConfigs,
         //! Vector of INF model specifications
-<<<<<<< HEAD
-        const std::vector<boost::shared_ptr<InfDkData>>& infConfigs,
+        const std::vector<boost::shared_ptr<InflationModelData>>& infConfigs,
         //! Vector of CR LGM model specifications
-        const std::vector<boost::shared_ptr<CrLgmData>>& crLgmConfigs,
+	const std::vector<boost::shared_ptr<CrLgmData>>& crLgmConfigs,
         //! Vector of CR CIR model specifications
         const std::vector<boost::shared_ptr<CrCirData>>& crCirConfigs,
-        //! Correlation map, key is a pair of factors labeled as IR:EUR, IR:GBP, FX:GBPEUR, EQ:Apple,
-        const std::map<std::pair<std::string, std::string>, Handle<Quote>>& c,
-=======
-        const std::vector<boost::shared_ptr<InflationModelData>>& infConfigs,
         //! Correlation map
         const std::map<CorrelationKey, QuantLib::Handle<QuantLib::Quote>>& c,
->>>>>>> d325db79
         //! Bootstrap tolerance used in model calibration
         Real tolerance = 1e-4)
         : irConfigs_(irConfigs), fxConfigs_(fxConfigs), eqConfigs_(eqConfigs), infConfigs_(infConfigs),
@@ -153,15 +147,10 @@
     const vector<boost::shared_ptr<IrLgmData>>& irConfigs() const { return irConfigs_; }
     const vector<boost::shared_ptr<FxBsData>>& fxConfigs() const { return fxConfigs_; }
     const vector<boost::shared_ptr<EqBsData>>& eqConfigs() const { return eqConfigs_; }
-<<<<<<< HEAD
-    const vector<boost::shared_ptr<InfDkData>>& infConfigs() const { return infConfigs_; }
+    const vector<boost::shared_ptr<InflationModelData>>& infConfigs() const { return infConfigs_; }
+    const std::map<CorrelationKey, QuantLib::Handle<QuantLib::Quote>>& correlations() const { return correlations_; }
     const vector<boost::shared_ptr<CrLgmData>>& crLgmConfigs() const { return crLgmConfigs_; }
     const vector<boost::shared_ptr<CrCirData>>& crCirConfigs() const { return crCirConfigs_; }
-    const map<pair<string, string>, Handle<Quote>>& correlations() const { return correlations_; }
-=======
-    const vector<boost::shared_ptr<InflationModelData>>& infConfigs() const { return infConfigs_; }
-    const std::map<CorrelationKey, QuantLib::Handle<QuantLib::Quote>>& correlations() const { return correlations_; }
->>>>>>> d325db79
     Real bootstrapTolerance() const { return bootstrapTolerance_; }
     //@}
 
@@ -175,15 +164,10 @@
     vector<boost::shared_ptr<IrLgmData>>& irConfigs() { return irConfigs_; }
     vector<boost::shared_ptr<FxBsData>>& fxConfigs() { return fxConfigs_; }
     vector<boost::shared_ptr<EqBsData>>& eqConfigs() { return eqConfigs_; }
-<<<<<<< HEAD
-    vector<boost::shared_ptr<InfDkData>>& infConfigs() { return infConfigs_; }
+    vector<boost::shared_ptr<InflationModelData>>& infConfigs() { return infConfigs_; }
     vector<boost::shared_ptr<CrLgmData>>& crLgmConfigs() { return crLgmConfigs_; }
     vector<boost::shared_ptr<CrCirData>>& crCirConfigs() { return crCirConfigs_; }
-    map<pair<string, string>, Handle<Quote>>& correlations() { return correlations_; }
-=======
-    vector<boost::shared_ptr<InflationModelData>>& infConfigs() { return infConfigs_; }
     std::map<CorrelationKey, QuantLib::Handle<QuantLib::Quote>>& correlations() { return correlations_; }
->>>>>>> d325db79
     Real& bootstrapTolerance() { return bootstrapTolerance_; }
     //@}
 
@@ -206,17 +190,11 @@
     void buildFxConfigs(std::map<std::string, boost::shared_ptr<FxBsData>>& fxMap);
     //! helper to convert EQ data, possibly including defaults, into an EQ config vector
     void buildEqConfigs(std::map<std::string, boost::shared_ptr<EqBsData>>& eqMap);
-<<<<<<< HEAD
-    //! helper to convert INF data, possibly including defaults, into an INF config vector
-    void buildInfConfigs(std::map<std::string, boost::shared_ptr<InfDkData>>& infMap);
+    //! helper to convert INF data, possibly including defaults, into an EQ config vector
+    void buildInfConfigs(const std::map<std::string, boost::shared_ptr<InflationModelData>>& mp);
     //! helper to convert CR LGM data, possibly including defaults, into CR config vectors
     void buildCrConfigs(std::map<std::string, boost::shared_ptr<CrLgmData>>& crLgmMap,
                         std::map<std::string, boost::shared_ptr<CrCirData>>& crCirMap);
-=======
-    //! helper to convert INF data, possibly including defaults, into an EQ config vector
-    void buildInfConfigs(const std::map<std::string, boost::shared_ptr<InflationModelData>>& mp);
-
->>>>>>> d325db79
 
 private:    
     struct HandleComp {
@@ -233,15 +211,10 @@
     vector<boost::shared_ptr<IrLgmData>> irConfigs_;
     vector<boost::shared_ptr<FxBsData>> fxConfigs_;
     vector<boost::shared_ptr<EqBsData>> eqConfigs_;
-<<<<<<< HEAD
-    vector<boost::shared_ptr<InfDkData>> infConfigs_;
+    vector<boost::shared_ptr<InflationModelData>> infConfigs_;
     vector<boost::shared_ptr<CrLgmData>> crLgmConfigs_;
     vector<boost::shared_ptr<CrCirData>> crCirConfigs_;
-    map<pair<string, string>, Handle<Quote>> correlations_;
-=======
-    vector<boost::shared_ptr<InflationModelData>> infConfigs_;
     std::map<CorrelationKey, QuantLib::Handle<QuantLib::Quote>> correlations_;
->>>>>>> d325db79
     Real bootstrapTolerance_;
 };
 } // namespace data
