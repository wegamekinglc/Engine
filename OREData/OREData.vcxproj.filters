--- conflicted
+++ resolved
@@ -588,13 +588,11 @@
     <ClInclude Include="ored\portfolio\builders\durationadjustedcms.hpp">
       <Filter>portfolio\builders</Filter>
     </ClInclude>
-<<<<<<< HEAD
     <ClInclude Include="ored\configuration\onedimsolverconfig.hpp">
       <Filter>configuration</Filter>
-=======
+    </ClInclude>
     <ClInclude Include="ored\marketdata\dependencygraph.hpp">
       <Filter>marketdata</Filter>
->>>>>>> b63e77c0
     </ClInclude>
   </ItemGroup>
   <ItemGroup>
@@ -1054,13 +1052,11 @@
     <ClCompile Include="ored\portfolio\builders\durationadjustedcms.cpp">
       <Filter>portfolio\builders</Filter>
     </ClCompile>
-<<<<<<< HEAD
     <ClCompile Include="ored\configuration\onedimsolverconfig.cpp">
       <Filter>configuration</Filter>
-=======
+    </ClCompile>
     <ClCompile Include="ored\marketdata\dependencygraph.cpp">
       <Filter>marketdata</Filter>
->>>>>>> b63e77c0
     </ClCompile>
   </ItemGroup>
 </Project>