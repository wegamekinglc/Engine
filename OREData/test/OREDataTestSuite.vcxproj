﻿<?xml version="1.0" encoding="utf-8"?>
<Project DefaultTargets="Build" ToolsVersion="4.0" xmlns="http://schemas.microsoft.com/developer/msbuild/2003">
  <ItemGroup Label="ProjectConfigurations">
    <ProjectConfiguration Include="Debug (static runtime)|Win32">
      <Configuration>Debug (static runtime)</Configuration>
      <Platform>Win32</Platform>
    </ProjectConfiguration>
    <ProjectConfiguration Include="Debug (static runtime)|x64">
      <Configuration>Debug (static runtime)</Configuration>
      <Platform>x64</Platform>
    </ProjectConfiguration>
    <ProjectConfiguration Include="Debug|Win32">
      <Configuration>Debug</Configuration>
      <Platform>Win32</Platform>
    </ProjectConfiguration>
    <ProjectConfiguration Include="Debug|x64">
      <Configuration>Debug</Configuration>
      <Platform>x64</Platform>
    </ProjectConfiguration>
    <ProjectConfiguration Include="Release (static runtime)|Win32">
      <Configuration>Release (static runtime)</Configuration>
      <Platform>Win32</Platform>
    </ProjectConfiguration>
    <ProjectConfiguration Include="Release (static runtime)|x64">
      <Configuration>Release (static runtime)</Configuration>
      <Platform>x64</Platform>
    </ProjectConfiguration>
    <ProjectConfiguration Include="Release|Win32">
      <Configuration>Release</Configuration>
      <Platform>Win32</Platform>
    </ProjectConfiguration>
    <ProjectConfiguration Include="Release|x64">
      <Configuration>Release</Configuration>
      <Platform>x64</Platform>
    </ProjectConfiguration>
  </ItemGroup>
  <PropertyGroup Label="Globals">
    <ProjectName>OREDataTestSuite</ProjectName>
    <ProjectGuid>{A613045C-34AF-4706-AA3C-730C92524F74}</ProjectGuid>
    <RootNamespace>OREDataTestSuite</RootNamespace>
    <VCTargetsPath Condition="'$(VCTargetsPath11)' != '' and '$(VSVersion)' == '' and $(VisualStudioVersion) == ''">$(VCTargetsPath11)</VCTargetsPath>
  </PropertyGroup>
  <Import Project="$(VCTargetsPath)\Microsoft.Cpp.Default.props" />
  <Import Project="..\OREData.props" />
  <PropertyGroup Condition="'$(Configuration)|$(Platform)'=='Release|Win32'" Label="Configuration">
    <ConfigurationType>Application</ConfigurationType>
    <UseOfMfc>false</UseOfMfc>
    <CharacterSet>MultiByte</CharacterSet>
  </PropertyGroup>
  <PropertyGroup Condition="'$(Configuration)|$(Platform)'=='Release|x64'" Label="Configuration">
    <ConfigurationType>Application</ConfigurationType>
    <UseOfMfc>false</UseOfMfc>
    <CharacterSet>MultiByte</CharacterSet>
  </PropertyGroup>
  <PropertyGroup Condition="'$(Configuration)|$(Platform)'=='Debug|Win32'" Label="Configuration">
    <ConfigurationType>Application</ConfigurationType>
    <UseOfMfc>false</UseOfMfc>
    <CharacterSet>MultiByte</CharacterSet>
  </PropertyGroup>
  <PropertyGroup Condition="'$(Configuration)|$(Platform)'=='Debug|x64'" Label="Configuration">
    <ConfigurationType>Application</ConfigurationType>
    <UseOfMfc>false</UseOfMfc>
    <CharacterSet>MultiByte</CharacterSet>
  </PropertyGroup>
  <PropertyGroup Condition="'$(Configuration)|$(Platform)'=='Release (static runtime)|Win32'" Label="Configuration">
    <ConfigurationType>Application</ConfigurationType>
    <UseOfMfc>false</UseOfMfc>
    <CharacterSet>MultiByte</CharacterSet>
  </PropertyGroup>
  <PropertyGroup Condition="'$(Configuration)|$(Platform)'=='Release (static runtime)|x64'" Label="Configuration">
    <ConfigurationType>Application</ConfigurationType>
    <UseOfMfc>false</UseOfMfc>
    <CharacterSet>MultiByte</CharacterSet>
  </PropertyGroup>
  <PropertyGroup Condition="'$(Configuration)|$(Platform)'=='Debug (static runtime)|Win32'" Label="Configuration">
    <ConfigurationType>Application</ConfigurationType>
    <UseOfMfc>false</UseOfMfc>
    <CharacterSet>MultiByte</CharacterSet>
  </PropertyGroup>
  <PropertyGroup Condition="'$(Configuration)|$(Platform)'=='Debug (static runtime)|x64'" Label="Configuration">
    <ConfigurationType>Application</ConfigurationType>
    <UseOfMfc>false</UseOfMfc>
    <CharacterSet>MultiByte</CharacterSet>
  </PropertyGroup>
  <Import Project="$(VCTargetsPath)\Microsoft.Cpp.props" />
  <ImportGroup Label="ExtensionSettings">
  </ImportGroup>
  <ImportGroup Condition="'$(Configuration)|$(Platform)'=='Release|Win32'" Label="PropertySheets">
    <Import Project="$(UserRootDir)\Microsoft.Cpp.$(Platform).user.props" Condition="exists('$(UserRootDir)\Microsoft.Cpp.$(Platform).user.props')" Label="LocalAppDataPlatform" />
  </ImportGroup>
  <ImportGroup Condition="'$(Configuration)|$(Platform)'=='Release|x64'" Label="PropertySheets">
    <Import Project="$(UserRootDir)\Microsoft.Cpp.$(Platform).user.props" Condition="exists('$(UserRootDir)\Microsoft.Cpp.$(Platform).user.props')" Label="LocalAppDataPlatform" />
  </ImportGroup>
  <ImportGroup Condition="'$(Configuration)|$(Platform)'=='Debug|Win32'" Label="PropertySheets">
    <Import Project="$(UserRootDir)\Microsoft.Cpp.$(Platform).user.props" Condition="exists('$(UserRootDir)\Microsoft.Cpp.$(Platform).user.props')" Label="LocalAppDataPlatform" />
  </ImportGroup>
  <ImportGroup Condition="'$(Configuration)|$(Platform)'=='Debug|x64'" Label="PropertySheets">
    <Import Project="$(UserRootDir)\Microsoft.Cpp.$(Platform).user.props" Condition="exists('$(UserRootDir)\Microsoft.Cpp.$(Platform).user.props')" Label="LocalAppDataPlatform" />
  </ImportGroup>
  <ImportGroup Condition="'$(Configuration)|$(Platform)'=='Release (static runtime)|Win32'" Label="PropertySheets">
    <Import Project="$(UserRootDir)\Microsoft.Cpp.$(Platform).user.props" Condition="exists('$(UserRootDir)\Microsoft.Cpp.$(Platform).user.props')" Label="LocalAppDataPlatform" />
  </ImportGroup>
  <ImportGroup Condition="'$(Configuration)|$(Platform)'=='Release (static runtime)|x64'" Label="PropertySheets">
    <Import Project="$(UserRootDir)\Microsoft.Cpp.$(Platform).user.props" Condition="exists('$(UserRootDir)\Microsoft.Cpp.$(Platform).user.props')" Label="LocalAppDataPlatform" />
  </ImportGroup>
  <ImportGroup Condition="'$(Configuration)|$(Platform)'=='Debug (static runtime)|Win32'" Label="PropertySheets">
    <Import Project="$(UserRootDir)\Microsoft.Cpp.$(Platform).user.props" Condition="exists('$(UserRootDir)\Microsoft.Cpp.$(Platform).user.props')" Label="LocalAppDataPlatform" />
  </ImportGroup>
  <ImportGroup Condition="'$(Configuration)|$(Platform)'=='Debug (static runtime)|x64'" Label="PropertySheets">
    <Import Project="$(UserRootDir)\Microsoft.Cpp.$(Platform).user.props" Condition="exists('$(UserRootDir)\Microsoft.Cpp.$(Platform).user.props')" Label="LocalAppDataPlatform" />
  </ImportGroup>
  <PropertyGroup Label="UserMacros" />
  <PropertyGroup>
    <_ProjectFileVersion>10.0.30319.1</_ProjectFileVersion>
    <OutDir Condition="'$(Configuration)|$(Platform)'=='Debug (static runtime)|Win32'">bin\</OutDir>
    <OutDir Condition="'$(Configuration)|$(Platform)'=='Debug (static runtime)|x64'">bin\</OutDir>
    <IntDir Condition="'$(Configuration)|$(Platform)'=='Debug (static runtime)|Win32'">.\build\$(qlCompilerTag)\$(Platform)\$(Configuration)\</IntDir>
    <IntDir Condition="'$(Configuration)|$(Platform)'=='Debug (static runtime)|x64'">.\build\$(qlCompilerTag)\$(Platform)\$(Configuration)\</IntDir>
    <LinkIncremental Condition="'$(Configuration)|$(Platform)'=='Debug (static runtime)|Win32'">true</LinkIncremental>
    <LinkIncremental Condition="'$(Configuration)|$(Platform)'=='Debug (static runtime)|x64'">true</LinkIncremental>
    <GenerateManifest Condition="'$(Configuration)|$(Platform)'=='Debug (static runtime)|Win32'">true</GenerateManifest>
    <GenerateManifest Condition="'$(Configuration)|$(Platform)'=='Debug (static runtime)|x64'">true</GenerateManifest>
    <EmbedManifest Condition="'$(Configuration)|$(Platform)'=='Debug (static runtime)|Win32'">false</EmbedManifest>
    <EmbedManifest Condition="'$(Configuration)|$(Platform)'=='Debug (static runtime)|x64'">false</EmbedManifest>
    <PostBuildEventUseInBuild Condition="'$(Configuration)|$(Platform)'=='Debug (static runtime)|Win32'">false</PostBuildEventUseInBuild>
    <PostBuildEventUseInBuild Condition="'$(Configuration)|$(Platform)'=='Debug (static runtime)|x64'">false</PostBuildEventUseInBuild>
    <OutDir Condition="'$(Configuration)|$(Platform)'=='Release (static runtime)|Win32'">bin\</OutDir>
    <OutDir Condition="'$(Configuration)|$(Platform)'=='Release (static runtime)|x64'">bin\</OutDir>
    <IntDir Condition="'$(Configuration)|$(Platform)'=='Release (static runtime)|Win32'">.\build\$(qlCompilerTag)\$(Platform)\$(Configuration)\</IntDir>
    <IntDir Condition="'$(Configuration)|$(Platform)'=='Release (static runtime)|x64'">.\build\$(qlCompilerTag)\$(Platform)\$(Configuration)\</IntDir>
    <LinkIncremental Condition="'$(Configuration)|$(Platform)'=='Release (static runtime)|Win32'">false</LinkIncremental>
    <LinkIncremental Condition="'$(Configuration)|$(Platform)'=='Release (static runtime)|x64'">false</LinkIncremental>
    <GenerateManifest Condition="'$(Configuration)|$(Platform)'=='Release (static runtime)|Win32'">true</GenerateManifest>
    <GenerateManifest Condition="'$(Configuration)|$(Platform)'=='Release (static runtime)|x64'">true</GenerateManifest>
    <EmbedManifest Condition="'$(Configuration)|$(Platform)'=='Release (static runtime)|Win32'">false</EmbedManifest>
    <EmbedManifest Condition="'$(Configuration)|$(Platform)'=='Release (static runtime)|x64'">false</EmbedManifest>
    <PostBuildEventUseInBuild Condition="'$(Configuration)|$(Platform)'=='Release (static runtime)|Win32'">false</PostBuildEventUseInBuild>
    <PostBuildEventUseInBuild Condition="'$(Configuration)|$(Platform)'=='Release (static runtime)|x64'">false</PostBuildEventUseInBuild>
    <OutDir Condition="'$(Configuration)|$(Platform)'=='Debug|Win32'">bin\</OutDir>
    <OutDir Condition="'$(Configuration)|$(Platform)'=='Debug|x64'">bin\</OutDir>
    <IntDir Condition="'$(Configuration)|$(Platform)'=='Debug|Win32'">.\build\$(qlCompilerTag)\$(Platform)\$(Configuration)\</IntDir>
    <IntDir Condition="'$(Configuration)|$(Platform)'=='Debug|x64'">.\build\$(qlCompilerTag)\$(Platform)\$(Configuration)\</IntDir>
    <LinkIncremental Condition="'$(Configuration)|$(Platform)'=='Debug|Win32'">true</LinkIncremental>
    <LinkIncremental Condition="'$(Configuration)|$(Platform)'=='Debug|x64'">true</LinkIncremental>
    <GenerateManifest Condition="'$(Configuration)|$(Platform)'=='Debug|Win32'">true</GenerateManifest>
    <GenerateManifest Condition="'$(Configuration)|$(Platform)'=='Debug|x64'">true</GenerateManifest>
    <EmbedManifest Condition="'$(Configuration)|$(Platform)'=='Debug|Win32'">false</EmbedManifest>
    <EmbedManifest Condition="'$(Configuration)|$(Platform)'=='Debug|x64'">false</EmbedManifest>
    <PostBuildEventUseInBuild Condition="'$(Configuration)|$(Platform)'=='Debug|Win32'">false</PostBuildEventUseInBuild>
    <PostBuildEventUseInBuild Condition="'$(Configuration)|$(Platform)'=='Debug|x64'">false</PostBuildEventUseInBuild>
    <OutDir Condition="'$(Configuration)|$(Platform)'=='Release|Win32'">bin\</OutDir>
    <OutDir Condition="'$(Configuration)|$(Platform)'=='Release|x64'">bin\</OutDir>
    <IntDir Condition="'$(Configuration)|$(Platform)'=='Release|Win32'">.\build\$(qlCompilerTag)\$(Platform)\$(Configuration)\</IntDir>
    <IntDir Condition="'$(Configuration)|$(Platform)'=='Release|x64'">.\build\$(qlCompilerTag)\$(Platform)\$(Configuration)\</IntDir>
    <LinkIncremental Condition="'$(Configuration)|$(Platform)'=='Release|Win32'">false</LinkIncremental>
    <LinkIncremental Condition="'$(Configuration)|$(Platform)'=='Release|x64'">false</LinkIncremental>
    <GenerateManifest Condition="'$(Configuration)|$(Platform)'=='Release|Win32'">true</GenerateManifest>
    <GenerateManifest Condition="'$(Configuration)|$(Platform)'=='Release|x64'">true</GenerateManifest>
    <EmbedManifest Condition="'$(Configuration)|$(Platform)'=='Release|Win32'">false</EmbedManifest>
    <EmbedManifest Condition="'$(Configuration)|$(Platform)'=='Release|x64'">false</EmbedManifest>
    <PostBuildEventUseInBuild Condition="'$(Configuration)|$(Platform)'=='Release|Win32'">false</PostBuildEventUseInBuild>
    <PostBuildEventUseInBuild Condition="'$(Configuration)|$(Platform)'=='Release|x64'">false</PostBuildEventUseInBuild>
    <TargetName Condition="'$(Configuration)|$(Platform)'=='Release|Win32'">OREData-test-suite-$(qlCompilerTag)-mt</TargetName>
    <TargetName Condition="'$(Configuration)|$(Platform)'=='Release|x64'">OREData-test-suite-$(qlCompilerTag)-x64-mt</TargetName>
    <TargetName Condition="'$(Configuration)|$(Platform)'=='Release (static runtime)|Win32'">OREData-test-suite-$(qlCompilerTag)-mt-s</TargetName>
    <TargetName Condition="'$(Configuration)|$(Platform)'=='Release (static runtime)|x64'">OREData-test-suite-$(qlCompilerTag)-x64-mt-s</TargetName>
    <TargetName Condition="'$(Configuration)|$(Platform)'=='Debug|Win32'">OREData-test-suite-$(qlCompilerTag)-mt-gd</TargetName>
    <TargetName Condition="'$(Configuration)|$(Platform)'=='Debug|x64'">OREData-test-suite-$(qlCompilerTag)-x64-mt-gd</TargetName>
    <TargetName Condition="'$(Configuration)|$(Platform)'=='Debug (static runtime)|Win32'">OREData-test-suite-$(qlCompilerTag)-mt-sgd</TargetName>
    <TargetName Condition="'$(Configuration)|$(Platform)'=='Debug (static runtime)|x64'">OREData-test-suite-$(qlCompilerTag)-x64-mt-sgd</TargetName>
  </PropertyGroup>
  <ItemDefinitionGroup Condition="'$(Configuration)|$(Platform)'=='Debug (static runtime)|Win32'">
    <Midl>
      <TypeLibraryName>.\build\$(qlCompilerTag)\$(Platform)\$(Configuration)\testsuite.tlb</TypeLibraryName>
      <HeaderFileName>
      </HeaderFileName>
    </Midl>
    <ClCompile>
      <Optimization>Disabled</Optimization>
      <IntrinsicFunctions>false</IntrinsicFunctions>
      <AdditionalIncludeDirectories>..;..\..\QuantExt;..\..\QuantLib;%(AdditionalIncludeDirectories)</AdditionalIncludeDirectories>
      <PreprocessorDefinitions>_DEBUG;WIN32;_CONSOLE;_SCL_SECURE_NO_DEPRECATE;_CRT_SECURE_NO_DEPRECATE;%(PreprocessorDefinitions)</PreprocessorDefinitions>
      <BasicRuntimeChecks>EnableFastChecks</BasicRuntimeChecks>
      <RuntimeLibrary>MultiThreadedDebug</RuntimeLibrary>
      <DisableLanguageExtensions>false</DisableLanguageExtensions>
      <ForceConformanceInForLoopScope>true</ForceConformanceInForLoopScope>
      <RuntimeTypeInfo>true</RuntimeTypeInfo>
      <PrecompiledHeader>
      </PrecompiledHeader>
      <PrecompiledHeaderOutputFile>.\build\$(qlCompilerTag)\$(Platform)\$(Configuration)\testsuite.pch</PrecompiledHeaderOutputFile>
      <AssemblerListingLocation>$(IntDir)\%(RelativeDir)</AssemblerListingLocation>
      <ObjectFileName>$(IntDir)\%(RelativeDir)</ObjectFileName>
      <ProgramDataBaseFileName>$(IntDir)\%(RelativeDir)</ProgramDataBaseFileName>
      <BrowseInformation>
      </BrowseInformation>
      <BrowseInformationFile>.\build\$(qlCompilerTag)\$(Platform)\$(Configuration)\</BrowseInformationFile>
      <WarningLevel>Level3</WarningLevel>
      <SuppressStartupBanner>true</SuppressStartupBanner>
      <DebugInformationFormat>EditAndContinue</DebugInformationFormat>
      <CompileAs>Default</CompileAs>
      <MultiProcessorCompilation>true</MultiProcessorCompilation>
    </ClCompile>
    <ResourceCompile>
      <PreprocessorDefinitions>_DEBUG;%(PreprocessorDefinitions)</PreprocessorDefinitions>
      <Culture>0x0409</Culture>
    </ResourceCompile>
    <Link>
      <OutputFile>$(OutDir)$(TargetName)$(TargetExt)</OutputFile>
      <SuppressStartupBanner>true</SuppressStartupBanner>
      <AdditionalLibraryDirectories>..\lib;..\..\QuantExt\lib;..\..\QuantLib\lib;%(AdditionalLibraryDirectories)</AdditionalLibraryDirectories>
      <GenerateDebugInformation>true</GenerateDebugInformation>
      <AssemblyDebug>
      </AssemblyDebug>
      <ProgramDatabaseFile>$(OutDir)$(TargetName).pdb</ProgramDatabaseFile>
      <SubSystem>Console</SubSystem>
      <RandomizedBaseAddress>false</RandomizedBaseAddress>
      <DataExecutionPrevention>
      </DataExecutionPrevention>
      <TargetMachine>MachineX86</TargetMachine>
      <ImageHasSafeExceptionHandlers>false</ImageHasSafeExceptionHandlers>
    </Link>
    <Bscmake>
      <SuppressStartupBanner>false</SuppressStartupBanner>
    </Bscmake>
    <PostBuildEvent>
      <Message>Auto run test</Message>
      <Command>"$(TargetDir)$(TargetName).exe" --log_level=message --build_info=yes --result_code=no --report_level=short</Command>
    </PostBuildEvent>
  </ItemDefinitionGroup>
  <ItemDefinitionGroup Condition="'$(Configuration)|$(Platform)'=='Debug (static runtime)|x64'">
    <Midl>
      <TypeLibraryName>.\build\$(qlCompilerTag)\$(Platform)\$(Configuration)\testsuite.tlb</TypeLibraryName>
      <HeaderFileName>
      </HeaderFileName>
    </Midl>
    <ClCompile>
      <Optimization>Disabled</Optimization>
      <IntrinsicFunctions>false</IntrinsicFunctions>
      <AdditionalIncludeDirectories>..;..\..\QuantExt;..\..\QuantLib;%(AdditionalIncludeDirectories)</AdditionalIncludeDirectories>
      <PreprocessorDefinitions>_DEBUG;WIN32;_CONSOLE;_SCL_SECURE_NO_DEPRECATE;_CRT_SECURE_NO_DEPRECATE;%(PreprocessorDefinitions)</PreprocessorDefinitions>
      <BasicRuntimeChecks>EnableFastChecks</BasicRuntimeChecks>
      <RuntimeLibrary>MultiThreadedDebug</RuntimeLibrary>
      <DisableLanguageExtensions>false</DisableLanguageExtensions>
      <ForceConformanceInForLoopScope>true</ForceConformanceInForLoopScope>
      <RuntimeTypeInfo>true</RuntimeTypeInfo>
      <PrecompiledHeader>
      </PrecompiledHeader>
      <PrecompiledHeaderOutputFile>.\build\$(qlCompilerTag)\$(Platform)\$(Configuration)\testsuite.pch</PrecompiledHeaderOutputFile>
      <AssemblerListingLocation>$(IntDir)\%(RelativeDir)</AssemblerListingLocation>
      <ObjectFileName>$(IntDir)\%(RelativeDir)</ObjectFileName>
      <ProgramDataBaseFileName>$(IntDir)\%(RelativeDir)</ProgramDataBaseFileName>
      <BrowseInformation>
      </BrowseInformation>
      <BrowseInformationFile>.\build\$(qlCompilerTag)\$(Platform)\$(Configuration)\</BrowseInformationFile>
      <WarningLevel>Level3</WarningLevel>
      <SuppressStartupBanner>true</SuppressStartupBanner>
      <DebugInformationFormat>ProgramDatabase</DebugInformationFormat>
      <CompileAs>Default</CompileAs>
      <MultiProcessorCompilation>true</MultiProcessorCompilation>
    </ClCompile>
    <ResourceCompile>
      <PreprocessorDefinitions>_DEBUG;%(PreprocessorDefinitions)</PreprocessorDefinitions>
      <Culture>0x0409</Culture>
    </ResourceCompile>
    <Link>
      <OutputFile>$(OutDir)$(TargetName)$(TargetExt)</OutputFile>
      <SuppressStartupBanner>true</SuppressStartupBanner>
      <AdditionalLibraryDirectories>..\lib;..\..\QuantExt\lib;..\..\QuantLib\lib;%(AdditionalLibraryDirectories)</AdditionalLibraryDirectories>
      <GenerateDebugInformation>true</GenerateDebugInformation>
      <AssemblyDebug>
      </AssemblyDebug>
      <ProgramDatabaseFile>$(OutDir)$(TargetName).pdb</ProgramDatabaseFile>
      <SubSystem>Console</SubSystem>
      <RandomizedBaseAddress>false</RandomizedBaseAddress>
      <DataExecutionPrevention>
      </DataExecutionPrevention>
    </Link>
    <Bscmake>
      <SuppressStartupBanner>false</SuppressStartupBanner>
    </Bscmake>
    <PostBuildEvent>
      <Message>Auto run test</Message>
      <Command>"$(TargetDir)$(TargetName).exe" --log_level=message --build_info=yes --result_code=no --report_level=short</Command>
    </PostBuildEvent>
  </ItemDefinitionGroup>
  <ItemDefinitionGroup Condition="'$(Configuration)|$(Platform)'=='Release (static runtime)|Win32'">
    <Midl>
      <TypeLibraryName>.\build\$(qlCompilerTag)\$(Platform)\$(Configuration)\testsuite.tlb</TypeLibraryName>
      <HeaderFileName>
      </HeaderFileName>
    </Midl>
    <ClCompile>
      <Optimization>MaxSpeed</Optimization>
      <InlineFunctionExpansion>AnySuitable</InlineFunctionExpansion>
      <IntrinsicFunctions>false</IntrinsicFunctions>
      <FavorSizeOrSpeed>Speed</FavorSizeOrSpeed>
      <AdditionalIncludeDirectories>..;..\..\QuantExt;..\..\QuantLib;%(AdditionalIncludeDirectories)</AdditionalIncludeDirectories>
      <PreprocessorDefinitions>NDEBUG;WIN32;_CONSOLE;_SCL_SECURE_NO_DEPRECATE;_CRT_SECURE_NO_DEPRECATE;%(PreprocessorDefinitions)</PreprocessorDefinitions>
      <StringPooling>true</StringPooling>
      <RuntimeLibrary>MultiThreaded</RuntimeLibrary>
      <FunctionLevelLinking>true</FunctionLevelLinking>
      <DisableLanguageExtensions>false</DisableLanguageExtensions>
      <ForceConformanceInForLoopScope>true</ForceConformanceInForLoopScope>
      <RuntimeTypeInfo>true</RuntimeTypeInfo>
      <PrecompiledHeader>
      </PrecompiledHeader>
      <PrecompiledHeaderOutputFile>.\build\$(qlCompilerTag)\$(Platform)\$(Configuration)\testsuite.pch</PrecompiledHeaderOutputFile>
      <AssemblerListingLocation>$(IntDir)\%(RelativeDir)</AssemblerListingLocation>
      <ObjectFileName>$(IntDir)\%(RelativeDir)</ObjectFileName>
      <ProgramDataBaseFileName>$(IntDir)\%(RelativeDir)</ProgramDataBaseFileName>
      <BrowseInformation>
      </BrowseInformation>
      <BrowseInformationFile>.\build\$(qlCompilerTag)\$(Platform)\$(Configuration)\</BrowseInformationFile>
      <WarningLevel>Level3</WarningLevel>
      <SuppressStartupBanner>true</SuppressStartupBanner>
      <CompileAs>Default</CompileAs>
      <DebugInformationFormat>ProgramDatabase</DebugInformationFormat>
      <MultiProcessorCompilation>true</MultiProcessorCompilation>
    </ClCompile>
    <ResourceCompile>
      <PreprocessorDefinitions>NDEBUG;%(PreprocessorDefinitions)</PreprocessorDefinitions>
      <Culture>0x0409</Culture>
    </ResourceCompile>
    <Link>
      <OutputFile>$(OutDir)$(TargetName)$(TargetExt)</OutputFile>
      <SuppressStartupBanner>true</SuppressStartupBanner>
      <AdditionalLibraryDirectories>..\lib;..\..\QuantExt\lib;..\..\QuantLib\lib;%(AdditionalLibraryDirectories)</AdditionalLibraryDirectories>
      <ProgramDatabaseFile>$(OutDir)$(TargetName).pdb</ProgramDatabaseFile>
      <SubSystem>Console</SubSystem>
      <RandomizedBaseAddress>false</RandomizedBaseAddress>
      <DataExecutionPrevention>
      </DataExecutionPrevention>
      <TargetMachine>MachineX86</TargetMachine>
      <GenerateDebugInformation>true</GenerateDebugInformation>
      <OptimizeReferences>true</OptimizeReferences>
    </Link>
    <Bscmake>
      <SuppressStartupBanner>false</SuppressStartupBanner>
    </Bscmake>
    <PostBuildEvent>
      <Message>Auto run test</Message>
      <Command>"$(TargetDir)$(TargetName).exe" --log_level=message --build_info=yes --result_code=no --report_level=short</Command>
    </PostBuildEvent>
  </ItemDefinitionGroup>
  <ItemDefinitionGroup Condition="'$(Configuration)|$(Platform)'=='Release (static runtime)|x64'">
    <Midl>
      <TypeLibraryName>.\build\$(qlCompilerTag)\$(Platform)\$(Configuration)\testsuite.tlb</TypeLibraryName>
      <HeaderFileName>
      </HeaderFileName>
    </Midl>
    <ClCompile>
      <Optimization>MaxSpeed</Optimization>
      <InlineFunctionExpansion>AnySuitable</InlineFunctionExpansion>
      <IntrinsicFunctions>false</IntrinsicFunctions>
      <FavorSizeOrSpeed>Speed</FavorSizeOrSpeed>
      <AdditionalIncludeDirectories>..;..\..\QuantExt;..\..\QuantLib;%(AdditionalIncludeDirectories)</AdditionalIncludeDirectories>
      <PreprocessorDefinitions>NDEBUG;WIN32;_CONSOLE;_SCL_SECURE_NO_DEPRECATE;_CRT_SECURE_NO_DEPRECATE;%(PreprocessorDefinitions)</PreprocessorDefinitions>
      <StringPooling>true</StringPooling>
      <RuntimeLibrary>MultiThreaded</RuntimeLibrary>
      <FunctionLevelLinking>true</FunctionLevelLinking>
      <DisableLanguageExtensions>false</DisableLanguageExtensions>
      <ForceConformanceInForLoopScope>true</ForceConformanceInForLoopScope>
      <RuntimeTypeInfo>true</RuntimeTypeInfo>
      <PrecompiledHeader>
      </PrecompiledHeader>
      <PrecompiledHeaderOutputFile>.\build\$(qlCompilerTag)\$(Platform)\$(Configuration)\testsuite.pch</PrecompiledHeaderOutputFile>
      <AssemblerListingLocation>$(IntDir)\%(RelativeDir)</AssemblerListingLocation>
      <ObjectFileName>$(IntDir)\%(RelativeDir)</ObjectFileName>
      <ProgramDataBaseFileName>$(IntDir)\%(RelativeDir)</ProgramDataBaseFileName>
      <BrowseInformation>
      </BrowseInformation>
      <BrowseInformationFile>.\build\$(qlCompilerTag)\$(Platform)\$(Configuration)\</BrowseInformationFile>
      <WarningLevel>Level3</WarningLevel>
      <SuppressStartupBanner>true</SuppressStartupBanner>
      <CompileAs>Default</CompileAs>
      <DebugInformationFormat>ProgramDatabase</DebugInformationFormat>
      <MultiProcessorCompilation>true</MultiProcessorCompilation>
    </ClCompile>
    <ResourceCompile>
      <PreprocessorDefinitions>NDEBUG;%(PreprocessorDefinitions)</PreprocessorDefinitions>
      <Culture>0x0409</Culture>
    </ResourceCompile>
    <Link>
      <OutputFile>$(OutDir)$(TargetName)$(TargetExt)</OutputFile>
      <SuppressStartupBanner>true</SuppressStartupBanner>
      <AdditionalLibraryDirectories>..\lib;..\..\QuantExt\lib;..\..\QuantLib\lib;%(AdditionalLibraryDirectories)</AdditionalLibraryDirectories>
      <ProgramDatabaseFile>$(OutDir)$(TargetName).pdb</ProgramDatabaseFile>
      <SubSystem>Console</SubSystem>
      <RandomizedBaseAddress>false</RandomizedBaseAddress>
      <DataExecutionPrevention>
      </DataExecutionPrevention>
      <GenerateDebugInformation>true</GenerateDebugInformation>
      <OptimizeReferences>true</OptimizeReferences>
    </Link>
    <Bscmake>
      <SuppressStartupBanner>false</SuppressStartupBanner>
    </Bscmake>
    <PostBuildEvent>
      <Message>Auto run test</Message>
      <Command>"$(TargetDir)$(TargetName).exe" --log_level=message --build_info=yes --result_code=no --report_level=short</Command>
    </PostBuildEvent>
  </ItemDefinitionGroup>
  <ItemDefinitionGroup Condition="'$(Configuration)|$(Platform)'=='Debug|Win32'">
    <Midl>
      <TypeLibraryName>.\build\$(qlCompilerTag)\$(Platform)\$(Configuration)\testsuite.tlb</TypeLibraryName>
      <HeaderFileName>
      </HeaderFileName>
    </Midl>
    <ClCompile>
      <Optimization>Disabled</Optimization>
      <IntrinsicFunctions>false</IntrinsicFunctions>
      <AdditionalIncludeDirectories>..;..\..\QuantExt;..\..\QuantLib;%(AdditionalIncludeDirectories)</AdditionalIncludeDirectories>
      <PreprocessorDefinitions>_DEBUG;WIN32;_CONSOLE;_SCL_SECURE_NO_DEPRECATE;_CRT_SECURE_NO_DEPRECATE;%(PreprocessorDefinitions)</PreprocessorDefinitions>
      <BasicRuntimeChecks>EnableFastChecks</BasicRuntimeChecks>
      <RuntimeLibrary>MultiThreadedDebugDLL</RuntimeLibrary>
      <DisableLanguageExtensions>false</DisableLanguageExtensions>
      <ForceConformanceInForLoopScope>true</ForceConformanceInForLoopScope>
      <RuntimeTypeInfo>true</RuntimeTypeInfo>
      <PrecompiledHeader>
      </PrecompiledHeader>
      <PrecompiledHeaderOutputFile>.\build\$(qlCompilerTag)\$(Platform)\$(Configuration)\testsuite.pch</PrecompiledHeaderOutputFile>
      <AssemblerListingLocation>$(IntDir)\%(RelativeDir)</AssemblerListingLocation>
      <ObjectFileName>$(IntDir)\%(RelativeDir)</ObjectFileName>
      <ProgramDataBaseFileName>$(IntDir)\%(RelativeDir)</ProgramDataBaseFileName>
      <BrowseInformation>
      </BrowseInformation>
      <BrowseInformationFile>.\build\$(qlCompilerTag)\$(Platform)\$(Configuration)\</BrowseInformationFile>
      <WarningLevel>Level3</WarningLevel>
      <SuppressStartupBanner>true</SuppressStartupBanner>
      <DebugInformationFormat>EditAndContinue</DebugInformationFormat>
      <CompileAs>Default</CompileAs>
      <MultiProcessorCompilation>true</MultiProcessorCompilation>
    </ClCompile>
    <ResourceCompile>
      <PreprocessorDefinitions>_DEBUG;%(PreprocessorDefinitions)</PreprocessorDefinitions>
      <Culture>0x0409</Culture>
    </ResourceCompile>
    <Link>
      <OutputFile>$(OutDir)$(TargetName)$(TargetExt)</OutputFile>
      <SuppressStartupBanner>true</SuppressStartupBanner>
      <AdditionalLibraryDirectories>..\lib;..\..\QuantExt\lib;..\..\QuantLib\lib;%(AdditionalLibraryDirectories)</AdditionalLibraryDirectories>
      <GenerateDebugInformation>true</GenerateDebugInformation>
      <ProgramDatabaseFile>$(OutDir)$(TargetName).pdb</ProgramDatabaseFile>
      <SubSystem>Console</SubSystem>
      <RandomizedBaseAddress>false</RandomizedBaseAddress>
      <DataExecutionPrevention>
      </DataExecutionPrevention>
      <TargetMachine>MachineX86</TargetMachine>
      <ImageHasSafeExceptionHandlers>false</ImageHasSafeExceptionHandlers>
    </Link>
    <Bscmake>
      <SuppressStartupBanner>false</SuppressStartupBanner>
    </Bscmake>
    <PostBuildEvent>
      <Message>Auto run test</Message>
      <Command>"$(TargetDir)$(TargetName).exe" --log_level=message --build_info=yes --result_code=no --report_level=short</Command>
    </PostBuildEvent>
  </ItemDefinitionGroup>
  <ItemDefinitionGroup Condition="'$(Configuration)|$(Platform)'=='Debug|x64'">
    <Midl>
      <TypeLibraryName>.\build\$(qlCompilerTag)\$(Platform)\$(Configuration)\testsuite.tlb</TypeLibraryName>
      <HeaderFileName>
      </HeaderFileName>
    </Midl>
    <ClCompile>
      <Optimization>Disabled</Optimization>
      <IntrinsicFunctions>false</IntrinsicFunctions>
      <AdditionalIncludeDirectories>..;..\..\QuantExt;..\..\QuantLib;%(AdditionalIncludeDirectories)</AdditionalIncludeDirectories>
      <PreprocessorDefinitions>_DEBUG;WIN32;_CONSOLE;_SCL_SECURE_NO_DEPRECATE;_CRT_SECURE_NO_DEPRECATE;%(PreprocessorDefinitions)</PreprocessorDefinitions>
      <BasicRuntimeChecks>EnableFastChecks</BasicRuntimeChecks>
      <RuntimeLibrary>MultiThreadedDebugDLL</RuntimeLibrary>
      <DisableLanguageExtensions>false</DisableLanguageExtensions>
      <ForceConformanceInForLoopScope>true</ForceConformanceInForLoopScope>
      <RuntimeTypeInfo>true</RuntimeTypeInfo>
      <PrecompiledHeader>
      </PrecompiledHeader>
      <PrecompiledHeaderOutputFile>.\build\$(qlCompilerTag)\$(Platform)\$(Configuration)\testsuite.pch</PrecompiledHeaderOutputFile>
      <AssemblerListingLocation>$(IntDir)\%(RelativeDir)</AssemblerListingLocation>
      <ObjectFileName>$(IntDir)\%(RelativeDir)</ObjectFileName>
      <ProgramDataBaseFileName>$(IntDir)\%(RelativeDir)</ProgramDataBaseFileName>
      <BrowseInformation>
      </BrowseInformation>
      <BrowseInformationFile>.\build\$(qlCompilerTag)\$(Platform)\$(Configuration)\</BrowseInformationFile>
      <WarningLevel>Level3</WarningLevel>
      <SuppressStartupBanner>true</SuppressStartupBanner>
      <DebugInformationFormat>ProgramDatabase</DebugInformationFormat>
      <CompileAs>Default</CompileAs>
      <MultiProcessorCompilation>true</MultiProcessorCompilation>
    </ClCompile>
    <ResourceCompile>
      <PreprocessorDefinitions>_DEBUG;%(PreprocessorDefinitions)</PreprocessorDefinitions>
      <Culture>0x0409</Culture>
    </ResourceCompile>
    <Link>
      <OutputFile>$(OutDir)$(TargetName)$(TargetExt)</OutputFile>
      <SuppressStartupBanner>true</SuppressStartupBanner>
      <AdditionalLibraryDirectories>..\lib;..\..\QuantExt\lib;..\..\QuantLib\lib;%(AdditionalLibraryDirectories)</AdditionalLibraryDirectories>
      <GenerateDebugInformation>true</GenerateDebugInformation>
      <ProgramDatabaseFile>$(OutDir)$(TargetName).pdb</ProgramDatabaseFile>
      <SubSystem>Console</SubSystem>
      <RandomizedBaseAddress>false</RandomizedBaseAddress>
      <DataExecutionPrevention>
      </DataExecutionPrevention>
    </Link>
    <Bscmake>
      <SuppressStartupBanner>false</SuppressStartupBanner>
    </Bscmake>
    <PostBuildEvent>
      <Message>Auto run test</Message>
      <Command>"$(TargetDir)$(TargetName).exe" --log_level=message --build_info=yes --result_code=no --report_level=short</Command>
    </PostBuildEvent>
  </ItemDefinitionGroup>
  <ItemDefinitionGroup Condition="'$(Configuration)|$(Platform)'=='Release|Win32'">
    <Midl>
      <TypeLibraryName>.\build\$(qlCompilerTag)\$(Platform)\$(Configuration)\testsuite.tlb</TypeLibraryName>
      <HeaderFileName>
      </HeaderFileName>
    </Midl>
    <ClCompile>
      <Optimization>MaxSpeed</Optimization>
      <InlineFunctionExpansion>AnySuitable</InlineFunctionExpansion>
      <IntrinsicFunctions>false</IntrinsicFunctions>
      <FavorSizeOrSpeed>Speed</FavorSizeOrSpeed>
      <AdditionalIncludeDirectories>..;..\..\QuantExt;..\..\QuantLib;%(AdditionalIncludeDirectories)</AdditionalIncludeDirectories>
      <PreprocessorDefinitions>NDEBUG;WIN32;_CONSOLE;_SCL_SECURE_NO_DEPRECATE;_CRT_SECURE_NO_DEPRECATE;%(PreprocessorDefinitions)</PreprocessorDefinitions>
      <StringPooling>true</StringPooling>
      <RuntimeLibrary>MultiThreadedDLL</RuntimeLibrary>
      <FunctionLevelLinking>true</FunctionLevelLinking>
      <DisableLanguageExtensions>false</DisableLanguageExtensions>
      <ForceConformanceInForLoopScope>true</ForceConformanceInForLoopScope>
      <RuntimeTypeInfo>true</RuntimeTypeInfo>
      <PrecompiledHeader>
      </PrecompiledHeader>
      <PrecompiledHeaderOutputFile>.\build\$(qlCompilerTag)\$(Platform)\$(Configuration)\testsuite.pch</PrecompiledHeaderOutputFile>
      <AssemblerListingLocation>$(IntDir)\%(RelativeDir)</AssemblerListingLocation>
      <ObjectFileName>$(IntDir)\%(RelativeDir)</ObjectFileName>
      <ProgramDataBaseFileName>$(IntDir)\%(RelativeDir)</ProgramDataBaseFileName>
      <BrowseInformation>
      </BrowseInformation>
      <BrowseInformationFile>.\build\$(qlCompilerTag)\$(Platform)\$(Configuration)\</BrowseInformationFile>
      <WarningLevel>Level3</WarningLevel>
      <SuppressStartupBanner>true</SuppressStartupBanner>
      <CompileAs>Default</CompileAs>
      <DebugInformationFormat>ProgramDatabase</DebugInformationFormat>
      <MultiProcessorCompilation>true</MultiProcessorCompilation>
    </ClCompile>
    <ResourceCompile>
      <PreprocessorDefinitions>NDEBUG;%(PreprocessorDefinitions)</PreprocessorDefinitions>
      <Culture>0x0409</Culture>
    </ResourceCompile>
    <Link>
      <OutputFile>$(OutDir)$(TargetName)$(TargetExt)</OutputFile>
      <SuppressStartupBanner>true</SuppressStartupBanner>
      <AdditionalLibraryDirectories>..\lib;..\..\QuantExt\lib;..\..\QuantLib\lib;%(AdditionalLibraryDirectories)</AdditionalLibraryDirectories>
      <GenerateDebugInformation>true</GenerateDebugInformation>
      <ProgramDatabaseFile>$(OutDir)$(TargetName).pdb</ProgramDatabaseFile>
      <SubSystem>Console</SubSystem>
      <RandomizedBaseAddress>false</RandomizedBaseAddress>
      <DataExecutionPrevention>
      </DataExecutionPrevention>
      <TargetMachine>MachineX86</TargetMachine>
      <OptimizeReferences>true</OptimizeReferences>
    </Link>
    <Bscmake>
      <SuppressStartupBanner>false</SuppressStartupBanner>
    </Bscmake>
    <PostBuildEvent>
      <Message>Auto run test</Message>
      <Command>"$(TargetDir)$(TargetName).exe" --log_level=message --build_info=yes --result_code=no --report_level=short</Command>
    </PostBuildEvent>
  </ItemDefinitionGroup>
  <ItemDefinitionGroup Condition="'$(Configuration)|$(Platform)'=='Release|x64'">
    <Midl>
      <TypeLibraryName>.\build\$(qlCompilerTag)\$(Platform)\$(Configuration)\testsuite.tlb</TypeLibraryName>
      <HeaderFileName>
      </HeaderFileName>
    </Midl>
    <ClCompile>
      <Optimization>MaxSpeed</Optimization>
      <InlineFunctionExpansion>AnySuitable</InlineFunctionExpansion>
      <IntrinsicFunctions>false</IntrinsicFunctions>
      <FavorSizeOrSpeed>Speed</FavorSizeOrSpeed>
      <AdditionalIncludeDirectories>..;..\..\QuantExt;..\..\QuantLib;%(AdditionalIncludeDirectories)</AdditionalIncludeDirectories>
      <PreprocessorDefinitions>NDEBUG;WIN32;_CONSOLE;_SCL_SECURE_NO_DEPRECATE;_CRT_SECURE_NO_DEPRECATE;%(PreprocessorDefinitions)</PreprocessorDefinitions>
      <StringPooling>true</StringPooling>
      <RuntimeLibrary>MultiThreadedDLL</RuntimeLibrary>
      <FunctionLevelLinking>true</FunctionLevelLinking>
      <DisableLanguageExtensions>false</DisableLanguageExtensions>
      <ForceConformanceInForLoopScope>true</ForceConformanceInForLoopScope>
      <RuntimeTypeInfo>true</RuntimeTypeInfo>
      <PrecompiledHeader>
      </PrecompiledHeader>
      <PrecompiledHeaderOutputFile>.\build\$(qlCompilerTag)\$(Platform)\$(Configuration)\testsuite.pch</PrecompiledHeaderOutputFile>
      <AssemblerListingLocation>$(IntDir)\%(RelativeDir)</AssemblerListingLocation>
      <ObjectFileName>$(IntDir)\%(RelativeDir)</ObjectFileName>
      <ProgramDataBaseFileName>$(IntDir)\%(RelativeDir)</ProgramDataBaseFileName>
      <BrowseInformation>
      </BrowseInformation>
      <BrowseInformationFile>.\build\$(qlCompilerTag)\$(Platform)\$(Configuration)\</BrowseInformationFile>
      <WarningLevel>Level3</WarningLevel>
      <SuppressStartupBanner>true</SuppressStartupBanner>
      <CompileAs>Default</CompileAs>
      <DebugInformationFormat>ProgramDatabase</DebugInformationFormat>
      <MultiProcessorCompilation>true</MultiProcessorCompilation>
    </ClCompile>
    <ResourceCompile>
      <PreprocessorDefinitions>NDEBUG;%(PreprocessorDefinitions)</PreprocessorDefinitions>
      <Culture>0x0409</Culture>
    </ResourceCompile>
    <Link>
      <OutputFile>$(OutDir)$(TargetName)$(TargetExt)</OutputFile>
      <SuppressStartupBanner>true</SuppressStartupBanner>
      <AdditionalLibraryDirectories>..\lib;..\..\QuantExt\lib;..\..\QuantLib\lib;%(AdditionalLibraryDirectories)</AdditionalLibraryDirectories>
      <GenerateDebugInformation>true</GenerateDebugInformation>
      <ProgramDatabaseFile>$(OutDir)$(TargetName).pdb</ProgramDatabaseFile>
      <SubSystem>Console</SubSystem>
      <RandomizedBaseAddress>false</RandomizedBaseAddress>
      <DataExecutionPrevention>
      </DataExecutionPrevention>
      <OptimizeReferences>true</OptimizeReferences>
    </Link>
    <Bscmake>
      <SuppressStartupBanner>false</SuppressStartupBanner>
    </Bscmake>
    <PostBuildEvent>
      <Message>Auto run test</Message>
      <Command>"$(TargetDir)$(TargetName).exe" --log_level=message --build_info=yes --result_code=no --report_level=short</Command>
    </PostBuildEvent>
  </ItemDefinitionGroup>
  <ItemGroup>
    <ClInclude Include="calendars.hpp" />
    <ClInclude Include="ccyswapwithresets.hpp" />
    <ClInclude Include="crossassetmodeldata.hpp" />
    <ClInclude Include="equitymarketdata.hpp" />
<<<<<<< HEAD
=======
    <ClInclude Include="equitytrades.hpp" />
>>>>>>> 4f461922
    <ClInclude Include="fxoption.hpp" />
    <ClInclude Include="fxswap.hpp" />
    <ClInclude Include="fxtriangulation.hpp" />
    <ClInclude Include="indices.hpp" />
    <ClInclude Include="legdata.hpp" />
    <ClInclude Include="parser.hpp" />
    <ClInclude Include="schedule.hpp" />
    <ClInclude Include="todaysmarket.hpp" />
    <ClInclude Include="xmlmanipulation.hpp" />
    <ClInclude Include="yieldcurve.hpp" />
  </ItemGroup>
  <ItemGroup>
    <ClCompile Include="calendars.cpp" />
    <ClCompile Include="ccyswapwithresets.cpp" />
    <ClCompile Include="crossassetmodeldata.cpp" />
    <ClCompile Include="equitymarketdata.cpp" />
<<<<<<< HEAD
=======
    <ClCompile Include="equitytrades.cpp" />
>>>>>>> 4f461922
    <ClCompile Include="fxoption.cpp" />
    <ClCompile Include="fxswap.cpp" />
    <ClCompile Include="fxtriangulation.cpp" />
    <ClCompile Include="indices.cpp" />
    <ClCompile Include="legdata.cpp" />
    <ClCompile Include="parser.cpp" />
    <ClCompile Include="schedule.cpp" />
    <ClCompile Include="testsuite.cpp" />
    <ClCompile Include="todaysmarket.cpp" />
    <ClCompile Include="xmlmanipulation.cpp" />
    <ClCompile Include="yieldcurve.cpp" />
  </ItemGroup>
  <ItemGroup>
    <ProjectReference Include="..\OREData.vcxproj">
      <Project>{ad0a27da-91da-46a2-acbd-296c419ed3aa}</Project>
    </ProjectReference>
  </ItemGroup>
  <Import Project="$(VCTargetsPath)\Microsoft.Cpp.targets" />
  <ImportGroup Label="ExtensionTargets">
  </ImportGroup>
</Project><|MERGE_RESOLUTION|>--- conflicted
+++ resolved
@@ -632,10 +632,7 @@
     <ClInclude Include="ccyswapwithresets.hpp" />
     <ClInclude Include="crossassetmodeldata.hpp" />
     <ClInclude Include="equitymarketdata.hpp" />
-<<<<<<< HEAD
-=======
     <ClInclude Include="equitytrades.hpp" />
->>>>>>> 4f461922
     <ClInclude Include="fxoption.hpp" />
     <ClInclude Include="fxswap.hpp" />
     <ClInclude Include="fxtriangulation.hpp" />
@@ -652,10 +649,7 @@
     <ClCompile Include="ccyswapwithresets.cpp" />
     <ClCompile Include="crossassetmodeldata.cpp" />
     <ClCompile Include="equitymarketdata.cpp" />
-<<<<<<< HEAD
-=======
     <ClCompile Include="equitytrades.cpp" />
->>>>>>> 4f461922
     <ClCompile Include="fxoption.cpp" />
     <ClCompile Include="fxswap.cpp" />
     <ClCompile Include="fxtriangulation.cpp" />
