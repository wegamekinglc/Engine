--- conflicted
+++ resolved
@@ -223,7 +223,6 @@
 
         boost::shared_ptr<AdditionalScenarioData> inMemoryScenarioData;
         boost::shared_ptr<NPVCube> inMemoryCube;
-        boost::shared_ptr<NPVCube> inMemoryFlowCube;
 
         if (params.hasGroup("simulation") && params.get("simulation", "active") == "Y") {
 
@@ -276,6 +275,7 @@
             // Valuation calculators
             vector<boost::shared_ptr<ValuationCalculator>> calculators;
             calculators.push_back(boost::make_shared<NPVCalculator>(baseCurrency));
+	    calculators.push_back(boost::make_shared<CashflowCalculator>(baseCurrency, asof, grid, 1));
             ValuationEngine engine(asof, grid, samples, simMarket);
 
             ostringstream o;
@@ -291,15 +291,11 @@
             auto progressLog = boost::make_shared<ProgressLog>("Building cube...");
             engine.registerProgressIndicator(progressBar);
             engine.registerProgressIndicator(progressLog);
+	    Size depth = 2; // NPV and FLOW
             inMemoryCube =
-                boost::make_shared<SinglePrecisionInMemoryCube>(asof, simPortfolio->ids(), grid->dates(), samples);
-<<<<<<< HEAD
-            inMemoryFlowCube =
-                boost::make_shared<SinglePrecisionInMemoryCube>(asof, simPortfolio->ids(), grid->dates(), samples);
-            engine.buildCube(simPortfolio, inMemoryCube, inMemoryScenarioData, inMemoryFlowCube);
-=======
+	      //boost::make_shared<SinglePrecisionInMemoryCube>(asof, simPortfolio->ids(), grid->dates(), samples);
+	      boost::make_shared<SinglePrecisionInMemoryCubeN>(asof, simPortfolio->ids(), grid->dates(), samples, depth);
             engine.buildCube(simPortfolio, inMemoryCube, calculators, inMemoryScenarioData);
->>>>>>> 6317c95b
             cout << "OK" << endl;
 
             cout << setw(tab) << left << "Write Cube... " << flush;
@@ -307,15 +303,6 @@
             string cubeFileName = outputPath + "/" + params.get("simulation", "cubeFile");
             if (cubeFileName != "") {
                 inMemoryCube->save(cubeFileName);
-                cout << "OK" << endl;
-            } else
-                cout << "SKIP" << endl;
-
-	    cout << setw(tab) << left << "Write Flow Cube... " << flush;
-            LOG("Write flow cube");
-            string flowCubeFileName = outputPath + "/" + params.get("simulation", "flowCubeFile");
-            if (flowCubeFileName != "") {
-                inMemoryFlowCube->save(flowCubeFileName);
                 cout << "OK" << endl;
             } else
                 cout << "SKIP" << endl;
@@ -355,14 +342,6 @@
                 cube = boost::make_shared<SinglePrecisionInMemoryCube>();
                 string cubeFile = outputPath + "/" + params.get("xva", "cubeFile");
                 cube->load(cubeFile);
-            }
-
-            if (inMemoryFlowCube)
-                flowCube = inMemoryFlowCube;
-            else {
-	        flowCube = boost::make_shared<SinglePrecisionInMemoryCube>();
-                string flowCubeFile = outputPath + "/" + params.get("xva", "flowCubeFile");
-                flowCube->load(flowCubeFile);
             }
 	    
             QL_REQUIRE(cube->numIds() == portfolio->size(), "cube x dimension (" << cube->numIds()
@@ -408,8 +387,9 @@
 
 	    string marketConfiguration = params.get("markets", "simulation");
 
+	    Size flowIndex = 1;
             boost::shared_ptr<PostProcess> postProcess = boost::make_shared<PostProcess>(
-                portfolio, netting, market, marketConfiguration, cube, flowCube, scenarioData, analytics, baseCurrency,
+                portfolio, netting, market, marketConfiguration, cube, flowIndex, scenarioData, analytics, baseCurrency,
                 allocationMethod, marginalAllocationLimit, quantile, calculationType, dvaName, fvaBorrowingCurve,
                 fvaLendingCurve, collateralSpread, dimQuantile, dimHorizonCalendarDays, dimRegressionOrder);
 
