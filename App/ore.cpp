/*
 Copyright (C) 2016 Quaternion Risk Management Ltd
 All rights reserved.

 This file is part of ORE, a free-software/open-source library
 for transparent pricing and risk analysis - http://opensourcerisk.org

 ORE is free software: you can redistribute it and/or modify it
 under the terms of the Modified BSD License.  You should have received a
 copy of the license along with this program.
 The license is also available online at <http://opensourcerisk.org>

 This program is distributed on the basis that it will form a useful
 contribution to risk analytics and model standardisation, but WITHOUT
 ANY WARRANTY; without even the implied warranty of MERCHANTABILITY or
 FITNESS FOR A PARTICULAR PURPOSE. See the license for more details.
*/

#include <boost/algorithm/string.hpp>
#include <boost/timer.hpp>

#ifdef BOOST_MSVC
// disable warning C4503: '__LINE__Var': decorated name length exceeded, name was truncated
// This pragma statement needs to be at the top of the file - lower and it will not work:
// http://stackoverflow.com/questions/9673504/is-it-possible-to-disable-compiler-warning-c4503
// http://boost.2283326.n4.nabble.com/General-Warnings-and-pragmas-in-MSVC-td2587449.html
#pragma warning(disable : 4503)
#endif

#include <iostream>

#include <boost/filesystem.hpp>

#include <orea/orea.hpp>
#include <ored/ored.hpp>
#include <ql/cashflows/floatingratecoupon.hpp>
#include <ql/time/calendars/all.hpp>
#include <ql/time/daycounters/all.hpp>

#include "ore.hpp"

#ifdef BOOST_MSVC
#include <orea/auto_link.hpp>
#include <ored/auto_link.hpp>
#include <ql/auto_link.hpp>
#include <qle/auto_link.hpp>
// Find the name of the correct boost library with which to link.
#define BOOST_LIB_NAME boost_regex
#include <boost/config/auto_link.hpp>
#define BOOST_LIB_NAME boost_serialization
#include <boost/config/auto_link.hpp>
#define BOOST_LIB_NAME boost_date_time
#include <boost/config/auto_link.hpp>
#define BOOST_LIB_NAME boost_regex
#include <boost/config/auto_link.hpp>
#define BOOST_LIB_NAME boost_filesystem
#include <boost/config/auto_link.hpp>
#define BOOST_LIB_NAME boost_system
#include <boost/config/auto_link.hpp>
#endif

using namespace std;
using namespace ore::data;
using namespace ore::analytics;

void writeNpv(const Parameters& params, boost::shared_ptr<Market> market, const std::string& configuration,
              boost::shared_ptr<Portfolio> portfolio);

void writeCashflow(const Parameters& params, boost::shared_ptr<Portfolio> portfolio);

void writeCurves(const Parameters& params, const TodaysMarketParameters& marketConfig,
                 const boost::shared_ptr<Market>& market);

void writeTradeExposures(const Parameters& params, boost::shared_ptr<PostProcess> postProcess);

void writeNettingSetExposures(const Parameters& params, boost::shared_ptr<PostProcess> postProcess);

void writeNettingSetColva(const Parameters& params, boost::shared_ptr<PostProcess> postProcess);

void writeXVA(const Parameters& params, boost::shared_ptr<Portfolio> portfolio,
              boost::shared_ptr<PostProcess> postProcess);

int main(int argc, char** argv) {

    if (argc == 2 && (string(argv[1]) == "-v" || string(argv[1]) == "--version")) {
<<<<<<< HEAD
      //cout << "ORE version " << OPEN_RISK_ENGINE_VERSION << endl;
=======
        cout << "ORE version " << OPEN_SOURCE_RISK_VERSION << endl;
>>>>>>> 9cfe3937
        exit(0);
    }

    boost::timer timer;

    try {
        std::cout << "ORE starting" << std::endl;

        Size tab = 40;

        if (argc != 2) {
            std::cout << endl << "usage: ORE path/to/ore.xml" << endl << endl;
            return -1;
        }

        string inputFile(argv[1]);
        Parameters params;
        params.fromFile(inputFile);

        string outputPath = params.get("setup", "outputPath");
        string logFile = outputPath + "/" + params.get("setup", "logFile");

        boost::filesystem::path p{outputPath};
        if(!boost::filesystem::exists(p)) {
            boost::filesystem::create_directory(p);
        }
        QL_REQUIRE(boost::filesystem::is_directory(p), "output path '" << outputPath << "' is not a directory.");

        Log::instance().registerLogger(boost::make_shared<FileLogger>(logFile));
        Log::instance().switchOn();

        LOG("ORE starting");
        params.log();

        if (params.has("setup", "observationModel")) {
            string om = params.get("setup", "observationModel");
            ObservationMode::instance().setMode(om);
            LOG("Observation Mode is " << om);
        }

        string asofString = params.get("setup", "asofDate");
        Date asof = parseDate(asofString);
        Settings::instance().evaluationDate() = asof;

        /*******************************
         * Market and fixing data loader
         */
        cout << setw(tab) << left << "Market data loader... " << flush;
        string inputPath = params.get("setup", "inputPath");
        string marketFile = inputPath + "/" + params.get("setup", "marketDataFile");
        string fixingFile = inputPath + "/" + params.get("setup", "fixingDataFile");
        string implyTodaysFixingsString = params.get("setup", "implyTodaysFixings");
        bool implyTodaysFixings = parseBool(implyTodaysFixingsString);
        CSVLoader loader(marketFile, fixingFile, implyTodaysFixings);
        cout << "OK" << endl;

        /*************
         * Conventions
         */
        cout << setw(tab) << left << "Conventions... " << flush;
        Conventions conventions;
        string conventionsFile = inputPath + "/" + params.get("setup", "conventionsFile");
        conventions.fromFile(conventionsFile);
        cout << "OK" << endl;

        /**********************
         * Curve configurations
         */
        cout << setw(tab) << left << "Curve configuration... " << flush;
        CurveConfigurations curveConfigs;
        string curveConfigFile = inputPath + "/" + params.get("setup", "curveConfigFile");
        curveConfigs.fromFile(curveConfigFile);
        cout << "OK" << endl;

        /*********
         * Markets
         */
        cout << setw(tab) << left << "Market... " << flush;
        TodaysMarketParameters marketParameters;
        string marketConfigFile = inputPath + "/" + params.get("setup", "marketConfigFile");
        marketParameters.fromFile(marketConfigFile);

        boost::shared_ptr<Market> market =
            boost::make_shared<TodaysMarket>(asof, marketParameters, loader, curveConfigs, conventions);
        cout << "OK" << endl;

        /************************
         * Pricing Engine Factory
         */
        cout << setw(tab) << left << "Engine factory... " << flush;
        boost::shared_ptr<EngineData> engineData = boost::make_shared<EngineData>();
        string pricingEnginesFile = inputPath + "/" + params.get("setup", "pricingEnginesFile");
        engineData->fromFile(pricingEnginesFile);

        map<MarketContext,string> configurations;
        configurations[MarketContext::irCalibration] = params.get("markets", "lgmcalibration");
        configurations[MarketContext::fxCalibration] = params.get("markets", "fxcalibration");
        configurations[MarketContext::pricing] = params.get("markets", "pricing");
        boost::shared_ptr<EngineFactory> factory =
            boost::make_shared<EngineFactory>(engineData, market, configurations);
        cout << "OK" << endl;

        /******************************
         * Load and Build the Portfolio
         */
        cout << setw(tab) << left << "Portfolio... " << flush;
        boost::shared_ptr<Portfolio> portfolio = boost::make_shared<Portfolio>();
        string portfolioFile = inputPath + "/" + params.get("setup", "portfolioFile");
        portfolio->load(portfolioFile);
        portfolio->build(factory);
        cout << "OK" << endl;

        /************
         * Curve dump
         */
        cout << setw(tab) << left << "Curve Report... " << flush;
        if (params.hasGroup("curves") && params.get("curves", "active") == "Y") {
            writeCurves(params, marketParameters, market);
            cout << "OK" << endl;
        } else {
            LOG("skip curve report");
            cout << "SKIP" << endl;
        }

        /*********************
         * Portfolio valuation
         */
        cout << setw(tab) << left << "NPV Report... " << flush;
        if (params.hasGroup("npv") && params.get("npv", "active") == "Y") {
            writeNpv(params, market, params.get("markets", "pricing"), portfolio);
            cout << "OK" << endl;
        } else {
            LOG("skip portfolio valuation");
            cout << "SKIP" << endl;
        }

        /**********************
         * Cash flow generation
         */
        cout << setw(tab) << left << "Cashflow Report... " << flush;
        if (params.hasGroup("cashflow") && params.get("cashflow", "active") == "Y") {
            writeCashflow(params, portfolio);
            cout << "OK" << endl;
        } else {
            LOG("skip cashflow generation");
            cout << "SKIP" << endl;
        }

        /******************************************
         * Simulation: Scenario and Cube Generation
         */

        boost::shared_ptr<AggregationScenarioData> inMemoryScenarioData;
        boost::shared_ptr<NPVCube> inMemoryCube;
        Size cubeDepth = 0;

        if (params.hasGroup("simulation") && params.get("simulation", "active") == "Y") {

            cout << setw(tab) << left << "Simulation Setup... ";
            fflush(stdout);
            LOG("Build Simulation Model");
            string simulationConfigFile = inputPath + "/" + params.get("simulation", "simulationConfigFile");
            LOG("Load simulation model data from file: " << simulationConfigFile);
            boost::shared_ptr<CrossAssetModelData> modelData = boost::make_shared<CrossAssetModelData>();
            modelData->fromFile(simulationConfigFile);
            CrossAssetModelBuilder modelBuilder(market, params.get("markets", "lgmcalibration"),
                                                params.get("markets", "fxcalibration"),
                                                params.get("markets", "simulation"));
            boost::shared_ptr<QuantExt::CrossAssetModel> model = modelBuilder.build(modelData);

            LOG("Load Simulation Market Parameters");
            boost::shared_ptr<ScenarioSimMarketParameters> simMarketData(new ScenarioSimMarketParameters);
            simMarketData->fromFile(simulationConfigFile);

            LOG("Load Simulation Parameters");
            boost::shared_ptr<ScenarioGeneratorData> sgd(new ScenarioGeneratorData);
            sgd->fromFile(simulationConfigFile);
            ScenarioGeneratorBuilder sgb(sgd);
            boost::shared_ptr<ScenarioFactory> sf = boost::make_shared<SimpleScenarioFactory>();
            boost::shared_ptr<ScenarioGenerator> sg =
                sgb.build(model, sf, simMarketData, asof, market, params.get("markets", "simulation")); // pricing or simulation?

            // Optionally write out scenarios
            if (params.has("simulation", "scenariodump")) {
                string filename = outputPath + "/" + params.get("simulation", "scenariodump");
                sg = boost::make_shared<ScenarioWriter>(sg, filename);
            }

            boost::shared_ptr<ore::analytics::DateGrid> grid = sgd->grid();

            LOG("Build Simulation Market");
            boost::shared_ptr<ScenarioSimMarket> simMarket = boost::make_shared<ScenarioSimMarket>(
                sg, market, simMarketData, conventions, params.get("markets", "simulation"));

            LOG("Build engine factory for pricing under scenarios, linked to sim market");
            boost::shared_ptr<EngineData> simEngineData = boost::make_shared<EngineData>();
            string simPricingEnginesFile = inputPath + "/" + params.get("simulation", "pricingEnginesFile");
            simEngineData->fromFile(simPricingEnginesFile);
            map<MarketContext, string> configurations;
            configurations[MarketContext::irCalibration] = params.get("markets", "lgmcalibration");
            configurations[MarketContext::fxCalibration] = params.get("markets", "fxcalibration");
            configurations[MarketContext::pricing] = params.get("markets", "simulation");
            boost::shared_ptr<EngineFactory> simFactory =
                boost::make_shared<EngineFactory>(simEngineData, simMarket, configurations);

            LOG("Build portfolio linked to sim market");
            boost::shared_ptr<Portfolio> simPortfolio = boost::make_shared<Portfolio>();
            simPortfolio->load(portfolioFile);
            simPortfolio->build(simFactory);
            QL_REQUIRE(simPortfolio->size() == portfolio->size(),
                       "portfolio size mismatch, check simulation market setup");
            cout << "OK" << endl;

            LOG("Build valuation cube engine");
            Size samples = sgd->samples();
            string baseCurrency = params.get("simulation", "baseCurrency");
            if (params.has("simulation", "storeFlows") && params.get("simulation", "storeFlows") == "Y")
                cubeDepth = 2; // NPV and FLOW
            else
                cubeDepth = 1; // NPV only

            // Valuation calculators
            vector<boost::shared_ptr<ValuationCalculator>> calculators;
            calculators.push_back(boost::make_shared<NPVCalculator>(baseCurrency));
            if (cubeDepth > 1)
                calculators.push_back(boost::make_shared<CashflowCalculator>(baseCurrency, asof, grid, 1));
            ValuationEngine engine(asof, grid, simMarket);

            ostringstream o;
            o << "Aggregation Scenario Data " << grid->size() << " x " << samples << "... ";
            cout << setw(tab) << o.str() << flush;
            inMemoryScenarioData = boost::make_shared<InMemoryAggregationScenarioData>(grid->size(), samples);
            // Set AggregationScenarioData
            simMarket->aggregationScenarioData() = inMemoryScenarioData;
            cout << "OK" << endl;

            o.str("");
            o << "Build Cube " << simPortfolio->size() << " x " << grid->size() << " x " << samples << "... ";
            LOG("Build cube");
            auto progressBar = boost::make_shared<SimpleProgressBar>(o.str(), tab);
            auto progressLog = boost::make_shared<ProgressLog>("Building cube...");
            engine.registerProgressIndicator(progressBar);
            engine.registerProgressIndicator(progressLog);
            if (cubeDepth == 1)
                inMemoryCube =
                    boost::make_shared<SinglePrecisionInMemoryCube>(asof, simPortfolio->ids(), grid->dates(), samples);
            else if (cubeDepth == 2)
                inMemoryCube = boost::make_shared<SinglePrecisionInMemoryCubeN>(asof, simPortfolio->ids(),
                                                                                grid->dates(), samples, cubeDepth);
            else {
                QL_FAIL("cube depth 1 or 2 expected");
            }

            engine.buildCube(simPortfolio, inMemoryCube, calculators);
            cout << "OK" << endl;

            cout << setw(tab) << left << "Write Cube... " << flush;
            LOG("Write cube");
            if (params.has("simulation", "cubeFile")) {
                string cubeFileName = outputPath + "/" + params.get("simulation", "cubeFile");
                inMemoryCube->save(cubeFileName);
                cout << "OK" << endl;
            } else
                cout << "SKIP" << endl;

            cout << setw(tab) << left << "Write Aggregation Scenario Data... " << flush;
            LOG("Write scenario data");
            if (params.has("simulation", "additionalScenarioDataFileName")) {
                string outputFileNameAddScenData =
                    outputPath + "/" + params.get("simulation", "additionalScenarioDataFileName");
                inMemoryScenarioData->save(outputFileNameAddScenData);
                cout << "OK" << endl;
            } else
                cout << "SKIP" << endl;
        } else {
            LOG("skip simulation");
            cout << setw(tab) << left << "Simulation... ";
            cout << "SKIP" << endl;
        }

        /*****************************
         * Aggregation and XVA Reports
         */
        cout << setw(tab) << left << "Aggregation and XVA Reports... " << flush;
        if (params.hasGroup("xva") && params.get("xva", "active") == "Y") {

            // We reset this here because the date grid building below depends on it.
            Settings::instance().evaluationDate() = asof;

            string csaFile = inputPath + "/" + params.get("xva", "csaFile");
            boost::shared_ptr<NettingSetManager> netting = boost::make_shared<NettingSetManager>();
            netting->fromFile(csaFile);

            map<string, bool> analytics;
            analytics["exerciseNextBreak"] = parseBool(params.get("xva", "exerciseNextBreak"));
            analytics["exposureProfiles"] = parseBool(params.get("xva", "exposureProfiles"));
            analytics["cva"] = parseBool(params.get("xva", "cva"));
            analytics["dva"] = parseBool(params.get("xva", "dva"));
            analytics["fva"] = parseBool(params.get("xva", "fva"));
            analytics["colva"] = parseBool(params.get("xva", "colva"));
            analytics["collateralFloor"] = parseBool(params.get("xva", "collateralFloor"));
            if (params.has("xva", "mva"))
                analytics["mva"] = parseBool(params.get("xva", "mva"));
            else
                analytics["mva"] = false;
            if (params.has("xva", "dim"))
                analytics["dim"] = parseBool(params.get("xva", "dim"));
            else
                analytics["dim"] = false;

            boost::shared_ptr<NPVCube> cube;
            if (inMemoryCube)
                cube = inMemoryCube;
            else {
                Size cubeDepth = 1;
                if (params.has("xva", "hyperCube"))
                    cubeDepth = parseBool(params.get("xva", "hyperCube")) ? 2 : 1;

                if (cubeDepth > 1)
                    cube = boost::make_shared<SinglePrecisionInMemoryCubeN>();
                else
                    cube = boost::make_shared<SinglePrecisionInMemoryCube>();
                string cubeFile = outputPath + "/" + params.get("xva", "cubeFile");
                LOG("Load cube from file " << cubeFile);
                cube->load(cubeFile);
                LOG("Cube loading done");
            }

            QL_REQUIRE(cube->numIds() == portfolio->size(), "cube x dimension (" << cube->numIds()
                                                                                 << ") does not match portfolio size ("
                                                                                 << portfolio->size() << ")");

            boost::shared_ptr<AggregationScenarioData> scenarioData;
            if (inMemoryScenarioData)
                scenarioData = inMemoryScenarioData;
            else {
                scenarioData = boost::make_shared<InMemoryAggregationScenarioData>();
                string scenarioFile = outputPath + "/" + params.get("xva", "scenarioFile");
                scenarioData->load(scenarioFile);
            }

            QL_REQUIRE(scenarioData->dimDates() == cube->dates().size(), "scenario dates do not match cube grid size");
            QL_REQUIRE(scenarioData->dimSamples() == cube->samples(),
                       "scenario sample size does not match cube sample size");

            string baseCurrency = params.get("xva", "baseCurrency");
            string calculationType = params.get("xva", "calculationType");
            string allocationMethod = params.get("xva", "allocationMethod");
            Real marginalAllocationLimit = parseReal(params.get("xva", "marginalAllocationLimit"));
            Real quantile = parseReal(params.get("xva", "quantile"));
            string dvaName = params.get("xva", "dvaName");
            string fvaLendingCurve = params.get("xva", "fvaLendingCurve");
            string fvaBorrowingCurve = params.get("xva", "fvaBorrowingCurve");
            Real collateralSpread = parseReal(params.get("xva", "collateralSpread"));

            Real dimQuantile = 0.99;
            Size dimHorizonCalendarDays = 14;
            Size dimRegressionOrder = 0;
            vector<string> dimRegressors;
            Real dimScaling = 1.0;
            Size dimLocalRegressionEvaluations = 0;
            Real dimLocalRegressionBandwidth = 0.25;

            if (analytics["mva"] || analytics["dim"]) {
                dimQuantile = parseReal(params.get("xva", "dimQuantile"));
                dimHorizonCalendarDays = parseInteger(params.get("xva", "dimHorizonCalendarDays"));
                dimRegressionOrder = parseInteger(params.get("xva", "dimRegressionOrder"));
                string dimRegressorsString = params.get("xva", "dimRegressors");
                dimRegressors = parseListOfValues(dimRegressorsString);
                dimScaling = parseReal(params.get("xva", "dimScaling"));
                dimLocalRegressionEvaluations = parseInteger(params.get("xva", "dimLocalRegressionEvaluations"));
                dimLocalRegressionBandwidth = parseReal(params.get("xva", "dimLocalRegressionBandwidth"));
            }

            string marketConfiguration = params.get("markets", "simulation");

            boost::shared_ptr<PostProcess> postProcess = boost::make_shared<PostProcess>(
                portfolio, netting, market, marketConfiguration, cube, scenarioData, analytics, baseCurrency,
                allocationMethod, marginalAllocationLimit, quantile, calculationType, dvaName, fvaBorrowingCurve,
                fvaLendingCurve, collateralSpread, dimQuantile, dimHorizonCalendarDays, dimRegressionOrder,
                dimRegressors, dimLocalRegressionEvaluations, dimLocalRegressionBandwidth, dimScaling);

            writeTradeExposures(params, postProcess);
            writeNettingSetExposures(params, postProcess);
            writeXVA(params, portfolio, postProcess);
            writeNettingSetColva(params, postProcess);

            string rawCubeOutputFile = params.get("xva", "rawCubeOutputFile");
            CubeWriter cw1(outputPath + "/" + rawCubeOutputFile);
            map<string, string> nettingSetMap = portfolio->nettingSetMap();
            cw1.write(cube, nettingSetMap);

            string netCubeOutputFile = params.get("xva", "netCubeOutputFile");
            CubeWriter cw2(outputPath + "/" + netCubeOutputFile);
            cw2.write(postProcess->netCube(), nettingSetMap);

            if (analytics["dim"]) {
                string dimFile1 = outputPath + "/" + params.get("xva", "dimEvolutionFile");
                string dimFile2 = outputPath + "/" + params.get("xva", "dimRegressionFile");
                string nettingSet = params.get("xva", "dimOutputNettingSet");
                int dimOutputGridPoint = parseInteger(params.get("xva", "dimOutputGridPoint"));
                postProcess->exportDimEvolution(dimFile1, nettingSet);
                postProcess->exportDimRegression(dimFile2, nettingSet, dimOutputGridPoint);
            }

            cout << "OK" << endl;
        } else {
            LOG("skip XVA reports");
            cout << "SKIP" << endl;
        }

    } catch (std::exception& e) {
        ALOG("Error: " << e.what());
        cout << "Error: " << e.what() << endl;
    }

    cout << "run time: " << setprecision(2) << timer.elapsed() << " sec" << endl;
    cout << "ORE done." << endl;

    LOG("ORE done.");

    return 0;
}

void writeNpv(const Parameters& params, boost::shared_ptr<Market> market, const std::string& configuration,
              boost::shared_ptr<Portfolio> portfolio) {
    LOG("portfolio valuation");
    // Date asof = Settings::instance().evaluationDate();
    string outputPath = params.get("setup", "outputPath");
    string npvFile = outputPath + "/" + params.get("npv", "outputFileName");
    string baseCurrency = params.get("npv", "baseCurrency");
    ofstream file;
    file.open(npvFile.c_str());
    file.setf(ios::fixed, ios::floatfield);
    file.setf(ios::showpoint);
    char sep = ',';
    DayCounter dc = ActualActual();
    Date today = Settings::instance().evaluationDate();
    QL_REQUIRE(file.is_open(), "error opening file " << npvFile);
    file << "#TradeId,TradeType,Maturity,MaturityTime,NPV,NpvCurrency,NPV(Base),BaseCurrency" << endl;
    for (auto trade : portfolio->trades()) {
        string npvCcy = trade->npvCurrency();
        Real fx = 1.0;
        if (npvCcy != baseCurrency)
            fx = market->fxSpot(npvCcy + baseCurrency, configuration)->value();
        file << trade->id() << sep << trade->tradeType() << sep << io::iso_date(trade->maturity()) << sep
             << dc.yearFraction(today, trade->maturity()) << sep;
        try {
            Real npv = trade->instrument()->NPV();
            file << npv << sep << npvCcy << sep << npv * fx << sep << baseCurrency << endl;
        } catch (std::exception& e) {
            ALOG("Exception during pricing trade " << trade->id() << ": " << e.what());
            file << "#NA" << sep << "#NA" << sep << "#NA" << sep << "#NA" << endl;
        }
    }
    file.close();
    LOG("NPV file written to " << npvFile);
}

void writeCashflow(const Parameters& params, boost::shared_ptr<Portfolio> portfolio) {
    Date asof = Settings::instance().evaluationDate();
    string outputPath = params.get("setup", "outputPath");
    string fileName = outputPath + "/" + params.get("cashflow", "outputFileName");
    ofstream file;
    file.open(fileName.c_str());
    QL_REQUIRE(file.is_open(), "error opening file " << fileName);
    file.setf(ios::fixed, ios::floatfield);
    file.setf(ios::showpoint);
    char sep = ',';

    LOG("Writing cashflow report to " << fileName << " for " << asof);

    file << "#ID" << sep << "Type" << sep << "LegNo" << sep << "PayDate" << sep << "Amount" << sep << "Currency" << sep
         << "Coupon" << sep << "Accrual" << sep << "fixingDate" << sep << "fixingValue" << sep << endl;

    const vector<boost::shared_ptr<Trade>>& trades = portfolio->trades();

    for (Size k = 0; k < trades.size(); k++) {
        if (trades[k]->tradeType() == "Swaption" || trades[k]->tradeType() == "CapFloor") {
            WLOG("cashflow for " << trades[k]->tradeType() << " " << trades[k]->id() << " skipped");
            continue;
        }
        try {
            const vector<Leg>& legs = trades[k]->legs();
            for (size_t i = 0; i < legs.size(); i++) {
                const QuantLib::Leg& leg = legs[i];
                bool payer = trades[k]->legPayers()[i];
                string ccy = trades[k]->legCurrencies()[i];
                for (size_t j = 0; j < leg.size(); j++) {
                    boost::shared_ptr<QuantLib::CashFlow> ptrFlow = leg[j];
                    Date payDate = ptrFlow->date();
                    if (payDate >= asof) {
                        file << setprecision(0) << trades[k]->id() << sep << trades[k]->tradeType() << sep << i << sep
                             << QuantLib::io::iso_date(payDate) << sep;
                        Real amount = ptrFlow->amount();
                        if (payer)
                            amount *= -1.0;
                        file << setprecision(4) << amount << sep << ccy << sep;

                        std::string ccy = trades[k]->legCurrencies()[i];

                        boost::shared_ptr<QuantLib::Coupon> ptrCoupon =
                            boost::dynamic_pointer_cast<QuantLib::Coupon>(ptrFlow);
                        if (ptrCoupon) {
                            Real coupon = ptrCoupon->rate();
                            Real accrual = ptrCoupon->accrualPeriod();
                            file << setprecision(10) << coupon << sep << setprecision(10) << accrual << sep;
                        } else
                            file << sep << sep;

                        boost::shared_ptr<QuantLib::FloatingRateCoupon> ptrFloat =
                            boost::dynamic_pointer_cast<QuantLib::FloatingRateCoupon>(ptrFlow);
                        if (ptrFloat) {
                            Date fixingDate = ptrFloat->fixingDate();
                            Real fixingValue = ptrFloat->index()->fixing(fixingDate);
                            file << QuantLib::io::iso_date(fixingDate) << sep << fixingValue << endl;
                        } else
                            file << sep << sep << endl;
                    }
                }
            }
        } catch (std::exception& e) {
            LOG("Exception writing to " << fileName << " : " << e.what());
        } catch (...) {
            LOG("Exception writing to " << fileName << " : Unkown Exception");
        }
    }
    file.close();
    LOG("Cashflow report written to " << fileName);
}

void writeCurves(const Parameters& params, const TodaysMarketParameters& marketConfig,
                 const boost::shared_ptr<Market>& market) {
    LOG("Write yield curve discount factors... ");

    string outputPath = params.get("setup", "outputPath");
    string fileName = outputPath + "/" + params.get("curves", "outputFileName");
    ofstream file(fileName.c_str());
    QL_REQUIRE(file.is_open(), "Error opening file " << fileName);
    file.precision(15);
    char sep = ',';

    string configID = params.get("curves", "configuration");
    QL_REQUIRE(marketConfig.hasConfiguration(configID), "curve configuration " << configID << " not found");

    map<string, string> discountCurves = marketConfig.discountingCurves(configID);
    map<string, string> YieldCurves = marketConfig.yieldCurves(configID);
    map<string, string> indexCurves = marketConfig.indexForwardingCurves(configID);
    string gridString = params.get("curves", "grid");
    DateGrid grid(gridString);

    vector<Handle<YieldTermStructure>> yieldCurves;

    file << "Tenor" << sep << "Date";
    for (auto it : discountCurves) {
        file << sep << it.first;
        yieldCurves.push_back(market->discountCurve(it.first, configID));
    }
    for (auto it : YieldCurves) {
        file << sep << it.first;
        yieldCurves.push_back(market->yieldCurve(it.first, configID));
    }
    for (auto it : indexCurves) {
        file << sep << it.first;
        yieldCurves.push_back(market->iborIndex(it.first, configID)->forwardingTermStructure());
    }
    file << endl;

    // Output the discount factors for each tenor in turn
    for (Size j = 0; j < grid.size(); ++j) {
        Date date = grid[j];
        file << grid.tenors()[j] << sep << QuantLib::io::iso_date(date);
        for (Size i = 0; i < yieldCurves.size(); ++i)
            file << sep << yieldCurves[i]->discount(date);
        file << endl;
    }

    file.close();
}

void writeTradeExposures(const Parameters& params, boost::shared_ptr<PostProcess> postProcess) {
    string outputPath = params.get("setup", "outputPath");
    const vector<Date> dates = postProcess->cube()->dates();
    Date today = Settings::instance().evaluationDate();
    DayCounter dc = ActualActual();
    for (Size i = 0; i < postProcess->tradeIds().size(); ++i) {
        string tradeId = postProcess->tradeIds()[i];
        ostringstream o;
        o << outputPath << "/exposure_trade_" << tradeId << ".csv";
        string fileName = o.str();
        ofstream file(fileName.c_str());
        QL_REQUIRE(file.is_open(), "Error opening file " << fileName);
        const vector<Real>& epe = postProcess->tradeEPE(tradeId);
        const vector<Real>& ene = postProcess->tradeENE(tradeId);
        const vector<Real>& ee_b = postProcess->tradeEE_B(tradeId);
        const vector<Real>& eee_b = postProcess->tradeEEE_B(tradeId);
        const vector<Real>& pfe = postProcess->tradePFE(tradeId);
        const vector<Real>& aepe = postProcess->allocatedTradeEPE(tradeId);
        const vector<Real>& aene = postProcess->allocatedTradeENE(tradeId);
        file << "#TradeId,Date,Time,EPE,ENE,AllocatedEPE,AllocatedENE,PFE,BaselEE,BaselEEE" << endl;
        file << tradeId << "," << QuantLib::io::iso_date(today) << "," << 0.0 << "," << epe[0] << "," << ene[0] << ","
             << aepe[0] << "," << aene[0] << "," << pfe[0] << "," << ee_b[0] << "," << eee_b[0] << endl;
        for (Size j = 0; j < dates.size(); ++j) {
            Time time = dc.yearFraction(today, dates[j]);
            file << tradeId << "," << QuantLib::io::iso_date(dates[j]) << "," << time << "," << epe[j + 1] << ","
                 << ene[j + 1] << "," << aepe[j + 1] << "," << aene[j + 1] << "," << pfe[j + 1] << "," << ee_b[j + 1]
                 << "," << eee_b[j + 1] << endl;
        }
        file.close();
    }
}

void writeNettingSetExposures(const Parameters& params, boost::shared_ptr<PostProcess> postProcess) {
    string outputPath = params.get("setup", "outputPath");
    const vector<Date> dates = postProcess->cube()->dates();
    Date today = Settings::instance().evaluationDate();
    DayCounter dc = ActualActual();
    for (auto n : postProcess->nettingSetIds()) {
        ostringstream o;
        o << outputPath << "/exposure_nettingset_" << n << ".csv";
        string fileName = o.str();
        ofstream file(fileName.c_str());
        QL_REQUIRE(file.is_open(), "Error opening file " << fileName);
        const vector<Real>& epe = postProcess->netEPE(n);
        const vector<Real>& ene = postProcess->netENE(n);
        const vector<Real>& ee_b = postProcess->netEE_B(n);
        const vector<Real>& eee_b = postProcess->netEEE_B(n);
        const vector<Real>& pfe = postProcess->netPFE(n);
        const vector<Real>& ecb = postProcess->expectedCollateral(n);
        file << "#NettingSet,Date,Time,EPE,ENE,PFE,ExpectedCollateral,BaselEE,BaselEEE" << endl;
        file << n << "," << QuantLib::io::iso_date(today) << "," << 0.0 << "," << epe[0] << "," << ene[0] << ","
             << pfe[0] << "," << ecb[0] << "," << ee_b[0] << "," << eee_b[0] << endl;
        for (Size j = 0; j < dates.size(); ++j) {
            Real time = dc.yearFraction(today, dates[j]);
            file << n << "," << QuantLib::io::iso_date(dates[j]) << "," << time << "," << epe[j + 1] << ","
                 << ene[j + 1] << "," << pfe[j + 1] << "," << ecb[j + 1] << "," << ee_b[j + 1] << "," << eee_b[j + 1]
                 << endl;
        }
        file.close();
    }
}

void writeXVA(const Parameters& params, boost::shared_ptr<Portfolio> portfolio,
              boost::shared_ptr<PostProcess> postProcess) {
    string outputPath = params.get("setup", "outputPath");
    string allocationMethod = params.get("xva", "allocationMethod");
    const vector<Date> dates = postProcess->cube()->dates();
    DayCounter dc = ActualActual();
    string fileName = outputPath + "/xva.csv";
    ofstream file(fileName.c_str());
    QL_REQUIRE(file.is_open(), "Error opening file " << fileName);
    file
        << "#TradeId,NettingSetId,CVA,DVA,FBA,FCA,COLVA,MVA,CollateralFloor,AllocatedCVA,AllocatedDVA,AllocationMethod,"
           "BaselEPE,BaselEEPE"
        << endl;
    for (auto n : postProcess->nettingSetIds()) {
        file << "," << n << "," << postProcess->nettingSetCVA(n) << "," << postProcess->nettingSetDVA(n) << ","
             << postProcess->nettingSetFBA(n) << "," << postProcess->nettingSetFCA(n) << ","
             << postProcess->nettingSetCOLVA(n) << "," << postProcess->nettingSetMVA(n) << ","
             << postProcess->nettingSetCollateralFloor(n) << "," << postProcess->nettingSetCVA(n) << ","
             << postProcess->nettingSetDVA(n) << "," << allocationMethod << "," << postProcess->netEPE_B(n) << ","
             << postProcess->netEEPE_B(n) << endl;
        for (Size k = 0; k < portfolio->trades().size(); ++k) {
            string tid = portfolio->trades()[k]->id();
            string nid = portfolio->trades()[k]->envelope().nettingSetId();
            if (nid != n)
                continue;
            file << tid << "," << nid << "," << postProcess->tradeCVA(tid) << "," << postProcess->tradeDVA(tid) << ","
                 << postProcess->tradeFBA(tid) << "," << postProcess->tradeFCA(tid) << ","
                 << "n/a," // no trade COLVA
                 << "n/a," // no trade MVA
                 << "n/a," // no trade collateral floor
                 << postProcess->allocatedTradeCVA(tid) << "," << postProcess->allocatedTradeDVA(tid) << ","
                 << allocationMethod << "," << postProcess->tradeEPE_B(tid) << "," << postProcess->tradeEEPE_B(tid)
                 << endl;
        }
    }
    file.close();
}

void writeNettingSetColva(const Parameters& params, boost::shared_ptr<PostProcess> postProcess) {
    string outputPath = params.get("setup", "outputPath");
    const vector<Date> dates = postProcess->cube()->dates();
    Date today = Settings::instance().evaluationDate();
    DayCounter dc = ActualActual();
    for (auto n : postProcess->nettingSetIds()) {
        ostringstream o;
        o << outputPath << "/colva_nettingset_" << n << ".csv";
        string fileName = o.str();
        ofstream file(fileName.c_str());
        QL_REQUIRE(file.is_open(), "Error opening file " << fileName);
        const vector<Real>& collateral = postProcess->expectedCollateral(n);
        const vector<Real>& colvaInc = postProcess->colvaIncrements(n);
        const vector<Real>& floorInc = postProcess->collateralFloorIncrements(n);
        Real colva = postProcess->nettingSetCOLVA(n);
        Real floorValue = postProcess->nettingSetCollateralFloor(n);
        file
            << "#NettingSet,Date,Time,CollateralBalance,COLVA Increment,COLVA,CollateralFloor Increment,CollateralFloor"
            << endl;
        file << n << ",,,," << colva << "," << floorValue << endl;
        Real colvaSum = 0.0;
        Real floorSum = 0.0;
        for (Size j = 0; j < dates.size(); ++j) {
            Real time = dc.yearFraction(today, dates[j]);
            colvaSum += colvaInc[j + 1];
            floorSum += floorInc[j + 1];
            file << n << "," << QuantLib::io::iso_date(dates[j]) << "," << time << "," << collateral[j + 1] << ","
                 << colvaInc[j + 1] << "," << colvaSum << "," << floorInc[j + 1] << "," << floorSum << endl;
        }
        file.close();
    }
}

bool Parameters::hasGroup(const string& groupName) const { return (data_.find(groupName) != data_.end()); }

bool Parameters::has(const string& groupName, const string& paramName) const {
    QL_REQUIRE(hasGroup(groupName), "param group '" << groupName << "' not found");
    auto it = data_.find(groupName);
    return (it->second.find(paramName) != it->second.end());
}

string Parameters::get(const string& groupName, const string& paramName) const {
    QL_REQUIRE(has(groupName, paramName), "parameter " << paramName << " not found in param group " << groupName);
    auto it = data_.find(groupName);
    return it->second.find(paramName)->second;
}

void Parameters::fromFile(const string& fileName) {
    LOG("load ORE configuration from " << fileName);
    clear();
    XMLDocument doc(fileName);
    fromXML(doc.getFirstNode("ORE"));
    LOG("load ORE configuration from " << fileName << " done.");
}

void Parameters::clear() { data_.clear(); }

void Parameters::fromXML(XMLNode* node) {
    XMLUtils::checkNode(node, "ORE");

    XMLNode* setupNode = XMLUtils::getChildNode(node, "Setup");
    QL_REQUIRE(setupNode, "node Setup not found in parameter file");
    map<string, string> setupMap;
    for (XMLNode* child = XMLUtils::getChildNode(setupNode); child; child = XMLUtils::getNextSibling(child)) {
        string key = XMLUtils::getAttribute(child, "name");
        string value = XMLUtils::getNodeValue(child);
        setupMap[key] = value;
    }
    data_["setup"] = setupMap;

    XMLNode* marketsNode = XMLUtils::getChildNode(node, "Markets");
    if (marketsNode) {
        map<string, string> marketsMap;
        for (XMLNode* child = XMLUtils::getChildNode(marketsNode); child; child = XMLUtils::getNextSibling(child)) {
            string key = XMLUtils::getAttribute(child, "name");
            string value = XMLUtils::getNodeValue(child);
            marketsMap[key] = value;
        }
        data_["markets"] = marketsMap;
    }

    XMLNode* analyticsNode = XMLUtils::getChildNode(node, "Analytics");
    if (analyticsNode) {
        for (XMLNode* child = XMLUtils::getChildNode(analyticsNode); child; child = XMLUtils::getNextSibling(child)) {
            string groupName = XMLUtils::getAttribute(child, "type");
            map<string, string> analyticsMap;
            for (XMLNode* paramNode = XMLUtils::getChildNode(child); paramNode;
                 paramNode = XMLUtils::getNextSibling(paramNode)) {
                string key = XMLUtils::getAttribute(paramNode, "name");
                string value = XMLUtils::getNodeValue(paramNode);
                analyticsMap[key] = value;
            }
            data_[groupName] = analyticsMap;
        }
    }
}

XMLNode* Parameters::toXML(XMLDocument& doc) {
    XMLNode* node = doc.allocNode("ORE");
    QL_FAIL("Parameters::toXML not implemented yet");
    return node;
}

void Parameters::log() {
    LOG("Parameters:");
    for (auto p : data_)
        for (auto pp : p.second)
            LOG("group = " << p.first << " : " << pp.first << " = " << pp.second);
}<|MERGE_RESOLUTION|>--- conflicted
+++ resolved
@@ -83,11 +83,7 @@
 int main(int argc, char** argv) {
 
     if (argc == 2 && (string(argv[1]) == "-v" || string(argv[1]) == "--version")) {
-<<<<<<< HEAD
-      //cout << "ORE version " << OPEN_RISK_ENGINE_VERSION << endl;
-=======
         cout << "ORE version " << OPEN_SOURCE_RISK_VERSION << endl;
->>>>>>> 9cfe3937
         exit(0);
     }
 
